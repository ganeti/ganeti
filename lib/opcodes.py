--- conflicted
+++ resolved
@@ -530,11 +530,7 @@
   """Activate an instance's disks."""
   OP_ID = "OP_INSTANCE_ACTIVATE_DISKS"
   OP_DSC_FIELD = "instance_name"
-<<<<<<< HEAD
-  __slots__ = OpCode.__slots__ + ["instance_name"]
-=======
-  __slots__ = ["instance_name", "ignore_size"]
->>>>>>> bec0522b
+  __slots__ = OpCode.__slots__ + ["instance_name", "ignore_size"]
 
 
 class OpDeactivateInstanceDisks(OpCode):
