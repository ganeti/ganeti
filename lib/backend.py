--- conflicted
+++ resolved
@@ -1731,16 +1731,11 @@
   """
   if base_dir is None:
     os_dir = utils.FindFile(name, constants.OS_SEARCH_PATH, os.path.isdir)
-<<<<<<< HEAD
-    if os_dir is None:
-      return False, "Directory for OS %s not found in search path" % name
-=======
->>>>>>> e5823b7e
   else:
     os_dir = utils.FindFile(name, [base_dir], os.path.isdir)
 
   if os_dir is None:
-    raise errors.InvalidOS(name, None, "OS dir not found in search path")
+    return False, "Directory for OS %s not found in search path" % name
 
   status, api_versions = _OSOndiskAPIVersion(name, os_dir)
   if not status:
