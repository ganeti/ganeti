#
#

# Copyright (C) 2010, 2011 Google Inc.
#
# This program is free software; you can redistribute it and/or modify
# it under the terms of the GNU General Public License as published by
# the Free Software Foundation; either version 2 of the License, or
# (at your option) any later version.
#
# This program is distributed in the hope that it will be useful, but
# WITHOUT ANY WARRANTY; without even the implied warranty of
# MERCHANTABILITY or FITNESS FOR A PARTICULAR PURPOSE.  See the GNU
# General Public License for more details.
#
# You should have received a copy of the GNU General Public License
# along with this program; if not, write to the Free Software
# Foundation, Inc., 51 Franklin Street, Fifth Floor, Boston, MA
# 02110-1301, USA.


"""Ganeti RAPI client.

@attention: To use the RAPI client, the application B{must} call
            C{pycurl.global_init} during initialization and
            C{pycurl.global_cleanup} before exiting the process. This is very
            important in multi-threaded programs. See curl_global_init(3) and
            curl_global_cleanup(3) for details. The decorator L{UsesRapiClient}
            can be used.

"""

# No Ganeti-specific modules should be imported. The RAPI client is supposed to
# be standalone.

import logging
import simplejson
import socket
import urllib
import threading
import pycurl
import time

try:
  from cStringIO import StringIO
except ImportError:
  from StringIO import StringIO


GANETI_RAPI_PORT = 5080
GANETI_RAPI_VERSION = 2

HTTP_DELETE = "DELETE"
HTTP_GET = "GET"
HTTP_PUT = "PUT"
HTTP_POST = "POST"
HTTP_OK = 200
HTTP_NOT_FOUND = 404
HTTP_APP_JSON = "application/json"

REPLACE_DISK_PRI = "replace_on_primary"
REPLACE_DISK_SECONDARY = "replace_on_secondary"
REPLACE_DISK_CHG = "replace_new_secondary"
REPLACE_DISK_AUTO = "replace_auto"

NODE_ROLE_DRAINED = "drained"
NODE_ROLE_MASTER_CANDIATE = "master-candidate"
NODE_ROLE_MASTER = "master"
NODE_ROLE_OFFLINE = "offline"
NODE_ROLE_REGULAR = "regular"

JOB_STATUS_QUEUED = "queued"
JOB_STATUS_WAITING = "waiting"
JOB_STATUS_CANCELING = "canceling"
JOB_STATUS_RUNNING = "running"
JOB_STATUS_CANCELED = "canceled"
JOB_STATUS_SUCCESS = "success"
JOB_STATUS_ERROR = "error"
JOB_STATUS_FINALIZED = frozenset([
  JOB_STATUS_CANCELED,
  JOB_STATUS_SUCCESS,
  JOB_STATUS_ERROR,
  ])
JOB_STATUS_ALL = frozenset([
  JOB_STATUS_QUEUED,
  JOB_STATUS_WAITING,
  JOB_STATUS_CANCELING,
  JOB_STATUS_RUNNING,
  ]) | JOB_STATUS_FINALIZED

# Legacy name
JOB_STATUS_WAITLOCK = JOB_STATUS_WAITING

# Internal constants
_REQ_DATA_VERSION_FIELD = "__version__"
_INST_CREATE_REQV1 = "instance-create-reqv1"
_INST_REINSTALL_REQV1 = "instance-reinstall-reqv1"
_NODE_MIGRATE_REQV1 = "node-migrate-reqv1"
_NODE_EVAC_RES1 = "node-evac-res1"
_INST_NIC_PARAMS = frozenset(["mac", "ip", "mode", "link"])
_INST_CREATE_V0_DISK_PARAMS = frozenset(["size"])
_INST_CREATE_V0_PARAMS = frozenset([
  "os", "pnode", "snode", "iallocator", "start", "ip_check", "name_check",
  "hypervisor", "file_storage_dir", "file_driver", "dry_run",
  ])
_INST_CREATE_V0_DPARAMS = frozenset(["beparams", "hvparams"])

# Older pycURL versions don't have all error constants
try:
  _CURLE_SSL_CACERT = pycurl.E_SSL_CACERT
  _CURLE_SSL_CACERT_BADFILE = pycurl.E_SSL_CACERT_BADFILE
except AttributeError:
  _CURLE_SSL_CACERT = 60
  _CURLE_SSL_CACERT_BADFILE = 77

_CURL_SSL_CERT_ERRORS = frozenset([
  _CURLE_SSL_CACERT,
  _CURLE_SSL_CACERT_BADFILE,
  ])


class Error(Exception):
  """Base error class for this module.

  """
  pass


class CertificateError(Error):
  """Raised when a problem is found with the SSL certificate.

  """
  pass


class GanetiApiError(Error):
  """Generic error raised from Ganeti API.

  """
  def __init__(self, msg, code=None):
    Error.__init__(self, msg)
    self.code = code


def UsesRapiClient(fn):
  """Decorator for code using RAPI client to initialize pycURL.

  """
  def wrapper(*args, **kwargs):
    # curl_global_init(3) and curl_global_cleanup(3) must be called with only
    # one thread running. This check is just a safety measure -- it doesn't
    # cover all cases.
    assert threading.activeCount() == 1, \
           "Found active threads when initializing pycURL"

    pycurl.global_init(pycurl.GLOBAL_ALL)
    try:
      return fn(*args, **kwargs)
    finally:
      pycurl.global_cleanup()

  return wrapper


def GenericCurlConfig(verbose=False, use_signal=False,
                      use_curl_cabundle=False, cafile=None, capath=None,
                      proxy=None, verify_hostname=False,
                      connect_timeout=None, timeout=None,
                      _pycurl_version_fn=pycurl.version_info):
  """Curl configuration function generator.

  @type verbose: bool
  @param verbose: Whether to set cURL to verbose mode
  @type use_signal: bool
  @param use_signal: Whether to allow cURL to use signals
  @type use_curl_cabundle: bool
  @param use_curl_cabundle: Whether to use cURL's default CA bundle
  @type cafile: string
  @param cafile: In which file we can find the certificates
  @type capath: string
  @param capath: In which directory we can find the certificates
  @type proxy: string
  @param proxy: Proxy to use, None for default behaviour and empty string for
                disabling proxies (see curl_easy_setopt(3))
  @type verify_hostname: bool
  @param verify_hostname: Whether to verify the remote peer certificate's
                          commonName
  @type connect_timeout: number
  @param connect_timeout: Timeout for establishing connection in seconds
  @type timeout: number
  @param timeout: Timeout for complete transfer in seconds (see
                  curl_easy_setopt(3)).

  """
  if use_curl_cabundle and (cafile or capath):
    raise Error("Can not use default CA bundle when CA file or path is set")

  def _ConfigCurl(curl, logger):
    """Configures a cURL object

    @type curl: pycurl.Curl
    @param curl: cURL object

    """
    logger.debug("Using cURL version %s", pycurl.version)

    # pycurl.version_info returns a tuple with information about the used
    # version of libcurl. Item 5 is the SSL library linked to it.
    # e.g.: (3, '7.18.0', 463360, 'x86_64-pc-linux-gnu', 1581, 'GnuTLS/2.0.4',
    # 0, '1.2.3.3', ...)
    sslver = _pycurl_version_fn()[5]
    if not sslver:
      raise Error("No SSL support in cURL")

    lcsslver = sslver.lower()
    if lcsslver.startswith("openssl/"):
      pass
    elif lcsslver.startswith("gnutls/"):
      if capath:
        raise Error("cURL linked against GnuTLS has no support for a"
                    " CA path (%s)" % (pycurl.version, ))
    else:
      raise NotImplementedError("cURL uses unsupported SSL version '%s'" %
                                sslver)

    curl.setopt(pycurl.VERBOSE, verbose)
    curl.setopt(pycurl.NOSIGNAL, not use_signal)

    # Whether to verify remote peer's CN
    if verify_hostname:
      # curl_easy_setopt(3): "When CURLOPT_SSL_VERIFYHOST is 2, that
      # certificate must indicate that the server is the server to which you
      # meant to connect, or the connection fails. [...] When the value is 1,
      # the certificate must contain a Common Name field, but it doesn't matter
      # what name it says. [...]"
      curl.setopt(pycurl.SSL_VERIFYHOST, 2)
    else:
      curl.setopt(pycurl.SSL_VERIFYHOST, 0)

    if cafile or capath or use_curl_cabundle:
      # Require certificates to be checked
      curl.setopt(pycurl.SSL_VERIFYPEER, True)
      if cafile:
        curl.setopt(pycurl.CAINFO, str(cafile))
      if capath:
        curl.setopt(pycurl.CAPATH, str(capath))
      # Not changing anything for using default CA bundle
    else:
      # Disable SSL certificate verification
      curl.setopt(pycurl.SSL_VERIFYPEER, False)

    if proxy is not None:
      curl.setopt(pycurl.PROXY, str(proxy))

    # Timeouts
    if connect_timeout is not None:
      curl.setopt(pycurl.CONNECTTIMEOUT, connect_timeout)
    if timeout is not None:
      curl.setopt(pycurl.TIMEOUT, timeout)

  return _ConfigCurl


class GanetiRapiClient(object): # pylint: disable=R0904
  """Ganeti RAPI client.

  """
  USER_AGENT = "Ganeti RAPI Client"
  _json_encoder = simplejson.JSONEncoder(sort_keys=True)

  def __init__(self, host, port=GANETI_RAPI_PORT,
               username=None, password=None, logger=logging,
               curl_config_fn=None, curl_factory=None):
    """Initializes this class.

    @type host: string
    @param host: the ganeti cluster master to interact with
    @type port: int
    @param port: the port on which the RAPI is running (default is 5080)
    @type username: string
    @param username: the username to connect with
    @type password: string
    @param password: the password to connect with
    @type curl_config_fn: callable
    @param curl_config_fn: Function to configure C{pycurl.Curl} object
    @param logger: Logging object

    """
    self._username = username
    self._password = password
    self._logger = logger
    self._curl_config_fn = curl_config_fn
    self._curl_factory = curl_factory

    try:
      socket.inet_pton(socket.AF_INET6, host)
      address = "[%s]:%s" % (host, port)
    except socket.error:
      address = "%s:%s" % (host, port)

    self._base_url = "https://%s" % address

    if username is not None:
      if password is None:
        raise Error("Password not specified")
    elif password:
      raise Error("Specified password without username")

  def _CreateCurl(self):
    """Creates a cURL object.

    """
    # Create pycURL object if no factory is provided
    if self._curl_factory:
      curl = self._curl_factory()
    else:
      curl = pycurl.Curl()

    # Default cURL settings
    curl.setopt(pycurl.VERBOSE, False)
    curl.setopt(pycurl.FOLLOWLOCATION, False)
    curl.setopt(pycurl.MAXREDIRS, 5)
    curl.setopt(pycurl.NOSIGNAL, True)
    curl.setopt(pycurl.USERAGENT, self.USER_AGENT)
    curl.setopt(pycurl.SSL_VERIFYHOST, 0)
    curl.setopt(pycurl.SSL_VERIFYPEER, False)
    curl.setopt(pycurl.HTTPHEADER, [
      "Accept: %s" % HTTP_APP_JSON,
      "Content-type: %s" % HTTP_APP_JSON,
      ])

    assert ((self._username is None and self._password is None) ^
            (self._username is not None and self._password is not None))

    if self._username:
      # Setup authentication
      curl.setopt(pycurl.HTTPAUTH, pycurl.HTTPAUTH_BASIC)
      curl.setopt(pycurl.USERPWD,
                  str("%s:%s" % (self._username, self._password)))

    # Call external configuration function
    if self._curl_config_fn:
      self._curl_config_fn(curl, self._logger)

    return curl

  @staticmethod
  def _EncodeQuery(query):
    """Encode query values for RAPI URL.

    @type query: list of two-tuples
    @param query: Query arguments
    @rtype: list
    @return: Query list with encoded values

    """
    result = []

    for name, value in query:
      if value is None:
        result.append((name, ""))

      elif isinstance(value, bool):
        # Boolean values must be encoded as 0 or 1
        result.append((name, int(value)))

      elif isinstance(value, (list, tuple, dict)):
        raise ValueError("Invalid query data type %r" % type(value).__name__)

      else:
        result.append((name, value))

    return result

  def _SendRequest(self, method, path, query, content):
    """Sends an HTTP request.

    This constructs a full URL, encodes and decodes HTTP bodies, and
    handles invalid responses in a pythonic way.

    @type method: string
    @param method: HTTP method to use
    @type path: string
    @param path: HTTP URL path
    @type query: list of two-tuples
    @param query: query arguments to pass to urllib.urlencode
    @type content: str or None
    @param content: HTTP body content

    @rtype: str
    @return: JSON-Decoded response

    @raises CertificateError: If an invalid SSL certificate is found
    @raises GanetiApiError: If an invalid response is returned

    """
    assert path.startswith("/")

    curl = self._CreateCurl()

    if content is not None:
      encoded_content = self._json_encoder.encode(content)
    else:
      encoded_content = ""

    # Build URL
    urlparts = [self._base_url, path]
    if query:
      urlparts.append("?")
      urlparts.append(urllib.urlencode(self._EncodeQuery(query)))

    url = "".join(urlparts)

    self._logger.debug("Sending request %s %s (content=%r)",
                       method, url, encoded_content)

    # Buffer for response
    encoded_resp_body = StringIO()

    # Configure cURL
    curl.setopt(pycurl.CUSTOMREQUEST, str(method))
    curl.setopt(pycurl.URL, str(url))
    curl.setopt(pycurl.POSTFIELDS, str(encoded_content))
    curl.setopt(pycurl.WRITEFUNCTION, encoded_resp_body.write)

    try:
      # Send request and wait for response
      try:
        curl.perform()
      except pycurl.error, err:
        if err.args[0] in _CURL_SSL_CERT_ERRORS:
          raise CertificateError("SSL certificate error %s" % err)

        raise GanetiApiError(str(err))
    finally:
      # Reset settings to not keep references to large objects in memory
      # between requests
      curl.setopt(pycurl.POSTFIELDS, "")
      curl.setopt(pycurl.WRITEFUNCTION, lambda _: None)

    # Get HTTP response code
    http_code = curl.getinfo(pycurl.RESPONSE_CODE)

    # Was anything written to the response buffer?
    if encoded_resp_body.tell():
      response_content = simplejson.loads(encoded_resp_body.getvalue())
    else:
      response_content = None

    if http_code != HTTP_OK:
      if isinstance(response_content, dict):
        msg = ("%s %s: %s" %
               (response_content["code"],
                response_content["message"],
                response_content["explain"]))
      else:
        msg = str(response_content)

      raise GanetiApiError(msg, code=http_code)

    return response_content

  def GetVersion(self):
    """Gets the Remote API version running on the cluster.

    @rtype: int
    @return: Ganeti Remote API version

    """
    return self._SendRequest(HTTP_GET, "/version", None, None)

  def GetFeatures(self):
    """Gets the list of optional features supported by RAPI server.

    @rtype: list
    @return: List of optional features

    """
    try:
      return self._SendRequest(HTTP_GET, "/%s/features" % GANETI_RAPI_VERSION,
                               None, None)
    except GanetiApiError, err:
      # Older RAPI servers don't support this resource
      if err.code == HTTP_NOT_FOUND:
        return []

      raise

  def GetOperatingSystems(self):
    """Gets the Operating Systems running in the Ganeti cluster.

    @rtype: list of str
    @return: operating systems

    """
    return self._SendRequest(HTTP_GET, "/%s/os" % GANETI_RAPI_VERSION,
                             None, None)

  def GetInfo(self):
    """Gets info about the cluster.

    @rtype: dict
    @return: information about the cluster

    """
    return self._SendRequest(HTTP_GET, "/%s/info" % GANETI_RAPI_VERSION,
                             None, None)

  def RedistributeConfig(self):
    """Tells the cluster to redistribute its configuration files.

    @rtype: string
    @return: job id

    """
    return self._SendRequest(HTTP_PUT,
                             "/%s/redistribute-config" % GANETI_RAPI_VERSION,
                             None, None)

  def ModifyCluster(self, **kwargs):
    """Modifies cluster parameters.

    More details for parameters can be found in the RAPI documentation.

    @rtype: string
    @return: job id

    """
    body = kwargs

    return self._SendRequest(HTTP_PUT,
                             "/%s/modify" % GANETI_RAPI_VERSION, None, body)

  def GetClusterTags(self):
    """Gets the cluster tags.

    @rtype: list of str
    @return: cluster tags

    """
    return self._SendRequest(HTTP_GET, "/%s/tags" % GANETI_RAPI_VERSION,
                             None, None)

  def AddClusterTags(self, tags, dry_run=False):
    """Adds tags to the cluster.

    @type tags: list of str
    @param tags: tags to add to the cluster
    @type dry_run: bool
    @param dry_run: whether to perform a dry run

    @rtype: string
    @return: job id

    """
    query = [("tag", t) for t in tags]
    if dry_run:
      query.append(("dry-run", 1))

    return self._SendRequest(HTTP_PUT, "/%s/tags" % GANETI_RAPI_VERSION,
                             query, None)

  def DeleteClusterTags(self, tags, dry_run=False):
    """Deletes tags from the cluster.

    @type tags: list of str
    @param tags: tags to delete
    @type dry_run: bool
    @param dry_run: whether to perform a dry run
    @rtype: string
    @return: job id

    """
    query = [("tag", t) for t in tags]
    if dry_run:
      query.append(("dry-run", 1))

    return self._SendRequest(HTTP_DELETE, "/%s/tags" % GANETI_RAPI_VERSION,
                             query, None)

  def GetInstances(self, bulk=False):
    """Gets information about instances on the cluster.

    @type bulk: bool
    @param bulk: whether to return all information about all instances

    @rtype: list of dict or list of str
    @return: if bulk is True, info about the instances, else a list of instances

    """
    query = []
    if bulk:
      query.append(("bulk", 1))

    instances = self._SendRequest(HTTP_GET,
                                  "/%s/instances" % GANETI_RAPI_VERSION,
                                  query, None)
    if bulk:
      return instances
    else:
      return [i["id"] for i in instances]

  def GetInstance(self, instance):
    """Gets information about an instance.

    @type instance: str
    @param instance: instance whose info to return

    @rtype: dict
    @return: info about the instance

    """
    return self._SendRequest(HTTP_GET,
                             ("/%s/instances/%s" %
                              (GANETI_RAPI_VERSION, instance)), None, None)

  def GetInstanceInfo(self, instance, static=None):
    """Gets information about an instance.

    @type instance: string
    @param instance: Instance name
    @rtype: string
    @return: Job ID

    """
    if static is not None:
      query = [("static", static)]
    else:
      query = None

    return self._SendRequest(HTTP_GET,
                             ("/%s/instances/%s/info" %
                              (GANETI_RAPI_VERSION, instance)), query, None)

  def CreateInstance(self, mode, name, disk_template, disks, nics,
                     **kwargs):
    """Creates a new instance.

    More details for parameters can be found in the RAPI documentation.

    @type mode: string
    @param mode: Instance creation mode
    @type name: string
    @param name: Hostname of the instance to create
    @type disk_template: string
    @param disk_template: Disk template for instance (e.g. plain, diskless,
                          file, or drbd)
    @type disks: list of dicts
    @param disks: List of disk definitions
    @type nics: list of dicts
    @param nics: List of NIC definitions
    @type dry_run: bool
    @keyword dry_run: whether to perform a dry run

    @rtype: string
    @return: job id

    """
    query = []

    if kwargs.get("dry_run"):
      query.append(("dry-run", 1))

    if _INST_CREATE_REQV1 in self.GetFeatures():
      # All required fields for request data version 1
      body = {
        _REQ_DATA_VERSION_FIELD: 1,
        "mode": mode,
        "name": name,
        "disk_template": disk_template,
        "disks": disks,
        "nics": nics,
        }

      conflicts = set(kwargs.iterkeys()) & set(body.iterkeys())
      if conflicts:
        raise GanetiApiError("Required fields can not be specified as"
                             " keywords: %s" % ", ".join(conflicts))

      body.update((key, value) for key, value in kwargs.iteritems()
                  if key != "dry_run")
    else:
      raise GanetiApiError("Server does not support new-style (version 1)"
                           " instance creation requests")

    return self._SendRequest(HTTP_POST, "/%s/instances" % GANETI_RAPI_VERSION,
                             query, body)

  def DeleteInstance(self, instance, dry_run=False):
    """Deletes an instance.

    @type instance: str
    @param instance: the instance to delete

    @rtype: string
    @return: job id

    """
    query = []
    if dry_run:
      query.append(("dry-run", 1))

    return self._SendRequest(HTTP_DELETE,
                             ("/%s/instances/%s" %
                              (GANETI_RAPI_VERSION, instance)), query, None)

  def ModifyInstance(self, instance, **kwargs):
    """Modifies an instance.

    More details for parameters can be found in the RAPI documentation.

    @type instance: string
    @param instance: Instance name
    @rtype: string
    @return: job id

    """
    body = kwargs

    return self._SendRequest(HTTP_PUT,
                             ("/%s/instances/%s/modify" %
                              (GANETI_RAPI_VERSION, instance)), None, body)

  def ActivateInstanceDisks(self, instance, ignore_size=None):
    """Activates an instance's disks.

    @type instance: string
    @param instance: Instance name
    @type ignore_size: bool
    @param ignore_size: Whether to ignore recorded size
    @rtype: string
    @return: job id

    """
    query = []
    if ignore_size:
      query.append(("ignore_size", 1))

    return self._SendRequest(HTTP_PUT,
                             ("/%s/instances/%s/activate-disks" %
                              (GANETI_RAPI_VERSION, instance)), query, None)

  def DeactivateInstanceDisks(self, instance):
    """Deactivates an instance's disks.

    @type instance: string
    @param instance: Instance name
    @rtype: string
    @return: job id

    """
    return self._SendRequest(HTTP_PUT,
                             ("/%s/instances/%s/deactivate-disks" %
                              (GANETI_RAPI_VERSION, instance)), None, None)

  def RecreateInstanceDisks(self, instance, disks=None, nodes=None):
    """Recreate an instance's disks.

    @type instance: string
    @param instance: Instance name
    @type disks: list of int
    @param disks: List of disk indexes
    @type nodes: list of string
    @param nodes: New instance nodes, if relocation is desired
    @rtype: string
    @return: job id

    """
    body = {}

    if disks is not None:
      body["disks"] = disks

    if nodes is not None:
      body["nodes"] = nodes

    return self._SendRequest(HTTP_POST,
                             ("/%s/instances/%s/recreate-disks" %
                              (GANETI_RAPI_VERSION, instance)), None, body)

  def GrowInstanceDisk(self, instance, disk, amount, wait_for_sync=None):
    """Grows a disk of an instance.

    More details for parameters can be found in the RAPI documentation.

    @type instance: string
    @param instance: Instance name
    @type disk: integer
    @param disk: Disk index
    @type amount: integer
    @param amount: Grow disk by this amount (MiB)
    @type wait_for_sync: bool
    @param wait_for_sync: Wait for disk to synchronize
    @rtype: string
    @return: job id

    """
    body = {
      "amount": amount,
      }

    if wait_for_sync is not None:
      body["wait_for_sync"] = wait_for_sync

    return self._SendRequest(HTTP_POST,
                             ("/%s/instances/%s/disk/%s/grow" %
                              (GANETI_RAPI_VERSION, instance, disk)),
                             None, body)

  def GetInstanceTags(self, instance):
    """Gets tags for an instance.

    @type instance: str
    @param instance: instance whose tags to return

    @rtype: list of str
    @return: tags for the instance

    """
    return self._SendRequest(HTTP_GET,
                             ("/%s/instances/%s/tags" %
                              (GANETI_RAPI_VERSION, instance)), None, None)

  def AddInstanceTags(self, instance, tags, dry_run=False):
    """Adds tags to an instance.

    @type instance: str
    @param instance: instance to add tags to
    @type tags: list of str
    @param tags: tags to add to the instance
    @type dry_run: bool
    @param dry_run: whether to perform a dry run

    @rtype: string
    @return: job id

    """
    query = [("tag", t) for t in tags]
    if dry_run:
      query.append(("dry-run", 1))

    return self._SendRequest(HTTP_PUT,
                             ("/%s/instances/%s/tags" %
                              (GANETI_RAPI_VERSION, instance)), query, None)

  def DeleteInstanceTags(self, instance, tags, dry_run=False):
    """Deletes tags from an instance.

    @type instance: str
    @param instance: instance to delete tags from
    @type tags: list of str
    @param tags: tags to delete
    @type dry_run: bool
    @param dry_run: whether to perform a dry run
    @rtype: string
    @return: job id

    """
    query = [("tag", t) for t in tags]
    if dry_run:
      query.append(("dry-run", 1))

    return self._SendRequest(HTTP_DELETE,
                             ("/%s/instances/%s/tags" %
                              (GANETI_RAPI_VERSION, instance)), query, None)

  def RebootInstance(self, instance, reboot_type=None, ignore_secondaries=None,
                     dry_run=False):
    """Reboots an instance.

    @type instance: str
    @param instance: instance to rebot
    @type reboot_type: str
    @param reboot_type: one of: hard, soft, full
    @type ignore_secondaries: bool
    @param ignore_secondaries: if True, ignores errors for the secondary node
        while re-assembling disks (in hard-reboot mode only)
    @type dry_run: bool
    @param dry_run: whether to perform a dry run
    @rtype: string
    @return: job id

    """
    query = []
    if reboot_type:
      query.append(("type", reboot_type))
    if ignore_secondaries is not None:
      query.append(("ignore_secondaries", ignore_secondaries))
    if dry_run:
      query.append(("dry-run", 1))

    return self._SendRequest(HTTP_POST,
                             ("/%s/instances/%s/reboot" %
                              (GANETI_RAPI_VERSION, instance)), query, None)

  def ShutdownInstance(self, instance, dry_run=False, no_remember=False):
    """Shuts down an instance.

    @type instance: str
    @param instance: the instance to shut down
    @type dry_run: bool
    @param dry_run: whether to perform a dry run
    @type no_remember: bool
    @param no_remember: if true, will not record the state change
    @rtype: string
    @return: job id

    """
    query = []
    if dry_run:
      query.append(("dry-run", 1))
    if no_remember:
      query.append(("no-remember", 1))

    return self._SendRequest(HTTP_PUT,
                             ("/%s/instances/%s/shutdown" %
                              (GANETI_RAPI_VERSION, instance)), query, None)

  def StartupInstance(self, instance, dry_run=False, no_remember=False):
    """Starts up an instance.

    @type instance: str
    @param instance: the instance to start up
    @type dry_run: bool
    @param dry_run: whether to perform a dry run
    @type no_remember: bool
    @param no_remember: if true, will not record the state change
    @rtype: string
    @return: job id

    """
    query = []
    if dry_run:
      query.append(("dry-run", 1))
    if no_remember:
      query.append(("no-remember", 1))

    return self._SendRequest(HTTP_PUT,
                             ("/%s/instances/%s/startup" %
                              (GANETI_RAPI_VERSION, instance)), query, None)

  def ReinstallInstance(self, instance, os=None, no_startup=False,
                        osparams=None):
    """Reinstalls an instance.

    @type instance: str
    @param instance: The instance to reinstall
    @type os: str or None
    @param os: The operating system to reinstall. If None, the instance's
        current operating system will be installed again
    @type no_startup: bool
    @param no_startup: Whether to start the instance automatically
    @rtype: string
    @return: job id

    """
    if _INST_REINSTALL_REQV1 in self.GetFeatures():
      body = {
        "start": not no_startup,
        }
      if os is not None:
        body["os"] = os
      if osparams is not None:
        body["osparams"] = osparams
      return self._SendRequest(HTTP_POST,
                               ("/%s/instances/%s/reinstall" %
                                (GANETI_RAPI_VERSION, instance)), None, body)

    # Use old request format
    if osparams:
      raise GanetiApiError("Server does not support specifying OS parameters"
                           " for instance reinstallation")

    query = []
    if os:
      query.append(("os", os))
    if no_startup:
      query.append(("nostartup", 1))
    return self._SendRequest(HTTP_POST,
                             ("/%s/instances/%s/reinstall" %
                              (GANETI_RAPI_VERSION, instance)), query, None)

  def ReplaceInstanceDisks(self, instance, disks=None, mode=REPLACE_DISK_AUTO,
                           remote_node=None, iallocator=None, dry_run=False):
    """Replaces disks on an instance.

    @type instance: str
    @param instance: instance whose disks to replace
    @type disks: list of ints
    @param disks: Indexes of disks to replace
    @type mode: str
    @param mode: replacement mode to use (defaults to replace_auto)
    @type remote_node: str or None
    @param remote_node: new secondary node to use (for use with
        replace_new_secondary mode)
    @type iallocator: str or None
    @param iallocator: instance allocator plugin to use (for use with
                       replace_auto mode)
    @type dry_run: bool
    @param dry_run: whether to perform a dry run

    @rtype: string
    @return: job id

    """
    query = [
      ("mode", mode),
      ]

    if disks:
      query.append(("disks", ",".join(str(idx) for idx in disks)))

    if remote_node:
      query.append(("remote_node", remote_node))

    if iallocator:
      query.append(("iallocator", iallocator))

    if dry_run:
      query.append(("dry-run", 1))

    return self._SendRequest(HTTP_POST,
                             ("/%s/instances/%s/replace-disks" %
                              (GANETI_RAPI_VERSION, instance)), query, None)

  def PrepareExport(self, instance, mode):
    """Prepares an instance for an export.

    @type instance: string
    @param instance: Instance name
    @type mode: string
    @param mode: Export mode
    @rtype: string
    @return: Job ID

    """
    query = [("mode", mode)]
    return self._SendRequest(HTTP_PUT,
                             ("/%s/instances/%s/prepare-export" %
                              (GANETI_RAPI_VERSION, instance)), query, None)

  def ExportInstance(self, instance, mode, destination, shutdown=None,
                     remove_instance=None,
                     x509_key_name=None, destination_x509_ca=None):
    """Exports an instance.

    @type instance: string
    @param instance: Instance name
    @type mode: string
    @param mode: Export mode
    @rtype: string
    @return: Job ID

    """
    body = {
      "destination": destination,
      "mode": mode,
      }

    if shutdown is not None:
      body["shutdown"] = shutdown

    if remove_instance is not None:
      body["remove_instance"] = remove_instance

    if x509_key_name is not None:
      body["x509_key_name"] = x509_key_name

    if destination_x509_ca is not None:
      body["destination_x509_ca"] = destination_x509_ca

    return self._SendRequest(HTTP_PUT,
                             ("/%s/instances/%s/export" %
                              (GANETI_RAPI_VERSION, instance)), None, body)

  def MigrateInstance(self, instance, mode=None, cleanup=None):
    """Migrates an instance.

    @type instance: string
    @param instance: Instance name
    @type mode: string
    @param mode: Migration mode
    @type cleanup: bool
    @param cleanup: Whether to clean up a previously failed migration
    @rtype: string
    @return: job id

    """
    body = {}

    if mode is not None:
      body["mode"] = mode

    if cleanup is not None:
      body["cleanup"] = cleanup

    return self._SendRequest(HTTP_PUT,
                             ("/%s/instances/%s/migrate" %
                              (GANETI_RAPI_VERSION, instance)), None, body)

  def FailoverInstance(self, instance, iallocator=None,
                       ignore_consistency=None, target_node=None):
    """Does a failover of an instance.

    @type instance: string
    @param instance: Instance name
    @type iallocator: string
    @param iallocator: Iallocator for deciding the target node for
      shared-storage instances
    @type ignore_consistency: bool
    @param ignore_consistency: Whether to ignore disk consistency
    @type target_node: string
    @param target_node: Target node for shared-storage instances
    @rtype: string
    @return: job id

    """
    body = {}

    if iallocator is not None:
      body["iallocator"] = iallocator

    if ignore_consistency is not None:
      body["ignore_consistency"] = ignore_consistency

    if target_node is not None:
      body["target_node"] = target_node

    return self._SendRequest(HTTP_PUT,
                             ("/%s/instances/%s/failover" %
                              (GANETI_RAPI_VERSION, instance)), None, body)

  def RenameInstance(self, instance, new_name, ip_check=None, name_check=None):
    """Changes the name of an instance.

    @type instance: string
    @param instance: Instance name
    @type new_name: string
    @param new_name: New instance name
    @type ip_check: bool
    @param ip_check: Whether to ensure instance's IP address is inactive
    @type name_check: bool
    @param name_check: Whether to ensure instance's name is resolvable
    @rtype: string
    @return: job id

    """
    body = {
      "new_name": new_name,
      }

    if ip_check is not None:
      body["ip_check"] = ip_check

    if name_check is not None:
      body["name_check"] = name_check

    return self._SendRequest(HTTP_PUT,
                             ("/%s/instances/%s/rename" %
                              (GANETI_RAPI_VERSION, instance)), None, body)

  def GetInstanceConsole(self, instance):
    """Request information for connecting to instance's console.

    @type instance: string
    @param instance: Instance name
    @rtype: dict
    @return: dictionary containing information about instance's console

    """
    return self._SendRequest(HTTP_GET,
                             ("/%s/instances/%s/console" %
                              (GANETI_RAPI_VERSION, instance)), None, None)

  def GetJobs(self):
    """Gets all jobs for the cluster.

    @rtype: list of int
    @return: job ids for the cluster

    """
    return [int(j["id"])
            for j in self._SendRequest(HTTP_GET,
                                       "/%s/jobs" % GANETI_RAPI_VERSION,
                                       None, None)]

  def GetJobStatus(self, job_id):
    """Gets the status of a job.

    @type job_id: string
    @param job_id: job id whose status to query

    @rtype: dict
    @return: job status

    """
    return self._SendRequest(HTTP_GET,
                             "/%s/jobs/%s" % (GANETI_RAPI_VERSION, job_id),
                             None, None)

  def WaitForJobCompletion(self, job_id, period=5, retries=-1):
    """Polls cluster for job status until completion.

    Completion is defined as any of the following states listed in
    L{JOB_STATUS_FINALIZED}.

    @type job_id: string
    @param job_id: job id to watch
    @type period: int
    @param period: how often to poll for status (optional, default 5s)
    @type retries: int
    @param retries: how many time to poll before giving up
                    (optional, default -1 means unlimited)

    @rtype: bool
    @return: C{True} if job succeeded or C{False} if failed/status timeout
    @deprecated: It is recommended to use L{WaitForJobChange} wherever
      possible; L{WaitForJobChange} returns immediately after a job changed and
      does not use polling

    """
    while retries != 0:
      job_result = self.GetJobStatus(job_id)

      if job_result and job_result["status"] == JOB_STATUS_SUCCESS:
        return True
      elif not job_result or job_result["status"] in JOB_STATUS_FINALIZED:
        return False

      if period:
        time.sleep(period)

      if retries > 0:
        retries -= 1

    return False

  def WaitForJobChange(self, job_id, fields, prev_job_info, prev_log_serial):
    """Waits for job changes.

    @type job_id: string
    @param job_id: Job ID for which to wait
    @return: C{None} if no changes have been detected and a dict with two keys,
      C{job_info} and C{log_entries} otherwise.
    @rtype: dict

    """
    body = {
      "fields": fields,
      "previous_job_info": prev_job_info,
      "previous_log_serial": prev_log_serial,
      }

    return self._SendRequest(HTTP_GET,
                             "/%s/jobs/%s/wait" % (GANETI_RAPI_VERSION, job_id),
                             None, body)

  def CancelJob(self, job_id, dry_run=False):
    """Cancels a job.

    @type job_id: string
    @param job_id: id of the job to delete
    @type dry_run: bool
    @param dry_run: whether to perform a dry run
    @rtype: tuple
    @return: tuple containing the result, and a message (bool, string)

    """
    query = []
    if dry_run:
      query.append(("dry-run", 1))

    return self._SendRequest(HTTP_DELETE,
                             "/%s/jobs/%s" % (GANETI_RAPI_VERSION, job_id),
                             query, None)

  def GetNodes(self, bulk=False):
    """Gets all nodes in the cluster.

    @type bulk: bool
    @param bulk: whether to return all information about all instances

    @rtype: list of dict or str
    @return: if bulk is true, info about nodes in the cluster,
        else list of nodes in the cluster

    """
    query = []
    if bulk:
      query.append(("bulk", 1))

    nodes = self._SendRequest(HTTP_GET, "/%s/nodes" % GANETI_RAPI_VERSION,
                              query, None)
    if bulk:
      return nodes
    else:
      return [n["id"] for n in nodes]

  def GetNode(self, node):
    """Gets information about a node.

    @type node: str
    @param node: node whose info to return

    @rtype: dict
    @return: info about the node

    """
    return self._SendRequest(HTTP_GET,
                             "/%s/nodes/%s" % (GANETI_RAPI_VERSION, node),
                             None, None)

  def EvacuateNode(self, node, iallocator=None, remote_node=None,
                   dry_run=False, early_release=None,
                   primary=None, secondary=None, accept_old=False):
    """Evacuates instances from a Ganeti node.

    @type node: str
    @param node: node to evacuate
    @type iallocator: str or None
    @param iallocator: instance allocator to use
    @type remote_node: str
    @param remote_node: node to evaucate to
    @type dry_run: bool
    @param dry_run: whether to perform a dry run
    @type early_release: bool
    @param early_release: whether to enable parallelization
    @type primary: bool
    @param primary: Whether to evacuate primary instances
    @type secondary: bool
    @param secondary: Whether to evacuate secondary instances
    @type accept_old: bool
    @param accept_old: Whether caller is ready to accept old-style (pre-2.5)
        results

    @rtype: string, or a list for pre-2.5 results
    @return: Job ID or, if C{accept_old} is set and server is pre-2.5,
      list of (job ID, instance name, new secondary node); if dry_run was
      specified, then the actual move jobs were not submitted and the job IDs
      will be C{None}

    @raises GanetiApiError: if an iallocator and remote_node are both
        specified

    """
    if iallocator and remote_node:
      raise GanetiApiError("Only one of iallocator or remote_node can be used")

    query = []
    if dry_run:
      query.append(("dry-run", 1))

    if _NODE_EVAC_RES1 in self.GetFeatures():
      body = {}

      if iallocator is not None:
        body["iallocator"] = iallocator
      if remote_node is not None:
        body["remote_node"] = remote_node
      if early_release is not None:
        body["early_release"] = early_release
      if primary is not None:
        body["primary"] = primary
      if secondary is not None:
        body["secondary"] = secondary
    else:
      # Pre-2.5 request format
      body = None

      if not accept_old:
        raise GanetiApiError("Server is version 2.4 or earlier and caller does"
                             " not accept old-style results (parameter"
                             " accept_old)")

      if primary or primary is None or not (secondary is None or secondary):
        raise GanetiApiError("Server can only evacuate secondary instances")

      if iallocator:
        query.append(("iallocator", iallocator))
      if remote_node:
        query.append(("remote_node", remote_node))
      if early_release:
        query.append(("early_release", 1))

    return self._SendRequest(HTTP_POST,
                             ("/%s/nodes/%s/evacuate" %
                              (GANETI_RAPI_VERSION, node)), query, body)

  def MigrateNode(self, node, mode=None, dry_run=False, iallocator=None,
                  target_node=None):
    """Migrates all primary instances from a node.

    @type node: str
    @param node: node to migrate
    @type mode: string
    @param mode: if passed, it will overwrite the live migration type,
        otherwise the hypervisor default will be used
    @type dry_run: bool
    @param dry_run: whether to perform a dry run
    @type iallocator: string
    @param iallocator: instance allocator to use
    @type target_node: string
    @param target_node: Target node for shared-storage instances

    @rtype: string
    @return: job id

    """
    query = []
    if dry_run:
      query.append(("dry-run", 1))

    if _NODE_MIGRATE_REQV1 in self.GetFeatures():
      body = {}

      if mode is not None:
        body["mode"] = mode
      if iallocator is not None:
        body["iallocator"] = iallocator
      if target_node is not None:
        body["target_node"] = target_node

      assert len(query) <= 1

      return self._SendRequest(HTTP_POST,
                               ("/%s/nodes/%s/migrate" %
                                (GANETI_RAPI_VERSION, node)), query, body)
    else:
      # Use old request format
      if target_node is not None:
        raise GanetiApiError("Server does not support specifying target node"
                             " for node migration")

      if mode is not None:
        query.append(("mode", mode))

      return self._SendRequest(HTTP_POST,
                               ("/%s/nodes/%s/migrate" %
                                (GANETI_RAPI_VERSION, node)), query, None)

  def GetNodeRole(self, node):
    """Gets the current role for a node.

    @type node: str
    @param node: node whose role to return

    @rtype: str
    @return: the current role for a node

    """
    return self._SendRequest(HTTP_GET,
                             ("/%s/nodes/%s/role" %
                              (GANETI_RAPI_VERSION, node)), None, None)

  def SetNodeRole(self, node, role, force=False, auto_promote=None):
    """Sets the role for a node.

    @type node: str
    @param node: the node whose role to set
    @type role: str
    @param role: the role to set for the node
    @type force: bool
    @param force: whether to force the role change
    @type auto_promote: bool
    @param auto_promote: Whether node(s) should be promoted to master candidate
                         if necessary

    @rtype: string
    @return: job id

    """
    query = [
      ("force", force),
      ]

    if auto_promote is not None:
      query.append(("auto-promote", auto_promote))

    return self._SendRequest(HTTP_PUT,
                             ("/%s/nodes/%s/role" %
                              (GANETI_RAPI_VERSION, node)), query, role)

<<<<<<< HEAD
  def PowercycleNode(self, node, force=False):
    """Powercycles a node.

    @type node: string
    @param node: Node name
    @type force: bool
    @param force: Whether to force the operation

=======
  def ModifyNode(self, node, **kwargs):
    """Modifies a node.

    More details for parameters can be found in the RAPI documentation.

    @type node: string
    @param node: Node name
>>>>>>> 55ef0cf6
    @rtype: string
    @return: job id

    """
<<<<<<< HEAD
    query = [
      ("force", force),
      ]

    return self._SendRequest(HTTP_POST,
                             ("/%s/nodes/%s/powercycle" %
                              (GANETI_RAPI_VERSION, node)), query, None)
=======
    return self._SendRequest(HTTP_PUT,
                             ("/%s/nodes/%s/modify" %
                              (GANETI_RAPI_VERSION, node)), None, kwargs)
>>>>>>> 55ef0cf6

  def GetNodeStorageUnits(self, node, storage_type, output_fields):
    """Gets the storage units for a node.

    @type node: str
    @param node: the node whose storage units to return
    @type storage_type: str
    @param storage_type: storage type whose units to return
    @type output_fields: str
    @param output_fields: storage type fields to return

    @rtype: string
    @return: job id where results can be retrieved

    """
    query = [
      ("storage_type", storage_type),
      ("output_fields", output_fields),
      ]

    return self._SendRequest(HTTP_GET,
                             ("/%s/nodes/%s/storage" %
                              (GANETI_RAPI_VERSION, node)), query, None)

  def ModifyNodeStorageUnits(self, node, storage_type, name, allocatable=None):
    """Modifies parameters of storage units on the node.

    @type node: str
    @param node: node whose storage units to modify
    @type storage_type: str
    @param storage_type: storage type whose units to modify
    @type name: str
    @param name: name of the storage unit
    @type allocatable: bool or None
    @param allocatable: Whether to set the "allocatable" flag on the storage
                        unit (None=no modification, True=set, False=unset)

    @rtype: string
    @return: job id

    """
    query = [
      ("storage_type", storage_type),
      ("name", name),
      ]

    if allocatable is not None:
      query.append(("allocatable", allocatable))

    return self._SendRequest(HTTP_PUT,
                             ("/%s/nodes/%s/storage/modify" %
                              (GANETI_RAPI_VERSION, node)), query, None)

  def RepairNodeStorageUnits(self, node, storage_type, name):
    """Repairs a storage unit on the node.

    @type node: str
    @param node: node whose storage units to repair
    @type storage_type: str
    @param storage_type: storage type to repair
    @type name: str
    @param name: name of the storage unit to repair

    @rtype: string
    @return: job id

    """
    query = [
      ("storage_type", storage_type),
      ("name", name),
      ]

    return self._SendRequest(HTTP_PUT,
                             ("/%s/nodes/%s/storage/repair" %
                              (GANETI_RAPI_VERSION, node)), query, None)

  def GetNodeTags(self, node):
    """Gets the tags for a node.

    @type node: str
    @param node: node whose tags to return

    @rtype: list of str
    @return: tags for the node

    """
    return self._SendRequest(HTTP_GET,
                             ("/%s/nodes/%s/tags" %
                              (GANETI_RAPI_VERSION, node)), None, None)

  def AddNodeTags(self, node, tags, dry_run=False):
    """Adds tags to a node.

    @type node: str
    @param node: node to add tags to
    @type tags: list of str
    @param tags: tags to add to the node
    @type dry_run: bool
    @param dry_run: whether to perform a dry run

    @rtype: string
    @return: job id

    """
    query = [("tag", t) for t in tags]
    if dry_run:
      query.append(("dry-run", 1))

    return self._SendRequest(HTTP_PUT,
                             ("/%s/nodes/%s/tags" %
                              (GANETI_RAPI_VERSION, node)), query, tags)

  def DeleteNodeTags(self, node, tags, dry_run=False):
    """Delete tags from a node.

    @type node: str
    @param node: node to remove tags from
    @type tags: list of str
    @param tags: tags to remove from the node
    @type dry_run: bool
    @param dry_run: whether to perform a dry run

    @rtype: string
    @return: job id

    """
    query = [("tag", t) for t in tags]
    if dry_run:
      query.append(("dry-run", 1))

    return self._SendRequest(HTTP_DELETE,
                             ("/%s/nodes/%s/tags" %
                              (GANETI_RAPI_VERSION, node)), query, None)

  def GetGroups(self, bulk=False):
    """Gets all node groups in the cluster.

    @type bulk: bool
    @param bulk: whether to return all information about the groups

    @rtype: list of dict or str
    @return: if bulk is true, a list of dictionaries with info about all node
        groups in the cluster, else a list of names of those node groups

    """
    query = []
    if bulk:
      query.append(("bulk", 1))

    groups = self._SendRequest(HTTP_GET, "/%s/groups" % GANETI_RAPI_VERSION,
                               query, None)
    if bulk:
      return groups
    else:
      return [g["name"] for g in groups]

  def GetGroup(self, group):
    """Gets information about a node group.

    @type group: str
    @param group: name of the node group whose info to return

    @rtype: dict
    @return: info about the node group

    """
    return self._SendRequest(HTTP_GET,
                             "/%s/groups/%s" % (GANETI_RAPI_VERSION, group),
                             None, None)

  def CreateGroup(self, name, alloc_policy=None, dry_run=False):
    """Creates a new node group.

    @type name: str
    @param name: the name of node group to create
    @type alloc_policy: str
    @param alloc_policy: the desired allocation policy for the group, if any
    @type dry_run: bool
    @param dry_run: whether to peform a dry run

    @rtype: string
    @return: job id

    """
    query = []
    if dry_run:
      query.append(("dry-run", 1))

    body = {
      "name": name,
      "alloc_policy": alloc_policy
      }

    return self._SendRequest(HTTP_POST, "/%s/groups" % GANETI_RAPI_VERSION,
                             query, body)

  def ModifyGroup(self, group, **kwargs):
    """Modifies a node group.

    More details for parameters can be found in the RAPI documentation.

    @type group: string
    @param group: Node group name
    @rtype: string
    @return: job id

    """
    return self._SendRequest(HTTP_PUT,
                             ("/%s/groups/%s/modify" %
                              (GANETI_RAPI_VERSION, group)), None, kwargs)

  def DeleteGroup(self, group, dry_run=False):
    """Deletes a node group.

    @type group: str
    @param group: the node group to delete
    @type dry_run: bool
    @param dry_run: whether to peform a dry run

    @rtype: string
    @return: job id

    """
    query = []
    if dry_run:
      query.append(("dry-run", 1))

    return self._SendRequest(HTTP_DELETE,
                             ("/%s/groups/%s" %
                              (GANETI_RAPI_VERSION, group)), query, None)

  def RenameGroup(self, group, new_name):
    """Changes the name of a node group.

    @type group: string
    @param group: Node group name
    @type new_name: string
    @param new_name: New node group name

    @rtype: string
    @return: job id

    """
    body = {
      "new_name": new_name,
      }

    return self._SendRequest(HTTP_PUT,
                             ("/%s/groups/%s/rename" %
                              (GANETI_RAPI_VERSION, group)), None, body)

  def AssignGroupNodes(self, group, nodes, force=False, dry_run=False):
    """Assigns nodes to a group.

    @type group: string
    @param group: Node gropu name
    @type nodes: list of strings
    @param nodes: List of nodes to assign to the group

    @rtype: string
    @return: job id

    """
    query = []

    if force:
      query.append(("force", 1))

    if dry_run:
      query.append(("dry-run", 1))

    body = {
      "nodes": nodes,
      }

    return self._SendRequest(HTTP_PUT,
                             ("/%s/groups/%s/assign-nodes" %
                             (GANETI_RAPI_VERSION, group)), query, body)

  def GetGroupTags(self, group):
    """Gets tags for a node group.

    @type group: string
    @param group: Node group whose tags to return

    @rtype: list of strings
    @return: tags for the group

    """
    return self._SendRequest(HTTP_GET,
                             ("/%s/groups/%s/tags" %
                              (GANETI_RAPI_VERSION, group)), None, None)

  def AddGroupTags(self, group, tags, dry_run=False):
    """Adds tags to a node group.

    @type group: str
    @param group: group to add tags to
    @type tags: list of string
    @param tags: tags to add to the group
    @type dry_run: bool
    @param dry_run: whether to perform a dry run

    @rtype: string
    @return: job id

    """
    query = [("tag", t) for t in tags]
    if dry_run:
      query.append(("dry-run", 1))

    return self._SendRequest(HTTP_PUT,
                             ("/%s/groups/%s/tags" %
                              (GANETI_RAPI_VERSION, group)), query, None)

  def DeleteGroupTags(self, group, tags, dry_run=False):
    """Deletes tags from a node group.

    @type group: str
    @param group: group to delete tags from
    @type tags: list of string
    @param tags: tags to delete
    @type dry_run: bool
    @param dry_run: whether to perform a dry run
    @rtype: string
    @return: job id

    """
    query = [("tag", t) for t in tags]
    if dry_run:
      query.append(("dry-run", 1))

    return self._SendRequest(HTTP_DELETE,
                             ("/%s/groups/%s/tags" %
                              (GANETI_RAPI_VERSION, group)), query, None)

  def Query(self, what, fields, qfilter=None):
    """Retrieves information about resources.

    @type what: string
    @param what: Resource name, one of L{constants.QR_VIA_RAPI}
    @type fields: list of string
    @param fields: Requested fields
    @type qfilter: None or list
    @param qfilter: Query filter

    @rtype: string
    @return: job id

    """
    body = {
      "fields": fields,
      }

    if qfilter is not None:
      body["qfilter"] = qfilter
      # TODO: remove this after 2.7
      body["filter"] = qfilter

    return self._SendRequest(HTTP_PUT,
                             ("/%s/query/%s" %
                              (GANETI_RAPI_VERSION, what)), None, body)

  def QueryFields(self, what, fields=None):
    """Retrieves available fields for a resource.

    @type what: string
    @param what: Resource name, one of L{constants.QR_VIA_RAPI}
    @type fields: list of string
    @param fields: Requested fields

    @rtype: string
    @return: job id

    """
    query = []

    if fields is not None:
      query.append(("fields", ",".join(fields)))

    return self._SendRequest(HTTP_GET,
                             ("/%s/query/%s/fields" %
                              (GANETI_RAPI_VERSION, what)), query, None)<|MERGE_RESOLUTION|>--- conflicted
+++ resolved
@@ -1480,7 +1480,6 @@
                              ("/%s/nodes/%s/role" %
                               (GANETI_RAPI_VERSION, node)), query, role)
 
-<<<<<<< HEAD
   def PowercycleNode(self, node, force=False):
     """Powercycles a node.
 
@@ -1488,21 +1487,10 @@
     @param node: Node name
     @type force: bool
     @param force: Whether to force the operation
-
-=======
-  def ModifyNode(self, node, **kwargs):
-    """Modifies a node.
-
-    More details for parameters can be found in the RAPI documentation.
-
-    @type node: string
-    @param node: Node name
->>>>>>> 55ef0cf6
-    @rtype: string
-    @return: job id
-
-    """
-<<<<<<< HEAD
+    @rtype: string
+    @return: job id
+
+    """
     query = [
       ("force", force),
       ]
@@ -1510,11 +1498,21 @@
     return self._SendRequest(HTTP_POST,
                              ("/%s/nodes/%s/powercycle" %
                               (GANETI_RAPI_VERSION, node)), query, None)
-=======
+
+  def ModifyNode(self, node, **kwargs):
+    """Modifies a node.
+
+    More details for parameters can be found in the RAPI documentation.
+
+    @type node: string
+    @param node: Node name
+    @rtype: string
+    @return: job id
+
+    """
     return self._SendRequest(HTTP_PUT,
                              ("/%s/nodes/%s/modify" %
                               (GANETI_RAPI_VERSION, node)), None, kwargs)
->>>>>>> 55ef0cf6
 
   def GetNodeStorageUnits(self, node, storage_type, output_fields):
     """Gets the storage units for a node.
