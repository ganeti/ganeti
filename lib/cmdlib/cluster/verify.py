--- conflicted
+++ resolved
@@ -2038,13 +2038,6 @@
     if self._exclusive_storage:
       node_verify_param[constants.NV_EXCLUSIVEPVS] = True
 
-<<<<<<< HEAD
-=======
-    node_group_uuids = dict((n.name, n.group) for n in
-                                self.cfg.GetAllNodesInfo().values())
-    groups_config = self.cfg.GetAllNodeGroupsInfoDict()
-
->>>>>>> da3f3000
     # At this point, we have the in-memory data structures complete,
     # except for the runtime information, which we'll gather next
 
