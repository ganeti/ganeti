--- conflicted
+++ resolved
@@ -1601,16 +1601,10 @@
   # Stop KVM where necessary
   if stop_nodes:
     results = lu.rpc.call_node_ensure_daemon(stop_nodes, constants.KVMD, False)
-<<<<<<< HEAD
     if not silent_stop:
       for node_uuid in stop_nodes:
         results[node_uuid].Warn("Failed to stop KVM daemon in node '%s'" %
-                                node_uuid, feedback_fn)
-=======
-    for node_uuid in stop_nodes:
-      results[node_uuid].Warn("Failed to stop KVM daemon on node '%s'" %
-                              lu.cfg.GetNodeName(node_uuid), feedback_fn)
->>>>>>> 7f2183e3
+                                lu.cfg.GetNodeName(node_uuid), feedback_fn)
 
 
 def WarnAboutFailedSshUpdates(result, master_uuid, feedback_fn):
