--- conflicted
+++ resolved
@@ -515,29 +515,7 @@
         MergeAndVerifyDiskState(self.op.disk_state,
                                 self.group.disk_state_static)
 
-<<<<<<< HEAD
-    if self.op.ipolicy:
-      self.new_ipolicy = GetUpdatedIPolicy(self.group.ipolicy,
-                                           self.op.ipolicy,
-                                           group_policy=True)
-
-      new_ipolicy = cluster.SimpleFillIPolicy(self.new_ipolicy)
-      instances = \
-        dict(self.cfg.GetMultiInstanceInfoByName(owned_instance_names))
-      gmi = ganeti.masterd.instance
-      violations = \
-          ComputeNewInstanceViolations(gmi.CalculateGroupIPolicy(cluster,
-                                                                 self.group),
-                                       new_ipolicy, instances.values(),
-                                       self.cfg)
-
-      if violations:
-        self.LogWarning("After the ipolicy change the following instances"
-                        " violate them: %s",
-                        utils.CommaJoin(violations))
-=======
     self._CheckIpolicy(cluster, owned_instance_names)
->>>>>>> dd84e715
 
   def BuildHooksEnv(self):
     """Build hooks env.
