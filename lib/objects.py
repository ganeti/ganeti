#
#

<<<<<<< HEAD
# Copyright (C) 2006, 2007, 2010 Google Inc.
=======
# Copyright (C) 2006, 2007, 2008, 2009, 2010 Google Inc.
>>>>>>> 052ee117
#
# This program is free software; you can redistribute it and/or modify
# it under the terms of the GNU General Public License as published by
# the Free Software Foundation; either version 2 of the License, or
# (at your option) any later version.
#
# This program is distributed in the hope that it will be useful, but
# WITHOUT ANY WARRANTY; without even the implied warranty of
# MERCHANTABILITY or FITNESS FOR A PARTICULAR PURPOSE.  See the GNU
# General Public License for more details.
#
# You should have received a copy of the GNU General Public License
# along with this program; if not, write to the Free Software
# Foundation, Inc., 51 Franklin Street, Fifth Floor, Boston, MA
# 02110-1301, USA.


"""Transportable objects for Ganeti.

This module provides small, mostly data-only objects which are safe to
pass to and from external parties.

"""

# pylint: disable-msg=E0203,W0201

# E0203: Access to member %r before its definition, since we use
# objects.py which doesn't explicitely initialise its members

# W0201: Attribute '%s' defined outside __init__

import ConfigParser
import re
import copy
from cStringIO import StringIO

from ganeti import errors
from ganeti import constants

from socket import AF_INET


__all__ = ["ConfigObject", "ConfigData", "NIC", "Disk", "Instance",
           "OS", "Node", "NodeGroup", "Cluster", "FillDict"]

_TIMESTAMPS = ["ctime", "mtime"]
_UUID = ["uuid"]


def FillDict(defaults_dict, custom_dict, skip_keys=None):
  """Basic function to apply settings on top a default dict.

  @type defaults_dict: dict
  @param defaults_dict: dictionary holding the default values
  @type custom_dict: dict
  @param custom_dict: dictionary holding customized value
  @type skip_keys: list
  @param skip_keys: which keys not to fill
  @rtype: dict
  @return: dict with the 'full' values

  """
  ret_dict = copy.deepcopy(defaults_dict)
  ret_dict.update(custom_dict)
  if skip_keys:
    for k in skip_keys:
      try:
        del ret_dict[k]
      except KeyError:
        pass
  return ret_dict


def UpgradeGroupedParams(target, defaults):
  """Update all groups for the target parameter.

  @type target: dict of dicts
  @param target: {group: {parameter: value}}
  @type defaults: dict
  @param defaults: default parameter values

  """
  if target is None:
    target = {constants.PP_DEFAULT: defaults}
  else:
    for group in target:
      target[group] = FillDict(defaults, target[group])
  return target


class ConfigObject(object):
  """A generic config object.

  It has the following properties:

    - provides somewhat safe recursive unpickling and pickling for its classes
    - unset attributes which are defined in slots are always returned
      as None instead of raising an error

  Classes derived from this must always declare __slots__ (we use many
  config objects and the memory reduction is useful)

  """
  __slots__ = []

  def __init__(self, **kwargs):
    for k, v in kwargs.iteritems():
      setattr(self, k, v)

  def __getattr__(self, name):
    if name not in self._all_slots():
      raise AttributeError("Invalid object attribute %s.%s" %
                           (type(self).__name__, name))
    return None

  def __setstate__(self, state):
    slots = self._all_slots()
    for name in state:
      if name in slots:
        setattr(self, name, state[name])

  @classmethod
  def _all_slots(cls):
    """Compute the list of all declared slots for a class.

    """
    slots = []
    for parent in cls.__mro__:
      slots.extend(getattr(parent, "__slots__", []))
    return slots

  def ToDict(self):
    """Convert to a dict holding only standard python types.

    The generic routine just dumps all of this object's attributes in
    a dict. It does not work if the class has children who are
    ConfigObjects themselves (e.g. the nics list in an Instance), in
    which case the object should subclass the function in order to
    make sure all objects returned are only standard python types.

    """
    result = {}
    for name in self._all_slots():
      value = getattr(self, name, None)
      if value is not None:
        result[name] = value
    return result

  __getstate__ = ToDict

  @classmethod
  def FromDict(cls, val):
    """Create an object from a dictionary.

    This generic routine takes a dict, instantiates a new instance of
    the given class, and sets attributes based on the dict content.

    As for `ToDict`, this does not work if the class has children
    who are ConfigObjects themselves (e.g. the nics list in an
    Instance), in which case the object should subclass the function
    and alter the objects.

    """
    if not isinstance(val, dict):
      raise errors.ConfigurationError("Invalid object passed to FromDict:"
                                      " expected dict, got %s" % type(val))
    val_str = dict([(str(k), v) for k, v in val.iteritems()])
    obj = cls(**val_str) # pylint: disable-msg=W0142
    return obj

  @staticmethod
  def _ContainerToDicts(container):
    """Convert the elements of a container to standard python types.

    This method converts a container with elements derived from
    ConfigData to standard python types. If the container is a dict,
    we don't touch the keys, only the values.

    """
    if isinstance(container, dict):
      ret = dict([(k, v.ToDict()) for k, v in container.iteritems()])
    elif isinstance(container, (list, tuple, set, frozenset)):
      ret = [elem.ToDict() for elem in container]
    else:
      raise TypeError("Invalid type %s passed to _ContainerToDicts" %
                      type(container))
    return ret

  @staticmethod
  def _ContainerFromDicts(source, c_type, e_type):
    """Convert a container from standard python types.

    This method converts a container with standard python types to
    ConfigData objects. If the container is a dict, we don't touch the
    keys, only the values.

    """
    if not isinstance(c_type, type):
      raise TypeError("Container type %s passed to _ContainerFromDicts is"
                      " not a type" % type(c_type))
    if source is None:
      source = c_type()
    if c_type is dict:
      ret = dict([(k, e_type.FromDict(v)) for k, v in source.iteritems()])
    elif c_type in (list, tuple, set, frozenset):
      ret = c_type([e_type.FromDict(elem) for elem in source])
    else:
      raise TypeError("Invalid container type %s passed to"
                      " _ContainerFromDicts" % c_type)
    return ret

  def Copy(self):
    """Makes a deep copy of the current object and its children.

    """
    dict_form = self.ToDict()
    clone_obj = self.__class__.FromDict(dict_form)
    return clone_obj

  def __repr__(self):
    """Implement __repr__ for ConfigObjects."""
    return repr(self.ToDict())

  def UpgradeConfig(self):
    """Fill defaults for missing configuration values.

    This method will be called at configuration load time, and its
    implementation will be object dependent.

    """
    pass


class TaggableObject(ConfigObject):
  """An generic class supporting tags.

  """
  __slots__ = ["tags"]
  VALID_TAG_RE = re.compile("^[\w.+*/:@-]+$")

  @classmethod
  def ValidateTag(cls, tag):
    """Check if a tag is valid.

    If the tag is invalid, an errors.TagError will be raised. The
    function has no return value.

    """
    if not isinstance(tag, basestring):
      raise errors.TagError("Invalid tag type (not a string)")
    if len(tag) > constants.MAX_TAG_LEN:
      raise errors.TagError("Tag too long (>%d characters)" %
                            constants.MAX_TAG_LEN)
    if not tag:
      raise errors.TagError("Tags cannot be empty")
    if not cls.VALID_TAG_RE.match(tag):
      raise errors.TagError("Tag contains invalid characters")

  def GetTags(self):
    """Return the tags list.

    """
    tags = getattr(self, "tags", None)
    if tags is None:
      tags = self.tags = set()
    return tags

  def AddTag(self, tag):
    """Add a new tag.

    """
    self.ValidateTag(tag)
    tags = self.GetTags()
    if len(tags) >= constants.MAX_TAGS_PER_OBJ:
      raise errors.TagError("Too many tags")
    self.GetTags().add(tag)

  def RemoveTag(self, tag):
    """Remove a tag.

    """
    self.ValidateTag(tag)
    tags = self.GetTags()
    try:
      tags.remove(tag)
    except KeyError:
      raise errors.TagError("Tag not found")

  def ToDict(self):
    """Taggable-object-specific conversion to standard python types.

    This replaces the tags set with a list.

    """
    bo = super(TaggableObject, self).ToDict()

    tags = bo.get("tags", None)
    if isinstance(tags, set):
      bo["tags"] = list(tags)
    return bo

  @classmethod
  def FromDict(cls, val):
    """Custom function for instances.

    """
    obj = super(TaggableObject, cls).FromDict(val)
    if hasattr(obj, "tags") and isinstance(obj.tags, list):
      obj.tags = set(obj.tags)
    return obj


class ConfigData(ConfigObject):
  """Top-level config object."""
  __slots__ = [
    "version",
    "cluster",
    "nodes",
    "nodegroups",
    "instances",
    "serial_no",
    ] + _TIMESTAMPS

  def ToDict(self):
    """Custom function for top-level config data.

    This just replaces the list of instances, nodes and the cluster
    with standard python types.

    """
    mydict = super(ConfigData, self).ToDict()
    mydict["cluster"] = mydict["cluster"].ToDict()
    for key in "nodes", "instances", "nodegroups":
      mydict[key] = self._ContainerToDicts(mydict[key])

    return mydict

  @classmethod
  def FromDict(cls, val):
    """Custom function for top-level config data

    """
    obj = super(ConfigData, cls).FromDict(val)
    obj.cluster = Cluster.FromDict(obj.cluster)
    obj.nodes = cls._ContainerFromDicts(obj.nodes, dict, Node)
    obj.instances = cls._ContainerFromDicts(obj.instances, dict, Instance)
    obj.nodegroups = cls._ContainerFromDicts(obj.nodegroups, dict, NodeGroup)
    return obj

  def HasAnyDiskOfType(self, dev_type):
    """Check if in there is at disk of the given type in the configuration.

    @type dev_type: L{constants.LDS_BLOCK}
    @param dev_type: the type to look for
    @rtype: boolean
    @return: boolean indicating if a disk of the given type was found or not

    """
    for instance in self.instances.values():
      for disk in instance.disks:
        if disk.IsBasedOnDiskType(dev_type):
          return True
    return False

  def UpgradeConfig(self):
    """Fill defaults for missing configuration values.

    """
    self.cluster.UpgradeConfig()
    for node in self.nodes.values():
      node.UpgradeConfig()
    for instance in self.instances.values():
      instance.UpgradeConfig()
    if self.nodegroups is None:
      self.nodegroups = {}
    for nodegroup in self.nodegroups.values():
      nodegroup.UpgradeConfig()
    if self.cluster.drbd_usermode_helper is None:
      # To decide if we set an helper let's check if at least one instance has
      # a DRBD disk. This does not cover all the possible scenarios but it
      # gives a good approximation.
      if self.HasAnyDiskOfType(constants.LD_DRBD8):
        self.cluster.drbd_usermode_helper = constants.DEFAULT_DRBD_HELPER


class NIC(ConfigObject):
  """Config object representing a network card."""
  __slots__ = ["mac", "ip", "bridge", "nicparams"]

  @classmethod
  def CheckParameterSyntax(cls, nicparams):
    """Check the given parameters for validity.

    @type nicparams:  dict
    @param nicparams: dictionary with parameter names/value
    @raise errors.ConfigurationError: when a parameter is not valid

    """
    if nicparams[constants.NIC_MODE] not in constants.NIC_VALID_MODES:
      err = "Invalid nic mode: %s" % nicparams[constants.NIC_MODE]
      raise errors.ConfigurationError(err)

    if (nicparams[constants.NIC_MODE] == constants.NIC_MODE_BRIDGED and
        not nicparams[constants.NIC_LINK]):
      err = "Missing bridged nic link"
      raise errors.ConfigurationError(err)

  def UpgradeConfig(self):
    """Fill defaults for missing configuration values.

    """
    if self.nicparams is None:
      self.nicparams = {}
      if self.bridge is not None:
        self.nicparams[constants.NIC_MODE] = constants.NIC_MODE_BRIDGED
        self.nicparams[constants.NIC_LINK] = self.bridge
    # bridge is no longer used it 2.1. The slot is left there to support
    # upgrading, but can be removed once upgrades to the current version
    # straight from 2.0 are deprecated.
    if self.bridge is not None:
      self.bridge = None


class Disk(ConfigObject):
  """Config object representing a block device."""
  __slots__ = ["dev_type", "logical_id", "physical_id",
               "children", "iv_name", "size", "mode"]

  def CreateOnSecondary(self):
    """Test if this device needs to be created on a secondary node."""
    return self.dev_type in (constants.LD_DRBD8, constants.LD_LV)

  def AssembleOnSecondary(self):
    """Test if this device needs to be assembled on a secondary node."""
    return self.dev_type in (constants.LD_DRBD8, constants.LD_LV)

  def OpenOnSecondary(self):
    """Test if this device needs to be opened on a secondary node."""
    return self.dev_type in (constants.LD_LV,)

  def StaticDevPath(self):
    """Return the device path if this device type has a static one.

    Some devices (LVM for example) live always at the same /dev/ path,
    irrespective of their status. For such devices, we return this
    path, for others we return None.

    @warning: The path returned is not a normalized pathname; callers
        should check that it is a valid path.

    """
    if self.dev_type == constants.LD_LV:
      return "/dev/%s/%s" % (self.logical_id[0], self.logical_id[1])
    return None

  def ChildrenNeeded(self):
    """Compute the needed number of children for activation.

    This method will return either -1 (all children) or a positive
    number denoting the minimum number of children needed for
    activation (only mirrored devices will usually return >=0).

    Currently, only DRBD8 supports diskless activation (therefore we
    return 0), for all other we keep the previous semantics and return
    -1.

    """
    if self.dev_type == constants.LD_DRBD8:
      return 0
    return -1

  def IsBasedOnDiskType(self, dev_type):
    """Check if the disk or its children are based on the given type.

    @type dev_type: L{constants.LDS_BLOCK}
    @param dev_type: the type to look for
    @rtype: boolean
    @return: boolean indicating if a device of the given type was found or not

    """
    if self.children:
      for child in self.children:
        if child.IsBasedOnDiskType(dev_type):
          return True
    return self.dev_type == dev_type

  def GetNodes(self, node):
    """This function returns the nodes this device lives on.

    Given the node on which the parent of the device lives on (or, in
    case of a top-level device, the primary node of the devices'
    instance), this function will return a list of nodes on which this
    devices needs to (or can) be assembled.

    """
    if self.dev_type in [constants.LD_LV, constants.LD_FILE]:
      result = [node]
    elif self.dev_type in constants.LDS_DRBD:
      result = [self.logical_id[0], self.logical_id[1]]
      if node not in result:
        raise errors.ConfigurationError("DRBD device passed unknown node")
    else:
      raise errors.ProgrammerError("Unhandled device type %s" % self.dev_type)
    return result

  def ComputeNodeTree(self, parent_node):
    """Compute the node/disk tree for this disk and its children.

    This method, given the node on which the parent disk lives, will
    return the list of all (node, disk) pairs which describe the disk
    tree in the most compact way. For example, a drbd/lvm stack
    will be returned as (primary_node, drbd) and (secondary_node, drbd)
    which represents all the top-level devices on the nodes.

    """
    my_nodes = self.GetNodes(parent_node)
    result = [(node, self) for node in my_nodes]
    if not self.children:
      # leaf device
      return result
    for node in my_nodes:
      for child in self.children:
        child_result = child.ComputeNodeTree(node)
        if len(child_result) == 1:
          # child (and all its descendants) is simple, doesn't split
          # over multiple hosts, so we don't need to describe it, our
          # own entry for this node describes it completely
          continue
        else:
          # check if child nodes differ from my nodes; note that
          # subdisk can differ from the child itself, and be instead
          # one of its descendants
          for subnode, subdisk in child_result:
            if subnode not in my_nodes:
              result.append((subnode, subdisk))
            # otherwise child is under our own node, so we ignore this
            # entry (but probably the other results in the list will
            # be different)
    return result

  def RecordGrow(self, amount):
    """Update the size of this disk after growth.

    This method recurses over the disks's children and updates their
    size correspondigly. The method needs to be kept in sync with the
    actual algorithms from bdev.

    """
    if self.dev_type == constants.LD_LV or self.dev_type == constants.LD_FILE:
      self.size += amount
    elif self.dev_type == constants.LD_DRBD8:
      if self.children:
        self.children[0].RecordGrow(amount)
      self.size += amount
    else:
      raise errors.ProgrammerError("Disk.RecordGrow called for unsupported"
                                   " disk type %s" % self.dev_type)

  def UnsetSize(self):
    """Sets recursively the size to zero for the disk and its children.

    """
    if self.children:
      for child in self.children:
        child.UnsetSize()
    self.size = 0

  def SetPhysicalID(self, target_node, nodes_ip):
    """Convert the logical ID to the physical ID.

    This is used only for drbd, which needs ip/port configuration.

    The routine descends down and updates its children also, because
    this helps when the only the top device is passed to the remote
    node.

    Arguments:
      - target_node: the node we wish to configure for
      - nodes_ip: a mapping of node name to ip

    The target_node must exist in in nodes_ip, and must be one of the
    nodes in the logical ID for each of the DRBD devices encountered
    in the disk tree.

    """
    if self.children:
      for child in self.children:
        child.SetPhysicalID(target_node, nodes_ip)

    if self.logical_id is None and self.physical_id is not None:
      return
    if self.dev_type in constants.LDS_DRBD:
      pnode, snode, port, pminor, sminor, secret = self.logical_id
      if target_node not in (pnode, snode):
        raise errors.ConfigurationError("DRBD device not knowing node %s" %
                                        target_node)
      pnode_ip = nodes_ip.get(pnode, None)
      snode_ip = nodes_ip.get(snode, None)
      if pnode_ip is None or snode_ip is None:
        raise errors.ConfigurationError("Can't find primary or secondary node"
                                        " for %s" % str(self))
      p_data = (pnode_ip, port)
      s_data = (snode_ip, port)
      if pnode == target_node:
        self.physical_id = p_data + s_data + (pminor, secret)
      else: # it must be secondary, we tested above
        self.physical_id = s_data + p_data + (sminor, secret)
    else:
      self.physical_id = self.logical_id
    return

  def ToDict(self):
    """Disk-specific conversion to standard python types.

    This replaces the children lists of objects with lists of
    standard python types.

    """
    bo = super(Disk, self).ToDict()

    for attr in ("children",):
      alist = bo.get(attr, None)
      if alist:
        bo[attr] = self._ContainerToDicts(alist)
    return bo

  @classmethod
  def FromDict(cls, val):
    """Custom function for Disks

    """
    obj = super(Disk, cls).FromDict(val)
    if obj.children:
      obj.children = cls._ContainerFromDicts(obj.children, list, Disk)
    if obj.logical_id and isinstance(obj.logical_id, list):
      obj.logical_id = tuple(obj.logical_id)
    if obj.physical_id and isinstance(obj.physical_id, list):
      obj.physical_id = tuple(obj.physical_id)
    if obj.dev_type in constants.LDS_DRBD:
      # we need a tuple of length six here
      if len(obj.logical_id) < 6:
        obj.logical_id += (None,) * (6 - len(obj.logical_id))
    return obj

  def __str__(self):
    """Custom str() formatter for disks.

    """
    if self.dev_type == constants.LD_LV:
      val =  "<LogicalVolume(/dev/%s/%s" % self.logical_id
    elif self.dev_type in constants.LDS_DRBD:
      node_a, node_b, port, minor_a, minor_b = self.logical_id[:5]
      val = "<DRBD8("
      if self.physical_id is None:
        phy = "unconfigured"
      else:
        phy = ("configured as %s:%s %s:%s" %
               (self.physical_id[0], self.physical_id[1],
                self.physical_id[2], self.physical_id[3]))

      val += ("hosts=%s/%d-%s/%d, port=%s, %s, " %
              (node_a, minor_a, node_b, minor_b, port, phy))
      if self.children and self.children.count(None) == 0:
        val += "backend=%s, metadev=%s" % (self.children[0], self.children[1])
      else:
        val += "no local storage"
    else:
      val = ("<Disk(type=%s, logical_id=%s, physical_id=%s, children=%s" %
             (self.dev_type, self.logical_id, self.physical_id, self.children))
    if self.iv_name is None:
      val += ", not visible"
    else:
      val += ", visible as /dev/%s" % self.iv_name
    if isinstance(self.size, int):
      val += ", size=%dm)>" % self.size
    else:
      val += ", size='%s')>" % (self.size,)
    return val

  def Verify(self):
    """Checks that this disk is correctly configured.

    """
    all_errors = []
    if self.mode not in constants.DISK_ACCESS_SET:
      all_errors.append("Disk access mode '%s' is invalid" % (self.mode, ))
    return all_errors

  def UpgradeConfig(self):
    """Fill defaults for missing configuration values.

    """
    if self.children:
      for child in self.children:
        child.UpgradeConfig()
    # add here config upgrade for this disk


class Instance(TaggableObject):
  """Config object representing an instance."""
  __slots__ = [
    "name",
    "primary_node",
    "os",
    "hypervisor",
    "hvparams",
    "beparams",
    "osparams",
    "admin_up",
    "nics",
    "disks",
    "disk_template",
    "network_port",
    "serial_no",
    ] + _TIMESTAMPS + _UUID

  def _ComputeSecondaryNodes(self):
    """Compute the list of secondary nodes.

    This is a simple wrapper over _ComputeAllNodes.

    """
    all_nodes = set(self._ComputeAllNodes())
    all_nodes.discard(self.primary_node)
    return tuple(all_nodes)

  secondary_nodes = property(_ComputeSecondaryNodes, None, None,
                             "List of secondary nodes")

  def _ComputeAllNodes(self):
    """Compute the list of all nodes.

    Since the data is already there (in the drbd disks), keeping it as
    a separate normal attribute is redundant and if not properly
    synchronised can cause problems. Thus it's better to compute it
    dynamically.

    """
    def _Helper(nodes, device):
      """Recursively computes nodes given a top device."""
      if device.dev_type in constants.LDS_DRBD:
        nodea, nodeb = device.logical_id[:2]
        nodes.add(nodea)
        nodes.add(nodeb)
      if device.children:
        for child in device.children:
          _Helper(nodes, child)

    all_nodes = set()
    all_nodes.add(self.primary_node)
    for device in self.disks:
      _Helper(all_nodes, device)
    return tuple(all_nodes)

  all_nodes = property(_ComputeAllNodes, None, None,
                       "List of all nodes of the instance")

  def MapLVsByNode(self, lvmap=None, devs=None, node=None):
    """Provide a mapping of nodes to LVs this instance owns.

    This function figures out what logical volumes should belong on
    which nodes, recursing through a device tree.

    @param lvmap: optional dictionary to receive the
        'node' : ['lv', ...] data.

    @return: None if lvmap arg is given, otherwise, a dictionary
        of the form { 'nodename' : ['volume1', 'volume2', ...], ... }

    """
    if node == None:
      node = self.primary_node

    if lvmap is None:
      lvmap = { node : [] }
      ret = lvmap
    else:
      if not node in lvmap:
        lvmap[node] = []
      ret = None

    if not devs:
      devs = self.disks

    for dev in devs:
      if dev.dev_type == constants.LD_LV:
        lvmap[node].append(dev.logical_id[1])

      elif dev.dev_type in constants.LDS_DRBD:
        if dev.children:
          self.MapLVsByNode(lvmap, dev.children, dev.logical_id[0])
          self.MapLVsByNode(lvmap, dev.children, dev.logical_id[1])

      elif dev.children:
        self.MapLVsByNode(lvmap, dev.children, node)

    return ret

  def FindDisk(self, idx):
    """Find a disk given having a specified index.

    This is just a wrapper that does validation of the index.

    @type idx: int
    @param idx: the disk index
    @rtype: L{Disk}
    @return: the corresponding disk
    @raise errors.OpPrereqError: when the given index is not valid

    """
    try:
      idx = int(idx)
      return self.disks[idx]
    except (TypeError, ValueError), err:
      raise errors.OpPrereqError("Invalid disk index: '%s'" % str(err),
                                 errors.ECODE_INVAL)
    except IndexError:
      raise errors.OpPrereqError("Invalid disk index: %d (instace has disks"
                                 " 0 to %d" % (idx, len(self.disks)),
                                 errors.ECODE_INVAL)

  def ToDict(self):
    """Instance-specific conversion to standard python types.

    This replaces the children lists of objects with lists of standard
    python types.

    """
    bo = super(Instance, self).ToDict()

    for attr in "nics", "disks":
      alist = bo.get(attr, None)
      if alist:
        nlist = self._ContainerToDicts(alist)
      else:
        nlist = []
      bo[attr] = nlist
    return bo

  @classmethod
  def FromDict(cls, val):
    """Custom function for instances.

    """
    obj = super(Instance, cls).FromDict(val)
    obj.nics = cls._ContainerFromDicts(obj.nics, list, NIC)
    obj.disks = cls._ContainerFromDicts(obj.disks, list, Disk)
    return obj

  def UpgradeConfig(self):
    """Fill defaults for missing configuration values.

    """
    for nic in self.nics:
      nic.UpgradeConfig()
    for disk in self.disks:
      disk.UpgradeConfig()
    if self.hvparams:
      for key in constants.HVC_GLOBALS:
        try:
          del self.hvparams[key]
        except KeyError:
          pass
    if self.osparams is None:
      self.osparams = {}


class OS(ConfigObject):
  """Config object representing an operating system.

  @type supported_parameters: list
  @ivar supported_parameters: a list of tuples, name and description,
      containing the supported parameters by this OS

  @type VARIANT_DELIM: string
  @cvar VARIANT_DELIM: the variant delimiter

  """
  __slots__ = [
    "name",
    "path",
    "api_versions",
    "create_script",
    "export_script",
    "import_script",
    "rename_script",
    "verify_script",
    "supported_variants",
    "supported_parameters",
    ]

  VARIANT_DELIM = "+"

  @classmethod
  def SplitNameVariant(cls, name):
    """Splits the name into the proper name and variant.

    @param name: the OS (unprocessed) name
    @rtype: list
    @return: a list of two elements; if the original name didn't
        contain a variant, it's returned as an empty string

    """
    nv = name.split(cls.VARIANT_DELIM, 1)
    if len(nv) == 1:
      nv.append("")
    return nv

  @classmethod
  def GetName(cls, name):
    """Returns the proper name of the os (without the variant).

    @param name: the OS (unprocessed) name

    """
    return cls.SplitNameVariant(name)[0]

  @classmethod
  def GetVariant(cls, name):
    """Returns the variant the os (without the base name).

    @param name: the OS (unprocessed) name

    """
    return cls.SplitNameVariant(name)[1]


class Node(TaggableObject):
  """Config object representing a node."""
  __slots__ = [
    "name",
    "primary_ip",
    "secondary_ip",
    "serial_no",
    "master_candidate",
    "offline",
    "drained",
    "nodegroup",
    ] + _TIMESTAMPS + _UUID


class NodeGroup(ConfigObject):
  """Config object representing a node group."""
  __slots__ = [
    "name",
    "members",
    ] + _TIMESTAMPS + _UUID

  def ToDict(self):
    """Custom function for nodegroup.

    This discards the members object, which gets recalculated and is only kept
    in memory.

    """
    mydict = super(NodeGroup, self).ToDict()
    del mydict["members"]
    return mydict

  @classmethod
  def FromDict(cls, val):
    """Custom function for nodegroup.

    The members slot is initialized to an empty list, upon deserialization.

    """
    obj = super(NodeGroup, cls).FromDict(val)
    obj.members = []
    return obj


class Cluster(TaggableObject):
  """Config object representing the cluster."""
  __slots__ = [
    "serial_no",
    "rsahostkeypub",
    "highest_used_port",
    "tcpudp_port_pool",
    "mac_prefix",
    "volume_group_name",
    "reserved_lvs",
    "drbd_usermode_helper",
    "default_bridge",
    "default_hypervisor",
    "master_node",
    "master_ip",
    "master_netdev",
    "cluster_name",
    "file_storage_dir",
    "enabled_hypervisors",
    "hvparams",
    "os_hvp",
    "beparams",
    "osparams",
    "nicparams",
    "candidate_pool_size",
    "modify_etc_hosts",
    "modify_ssh_setup",
    "maintain_node_health",
    "uid_pool",
    "default_iallocator",
<<<<<<< HEAD
    "primary_ip_family",
=======
    "hidden_oss",
    "blacklisted_oss",
>>>>>>> 052ee117
    ] + _TIMESTAMPS + _UUID

  def UpgradeConfig(self):
    """Fill defaults for missing configuration values.

    """
    # pylint: disable-msg=E0203
    # because these are "defined" via slots, not manually
    if self.hvparams is None:
      self.hvparams = constants.HVC_DEFAULTS
    else:
      for hypervisor in self.hvparams:
        self.hvparams[hypervisor] = FillDict(
            constants.HVC_DEFAULTS[hypervisor], self.hvparams[hypervisor])

    if self.os_hvp is None:
      self.os_hvp = {}

    # osparams added before 2.2
    if self.osparams is None:
      self.osparams = {}

    self.beparams = UpgradeGroupedParams(self.beparams,
                                         constants.BEC_DEFAULTS)
    migrate_default_bridge = not self.nicparams
    self.nicparams = UpgradeGroupedParams(self.nicparams,
                                          constants.NICC_DEFAULTS)
    if migrate_default_bridge:
      self.nicparams[constants.PP_DEFAULT][constants.NIC_LINK] = \
        self.default_bridge

    if self.modify_etc_hosts is None:
      self.modify_etc_hosts = True

    if self.modify_ssh_setup is None:
      self.modify_ssh_setup = True

    # default_bridge is no longer used it 2.1. The slot is left there to
    # support auto-upgrading. It can be removed once we decide to deprecate
    # upgrading straight from 2.0.
    if self.default_bridge is not None:
      self.default_bridge = None

    # default_hypervisor is just the first enabled one in 2.1. This slot and
    # code can be removed once upgrading straight from 2.0 is deprecated.
    if self.default_hypervisor is not None:
      self.enabled_hypervisors = ([self.default_hypervisor] +
        [hvname for hvname in self.enabled_hypervisors
         if hvname != self.default_hypervisor])
      self.default_hypervisor = None

    # maintain_node_health added after 2.1.1
    if self.maintain_node_health is None:
      self.maintain_node_health = False

    if self.uid_pool is None:
      self.uid_pool = []

    if self.default_iallocator is None:
      self.default_iallocator = ""

    # reserved_lvs added before 2.2
    if self.reserved_lvs is None:
      self.reserved_lvs = []

<<<<<<< HEAD
    # primary_ip_family added before 2.3
    if self.primary_ip_family is None:
      self.primary_ip_family = AF_INET
=======
    # hidden and blacklisted operating systems added before 2.2.1
    if self.hidden_oss is None:
      self.hidden_oss = []

    if self.blacklisted_oss is None:
      self.blacklisted_oss = []
>>>>>>> 052ee117

  def ToDict(self):
    """Custom function for cluster.

    """
    mydict = super(Cluster, self).ToDict()
    mydict["tcpudp_port_pool"] = list(self.tcpudp_port_pool)
    return mydict

  @classmethod
  def FromDict(cls, val):
    """Custom function for cluster.

    """
    obj = super(Cluster, cls).FromDict(val)
    if not isinstance(obj.tcpudp_port_pool, set):
      obj.tcpudp_port_pool = set(obj.tcpudp_port_pool)
    return obj

  def GetHVDefaults(self, hypervisor, os_name=None, skip_keys=None):
    """Get the default hypervisor parameters for the cluster.

    @param hypervisor: the hypervisor name
    @param os_name: if specified, we'll also update the defaults for this OS
    @param skip_keys: if passed, list of keys not to use
    @return: the defaults dict

    """
    if skip_keys is None:
      skip_keys = []

    fill_stack = [self.hvparams.get(hypervisor, {})]
    if os_name is not None:
      os_hvp = self.os_hvp.get(os_name, {}).get(hypervisor, {})
      fill_stack.append(os_hvp)

    ret_dict = {}
    for o_dict in fill_stack:
      ret_dict = FillDict(ret_dict, o_dict, skip_keys=skip_keys)

    return ret_dict

  def SimpleFillHV(self, hv_name, os_name, hvparams, skip_globals=False):
    """Fill a given hvparams dict with cluster defaults.

    @type hv_name: string
    @param hv_name: the hypervisor to use
    @type os_name: string
    @param os_name: the OS to use for overriding the hypervisor defaults
    @type skip_globals: boolean
    @param skip_globals: if True, the global hypervisor parameters will
        not be filled
    @rtype: dict
    @return: a copy of the given hvparams with missing keys filled from
        the cluster defaults

    """
    if skip_globals:
      skip_keys = constants.HVC_GLOBALS
    else:
      skip_keys = []

    def_dict = self.GetHVDefaults(hv_name, os_name, skip_keys=skip_keys)
    return FillDict(def_dict, hvparams, skip_keys=skip_keys)

  def FillHV(self, instance, skip_globals=False):
    """Fill an instance's hvparams dict with cluster defaults.

    @type instance: L{objects.Instance}
    @param instance: the instance parameter to fill
    @type skip_globals: boolean
    @param skip_globals: if True, the global hypervisor parameters will
        not be filled
    @rtype: dict
    @return: a copy of the instance's hvparams with missing keys filled from
        the cluster defaults

    """
    return self.SimpleFillHV(instance.hypervisor, instance.os,
                             instance.hvparams, skip_globals)

  def SimpleFillBE(self, beparams):
    """Fill a given beparams dict with cluster defaults.

    @type beparams: dict
    @param beparams: the dict to fill
    @rtype: dict
    @return: a copy of the passed in beparams with missing keys filled
        from the cluster defaults

    """
    return FillDict(self.beparams.get(constants.PP_DEFAULT, {}), beparams)

  def FillBE(self, instance):
    """Fill an instance's beparams dict with cluster defaults.

    @type instance: L{objects.Instance}
    @param instance: the instance parameter to fill
    @rtype: dict
    @return: a copy of the instance's beparams with missing keys filled from
        the cluster defaults

    """
    return self.SimpleFillBE(instance.beparams)

  def SimpleFillNIC(self, nicparams):
    """Fill a given nicparams dict with cluster defaults.

    @type nicparams: dict
    @param nicparams: the dict to fill
    @rtype: dict
    @return: a copy of the passed in nicparams with missing keys filled
        from the cluster defaults

    """
    return FillDict(self.nicparams.get(constants.PP_DEFAULT, {}), nicparams)

  def SimpleFillOS(self, os_name, os_params):
    """Fill an instance's osparams dict with cluster defaults.

    @type os_name: string
    @param os_name: the OS name to use
    @type os_params: dict
    @param os_params: the dict to fill with default values
    @rtype: dict
    @return: a copy of the instance's osparams with missing keys filled from
        the cluster defaults

    """
    name_only = os_name.split("+", 1)[0]
    # base OS
    result = self.osparams.get(name_only, {})
    # OS with variant
    result = FillDict(result, self.osparams.get(os_name, {}))
    # specified params
    return FillDict(result, os_params)


class BlockDevStatus(ConfigObject):
  """Config object representing the status of a block device."""
  __slots__ = [
    "dev_path",
    "major",
    "minor",
    "sync_percent",
    "estimated_time",
    "is_degraded",
    "ldisk_status",
    ]


class ImportExportStatus(ConfigObject):
  """Config object representing the status of an import or export."""
  __slots__ = [
    "recent_output",
    "listen_port",
    "connected",
    "progress_mbytes",
    "progress_throughput",
    "progress_eta",
    "progress_percent",
    "exit_status",
    "error_message",
    ] + _TIMESTAMPS


class ImportExportOptions(ConfigObject):
  """Options for import/export daemon

  @ivar key_name: X509 key name (None for cluster certificate)
  @ivar ca_pem: Remote peer CA in PEM format (None for cluster certificate)
  @ivar compress: Compression method (one of L{constants.IEC_ALL})
  @ivar magic: Used to ensure the connection goes to the right disk

  """
  __slots__ = [
    "key_name",
    "ca_pem",
    "compress",
    "magic",
    ]


class ConfdRequest(ConfigObject):
  """Object holding a confd request.

  @ivar protocol: confd protocol version
  @ivar type: confd query type
  @ivar query: query request
  @ivar rsalt: requested reply salt

  """
  __slots__ = [
    "protocol",
    "type",
    "query",
    "rsalt",
    ]


class ConfdReply(ConfigObject):
  """Object holding a confd reply.

  @ivar protocol: confd protocol version
  @ivar status: reply status code (ok, error)
  @ivar answer: confd query reply
  @ivar serial: configuration serial number

  """
  __slots__ = [
    "protocol",
    "status",
    "answer",
    "serial",
    ]


class SerializableConfigParser(ConfigParser.SafeConfigParser):
  """Simple wrapper over ConfigParse that allows serialization.

  This class is basically ConfigParser.SafeConfigParser with two
  additional methods that allow it to serialize/unserialize to/from a
  buffer.

  """
  def Dumps(self):
    """Dump this instance and return the string representation."""
    buf = StringIO()
    self.write(buf)
    return buf.getvalue()

  @classmethod
  def Loads(cls, data):
    """Load data from a string."""
    buf = StringIO(data)
    cfp = cls()
    cfp.readfp(buf)
    return cfp<|MERGE_RESOLUTION|>--- conflicted
+++ resolved
@@ -1,11 +1,7 @@
 #
 #
 
-<<<<<<< HEAD
-# Copyright (C) 2006, 2007, 2010 Google Inc.
-=======
 # Copyright (C) 2006, 2007, 2008, 2009, 2010 Google Inc.
->>>>>>> 052ee117
 #
 # This program is free software; you can redistribute it and/or modify
 # it under the terms of the GNU General Public License as published by
@@ -1007,12 +1003,9 @@
     "maintain_node_health",
     "uid_pool",
     "default_iallocator",
-<<<<<<< HEAD
     "primary_ip_family",
-=======
     "hidden_oss",
     "blacklisted_oss",
->>>>>>> 052ee117
     ] + _TIMESTAMPS + _UUID
 
   def UpgradeConfig(self):
@@ -1078,18 +1071,16 @@
     if self.reserved_lvs is None:
       self.reserved_lvs = []
 
-<<<<<<< HEAD
+    # hidden and blacklisted operating systems added before 2.2.1
+    if self.hidden_oss is None:
+      self.hidden_oss = []
+
+    if self.blacklisted_oss is None:
+      self.blacklisted_oss = []
+
     # primary_ip_family added before 2.3
     if self.primary_ip_family is None:
       self.primary_ip_family = AF_INET
-=======
-    # hidden and blacklisted operating systems added before 2.2.1
-    if self.hidden_oss is None:
-      self.hidden_oss = []
-
-    if self.blacklisted_oss is None:
-      self.blacklisted_oss = []
->>>>>>> 052ee117
 
   def ToDict(self):
     """Custom function for cluster.
