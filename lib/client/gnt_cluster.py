#
#

# Copyright (C) 2006, 2007, 2010, 2011, 2012, 2013, 2014 Google Inc.
# All rights reserved.
#
# Redistribution and use in source and binary forms, with or without
# modification, are permitted provided that the following conditions are
# met:
#
# 1. Redistributions of source code must retain the above copyright notice,
# this list of conditions and the following disclaimer.
#
# 2. Redistributions in binary form must reproduce the above copyright
# notice, this list of conditions and the following disclaimer in the
# documentation and/or other materials provided with the distribution.
#
# THIS SOFTWARE IS PROVIDED BY THE COPYRIGHT HOLDERS AND CONTRIBUTORS "AS
# IS" AND ANY EXPRESS OR IMPLIED WARRANTIES, INCLUDING, BUT NOT LIMITED
# TO, THE IMPLIED WARRANTIES OF MERCHANTABILITY AND FITNESS FOR A PARTICULAR
# PURPOSE ARE DISCLAIMED. IN NO EVENT SHALL THE COPYRIGHT HOLDER OR
# CONTRIBUTORS BE LIABLE FOR ANY DIRECT, INDIRECT, INCIDENTAL, SPECIAL,
# EXEMPLARY, OR CONSEQUENTIAL DAMAGES (INCLUDING, BUT NOT LIMITED TO,
# PROCUREMENT OF SUBSTITUTE GOODS OR SERVICES; LOSS OF USE, DATA, OR
# PROFITS; OR BUSINESS INTERRUPTION) HOWEVER CAUSED AND ON ANY THEORY OF
# LIABILITY, WHETHER IN CONTRACT, STRICT LIABILITY, OR TORT (INCLUDING
# NEGLIGENCE OR OTHERWISE) ARISING IN ANY WAY OUT OF THE USE OF THIS
# SOFTWARE, EVEN IF ADVISED OF THE POSSIBILITY OF SUCH DAMAGE.

"""Cluster related commands"""

# pylint: disable=W0401,W0613,W0614,C0103
# W0401: Wildcard import ganeti.cli
# W0613: Unused argument, since all functions follow the same API
# W0614: Unused import %s from wildcard import (since we need cli)
# C0103: Invalid name gnt-cluster

import itertools
import os
import time
import tempfile

from cStringIO import StringIO

import OpenSSL

from ganeti.cli import *
from ganeti import bootstrap
from ganeti import compat
from ganeti import constants
from ganeti import config
from ganeti import errors
from ganeti import netutils
from ganeti import objects
from ganeti import opcodes
from ganeti import pathutils
from ganeti import qlang
from ganeti.rpc.node import RunWithRPC
from ganeti import serializer
from ganeti import ssconf
from ganeti import ssh
from ganeti import uidpool
from ganeti import utils
from ganeti import wconfd
from ganeti.client import base


ON_OPT = cli_option("--on", default=False,
                    action="store_true", dest="on",
                    help="Recover from an EPO")

GROUPS_OPT = cli_option("--groups", default=False,
                        action="store_true", dest="groups",
                        help="Arguments are node groups instead of nodes")

FORCE_FAILOVER = cli_option("--yes-do-it", dest="yes_do_it",
                            help="Override interactive check for --no-voting",
                            default=False, action="store_true")

IGNORE_OFFLINE_NODES_FAILOVER = cli_option(
    "--ignore-offline-nodes", dest="ignore_offline_nodes",
    help="Ignores offline nodes for master failover voting", default=True)

FORCE_DISTRIBUTION = cli_option("--yes-do-it", dest="yes_do_it",
                                help="Unconditionally distribute the"
                                " configuration, even if the queue"
                                " is drained",
                                default=False, action="store_true")

TO_OPT = cli_option("--to", default=None, type="string",
                    help="The Ganeti version to upgrade to")

RESUME_OPT = cli_option("--resume", default=False, action="store_true",
                        help="Resume any pending Ganeti upgrades")

DATA_COLLECTOR_INTERVAL_OPT = cli_option(
    "--data-collector-interval", default={}, type="keyval",
    help="Set collection intervals in seconds of data collectors.")

STRICT_OPT = cli_option("--no-strict", default=False,
                        dest="no_strict", action="store_true",
                        help="Do not run group verify in strict mode")

_EPO_PING_INTERVAL = 30 # 30 seconds between pings
_EPO_PING_TIMEOUT = 1 # 1 second
_EPO_REACHABLE_TIMEOUT = 15 * 60 # 15 minutes


def _InitEnabledDiskTemplates(opts):
  """Initialize the list of enabled disk templates.

  """
  if opts.enabled_disk_templates:
    return opts.enabled_disk_templates.split(",")
  else:
    return constants.DEFAULT_ENABLED_DISK_TEMPLATES


def _InitVgName(opts, enabled_disk_templates):
  """Initialize the volume group name.

  @type enabled_disk_templates: list of strings
  @param enabled_disk_templates: cluster-wide enabled disk templates

  """
  vg_name = None
  if opts.vg_name is not None:
    vg_name = opts.vg_name
    if vg_name:
      if not utils.IsLvmEnabled(enabled_disk_templates):
        ToStdout("You specified a volume group with --vg-name, but you did not"
                 " enable any disk template that uses lvm.")
    elif utils.IsLvmEnabled(enabled_disk_templates):
      raise errors.OpPrereqError(
          "LVM disk templates are enabled, but vg name not set.")
  elif utils.IsLvmEnabled(enabled_disk_templates):
    vg_name = constants.DEFAULT_VG
  return vg_name


def _InitDrbdHelper(opts, enabled_disk_templates, feedback_fn=ToStdout):
  """Initialize the DRBD usermode helper.

  """
  drbd_enabled = constants.DT_DRBD8 in enabled_disk_templates

  if not drbd_enabled and opts.drbd_helper is not None:
    feedback_fn("Note: You specified a DRBD usermode helper, while DRBD storage"
                " is not enabled.")

  if drbd_enabled:
    if opts.drbd_helper is None:
      return constants.DEFAULT_DRBD_HELPER
    if opts.drbd_helper == '':
      raise errors.OpPrereqError(
          "Unsetting the drbd usermode helper while enabling DRBD is not"
          " allowed.")

  return opts.drbd_helper


@RunWithRPC
def InitCluster(opts, args):
  """Initialize the cluster.

  @param opts: the command line options selected by the user
  @type args: list
  @param args: should contain only one element, the desired
      cluster name
  @rtype: int
  @return: the desired exit code

  """
  enabled_disk_templates = _InitEnabledDiskTemplates(opts)

  try:
    vg_name = _InitVgName(opts, enabled_disk_templates)
    drbd_helper = _InitDrbdHelper(opts, enabled_disk_templates)
  except errors.OpPrereqError, e:
    ToStderr(str(e))
    return 1

  master_netdev = opts.master_netdev
  if master_netdev is None:
    nic_mode = opts.nicparams.get(constants.NIC_MODE, None)
    if not nic_mode:
      # default case, use bridging
      master_netdev = constants.DEFAULT_BRIDGE
    elif nic_mode == constants.NIC_MODE_OVS:
      # default ovs is different from default bridge
      master_netdev = constants.DEFAULT_OVS
      opts.nicparams[constants.NIC_LINK] = constants.DEFAULT_OVS

  hvlist = opts.enabled_hypervisors
  if hvlist is None:
    hvlist = constants.DEFAULT_ENABLED_HYPERVISOR
  hvlist = hvlist.split(",")

  hvparams = dict(opts.hvparams)
  beparams = opts.beparams
  nicparams = opts.nicparams

  diskparams = dict(opts.diskparams)

  # check the disk template types here, as we cannot rely on the type check done
  # by the opcode parameter types
  diskparams_keys = set(diskparams.keys())
  if diskparams_keys > constants.DISK_TEMPLATES:
    unknown = utils.NiceSort(diskparams_keys - constants.DISK_TEMPLATES)
    ToStderr("Disk templates unknown: %s" % utils.CommaJoin(unknown))
    return 1

  # prepare beparams dict
  beparams = objects.FillDict(constants.BEC_DEFAULTS, beparams)
  utils.ForceDictType(beparams, constants.BES_PARAMETER_COMPAT)

  # prepare nicparams dict
  nicparams = objects.FillDict(constants.NICC_DEFAULTS, nicparams)
  utils.ForceDictType(nicparams, constants.NICS_PARAMETER_TYPES)

  # prepare ndparams dict
  if opts.ndparams is None:
    ndparams = dict(constants.NDC_DEFAULTS)
  else:
    ndparams = objects.FillDict(constants.NDC_DEFAULTS, opts.ndparams)
    utils.ForceDictType(ndparams, constants.NDS_PARAMETER_TYPES)

  # prepare hvparams dict
  for hv in constants.HYPER_TYPES:
    if hv not in hvparams:
      hvparams[hv] = {}
    hvparams[hv] = objects.FillDict(constants.HVC_DEFAULTS[hv], hvparams[hv])
    utils.ForceDictType(hvparams[hv], constants.HVS_PARAMETER_TYPES)

  # prepare diskparams dict
  for templ in constants.DISK_TEMPLATES:
    if templ not in diskparams:
      diskparams[templ] = {}
    diskparams[templ] = objects.FillDict(constants.DISK_DT_DEFAULTS[templ],
                                         diskparams[templ])
    utils.ForceDictType(diskparams[templ], constants.DISK_DT_TYPES)

  # prepare ipolicy dict
  ipolicy = CreateIPolicyFromOpts(
    ispecs_mem_size=opts.ispecs_mem_size,
    ispecs_cpu_count=opts.ispecs_cpu_count,
    ispecs_disk_count=opts.ispecs_disk_count,
    ispecs_disk_size=opts.ispecs_disk_size,
    ispecs_nic_count=opts.ispecs_nic_count,
    minmax_ispecs=opts.ipolicy_bounds_specs,
    std_ispecs=opts.ipolicy_std_specs,
    ipolicy_disk_templates=opts.ipolicy_disk_templates,
    ipolicy_vcpu_ratio=opts.ipolicy_vcpu_ratio,
    ipolicy_spindle_ratio=opts.ipolicy_spindle_ratio,
    ipolicy_memory_ratio=opts.ipolicy_memory_ratio,
    fill_all=True)

  if opts.candidate_pool_size is None:
    opts.candidate_pool_size = constants.MASTER_POOL_SIZE_DEFAULT

  if opts.mac_prefix is None:
    opts.mac_prefix = constants.DEFAULT_MAC_PREFIX

  uid_pool = opts.uid_pool
  if uid_pool is not None:
    uid_pool = uidpool.ParseUidPool(uid_pool)

  if opts.prealloc_wipe_disks is None:
    opts.prealloc_wipe_disks = False

  external_ip_setup_script = opts.use_external_mip_script
  if external_ip_setup_script is None:
    external_ip_setup_script = False

  try:
    primary_ip_version = int(opts.primary_ip_version)
  except (ValueError, TypeError), err:
    ToStderr("Invalid primary ip version value: %s" % str(err))
    return 1

  master_netmask = opts.master_netmask
  try:
    if master_netmask is not None:
      master_netmask = int(master_netmask)
  except (ValueError, TypeError), err:
    ToStderr("Invalid master netmask value: %s" % str(err))
    return 1

  if opts.disk_state:
    disk_state = utils.FlatToDict(opts.disk_state)
  else:
    disk_state = {}

  hv_state = dict(opts.hv_state)

  if opts.install_image:
    install_image = opts.install_image
  else:
    install_image = ""

  if opts.zeroing_image:
    zeroing_image = opts.zeroing_image
  else:
    zeroing_image = ""

  compression_tools = _GetCompressionTools(opts)

  default_ialloc_params = opts.default_iallocator_params

  enabled_user_shutdown = bool(opts.enabled_user_shutdown)

  if opts.ssh_key_type:
    ssh_key_type = opts.ssh_key_type
  else:
    ssh_key_type = constants.SSH_DEFAULT_KEY_TYPE

  ssh_key_bits = ssh.DetermineKeyBits(ssh_key_type, opts.ssh_key_bits, None,
                                      None)

  bootstrap.InitCluster(cluster_name=args[0],
                        secondary_ip=opts.secondary_ip,
                        vg_name=vg_name,
                        mac_prefix=opts.mac_prefix,
                        master_netmask=master_netmask,
                        master_netdev=master_netdev,
                        file_storage_dir=opts.file_storage_dir,
                        shared_file_storage_dir=opts.shared_file_storage_dir,
                        gluster_storage_dir=opts.gluster_storage_dir,
                        enabled_hypervisors=hvlist,
                        hvparams=hvparams,
                        beparams=beparams,
                        nicparams=nicparams,
                        ndparams=ndparams,
                        diskparams=diskparams,
                        ipolicy=ipolicy,
                        candidate_pool_size=opts.candidate_pool_size,
                        modify_etc_hosts=opts.modify_etc_hosts,
                        modify_ssh_setup=opts.modify_ssh_setup,
                        maintain_node_health=opts.maintain_node_health,
                        drbd_helper=drbd_helper,
                        uid_pool=uid_pool,
                        default_iallocator=opts.default_iallocator,
                        default_iallocator_params=default_ialloc_params,
                        primary_ip_version=primary_ip_version,
                        prealloc_wipe_disks=opts.prealloc_wipe_disks,
                        use_external_mip_script=external_ip_setup_script,
                        hv_state=hv_state,
                        disk_state=disk_state,
                        enabled_disk_templates=enabled_disk_templates,
                        install_image=install_image,
                        zeroing_image=zeroing_image,
                        compression_tools=compression_tools,
                        enabled_user_shutdown=enabled_user_shutdown,
                        ssh_key_type=ssh_key_type,
                        ssh_key_bits=ssh_key_bits,
                        )
  op = opcodes.OpClusterPostInit()
  SubmitOpCode(op, opts=opts)
  return 0


@RunWithRPC
def DestroyCluster(opts, args):
  """Destroy the cluster.

  @param opts: the command line options selected by the user
  @type args: list
  @param args: should be an empty list
  @rtype: int
  @return: the desired exit code

  """
  if not opts.yes_do_it:
    ToStderr("Destroying a cluster is irreversible. If you really want"
             " destroy this cluster, supply the --yes-do-it option.")
    return 1

  op = opcodes.OpClusterDestroy()
  master_uuid = SubmitOpCode(op, opts=opts)
  # if we reached this, the opcode didn't fail; we can proceed to
  # shutdown all the daemons
  bootstrap.FinalizeClusterDestroy(master_uuid)
  return 0


def RenameCluster(opts, args):
  """Rename the cluster.

  @param opts: the command line options selected by the user
  @type args: list
  @param args: should contain only one element, the new cluster name
  @rtype: int
  @return: the desired exit code

  """
  cl = GetClient()

  (cluster_name, ) = cl.QueryConfigValues(["cluster_name"])

  new_name = args[0]
  if not opts.force:
    usertext = ("This will rename the cluster from '%s' to '%s'. If you are"
                " connected over the network to the cluster name, the"
                " operation is very dangerous as the IP address will be"
                " removed from the node and the change may not go through."
                " Continue?") % (cluster_name, new_name)
    if not AskUser(usertext):
      return 1

  op = opcodes.OpClusterRename(name=new_name)
  result = SubmitOpCode(op, opts=opts, cl=cl)

  if result:
    ToStdout("Cluster renamed from '%s' to '%s'", cluster_name, result)

  return 0


def ActivateMasterIp(opts, args):
  """Activates the master IP.

  """
  op = opcodes.OpClusterActivateMasterIp()
  SubmitOpCode(op)
  return 0


def DeactivateMasterIp(opts, args):
  """Deactivates the master IP.

  """
  if not opts.confirm:
    usertext = ("This will disable the master IP. All the open connections to"
                " the master IP will be closed. To reach the master you will"
                " need to use its node IP."
                " Continue?")
    if not AskUser(usertext):
      return 1

  op = opcodes.OpClusterDeactivateMasterIp()
  SubmitOpCode(op)
  return 0


def RedistributeConfig(opts, args):
  """Forces push of the cluster configuration.

  @param opts: the command line options selected by the user
  @type args: list
  @param args: empty list
  @rtype: int
  @return: the desired exit code

  """
  op = opcodes.OpClusterRedistConf()
  if opts.yes_do_it:
    SubmitOpCodeToDrainedQueue(op)
  else:
    SubmitOrSend(op, opts)
  return 0


def ShowClusterVersion(opts, args):
  """Write version of ganeti software to the standard output.

  @param opts: the command line options selected by the user
  @type args: list
  @param args: should be an empty list
  @rtype: int
  @return: the desired exit code

  """
  cl = GetClient()
  result = cl.QueryClusterInfo()
  ToStdout("Software version: %s", result["software_version"])
  ToStdout("Internode protocol: %s", result["protocol_version"])
  ToStdout("Configuration format: %s", result["config_version"])
  ToStdout("OS api version: %s", result["os_api_version"])
  ToStdout("Export interface: %s", result["export_version"])
  ToStdout("VCS version: %s", result["vcs_version"])
  return 0


def ShowClusterMaster(opts, args):
  """Write name of master node to the standard output.

  @param opts: the command line options selected by the user
  @type args: list
  @param args: should be an empty list
  @rtype: int
  @return: the desired exit code

  """
  master = bootstrap.GetMaster()
  ToStdout(master)
  return 0


def _FormatGroupedParams(paramsdict, roman=False):
  """Format Grouped parameters (be, nic, disk) by group.

  @type paramsdict: dict of dicts
  @param paramsdict: {group: {param: value, ...}, ...}
  @rtype: dict of dicts
  @return: copy of the input dictionaries with strings as values

  """
  ret = {}
  for (item, val) in paramsdict.items():
    if isinstance(val, dict):
      ret[item] = _FormatGroupedParams(val, roman=roman)
    elif roman and isinstance(val, int):
      ret[item] = compat.TryToRoman(val)
    else:
      ret[item] = str(val)
  return ret


def _FormatDataCollectors(paramsdict):
  """Format Grouped parameters (be, nic, disk) by group.

  @type paramsdict: dict of dicts
  @param paramsdict: response of QueryClusterInfo
  @rtype: dict of dicts
  @return: parameter grouped by data collector

  """

  enabled = paramsdict[constants.DATA_COLLECTORS_ENABLED_NAME]
  interval = paramsdict[constants.DATA_COLLECTORS_INTERVAL_NAME]

  ret = {}
  for key in enabled:
    ret[key] = dict(active=enabled[key],
                    interval="%.3fs" % (interval[key] / 1e6))
  return ret


def ShowClusterConfig(opts, args):
  """Shows cluster information.

  @param opts: the command line options selected by the user
  @type args: list
  @param args: should be an empty list
  @rtype: int
  @return: the desired exit code

  """
  cl = GetClient()
  result = cl.QueryClusterInfo()

  if result["tags"]:
    tags = utils.CommaJoin(utils.NiceSort(result["tags"]))
  else:
    tags = "(none)"
  if result["reserved_lvs"]:
    reserved_lvs = utils.CommaJoin(result["reserved_lvs"])
  else:
    reserved_lvs = "(none)"

  enabled_hv = result["enabled_hypervisors"]
  hvparams = dict((k, v) for k, v in result["hvparams"].iteritems()
                  if k in enabled_hv)

  info = [
    ("Cluster name", result["name"]),
    ("Cluster UUID", result["uuid"]),

    ("Creation time", utils.FormatTime(result["ctime"])),
    ("Modification time", utils.FormatTime(result["mtime"])),

    ("Master node", result["master"]),

    ("Architecture (this node)",
     "%s (%s)" % (result["architecture"][0], result["architecture"][1])),

    ("Tags", tags),

    ("Default hypervisor", result["default_hypervisor"]),
    ("Enabled hypervisors", utils.CommaJoin(enabled_hv)),

    ("Hypervisor parameters", _FormatGroupedParams(hvparams,
                                                   opts.roman_integers)),

    ("OS-specific hypervisor parameters",
     _FormatGroupedParams(result["os_hvp"], opts.roman_integers)),

    ("OS parameters", _FormatGroupedParams(result["osparams"],
                                           opts.roman_integers)),

    ("Hidden OSes", utils.CommaJoin(result["hidden_os"])),
    ("Blacklisted OSes", utils.CommaJoin(result["blacklisted_os"])),

    ("Cluster parameters", [
      ("candidate pool size",
       compat.TryToRoman(result["candidate_pool_size"],
                         convert=opts.roman_integers)),
      ("maximal number of jobs running simultaneously",
       compat.TryToRoman(result["max_running_jobs"],
                         convert=opts.roman_integers)),
      ("maximal number of jobs simultaneously tracked by the scheduler",
       compat.TryToRoman(result["max_tracked_jobs"],
                         convert=opts.roman_integers)),
      ("mac prefix", result["mac_prefix"]),
      ("master netdev", result["master_netdev"]),
      ("master netmask", compat.TryToRoman(result["master_netmask"],
                                           opts.roman_integers)),
      ("use external master IP address setup script",
       result["use_external_mip_script"]),
      ("lvm volume group", result["volume_group_name"]),
      ("lvm reserved volumes", reserved_lvs),
      ("drbd usermode helper", result["drbd_usermode_helper"]),
      ("file storage path", result["file_storage_dir"]),
      ("shared file storage path", result["shared_file_storage_dir"]),
      ("gluster storage path", result["gluster_storage_dir"]),
      ("maintenance of node health", result["maintain_node_health"]),
      ("uid pool", uidpool.FormatUidPool(result["uid_pool"])),
      ("default instance allocator", result["default_iallocator"]),
      ("default instance allocator parameters",
       result["default_iallocator_params"]),
      ("primary ip version", compat.TryToRoman(result["primary_ip_version"],
                                               opts.roman_integers)),
      ("preallocation wipe disks", result["prealloc_wipe_disks"]),
      ("OS search path", utils.CommaJoin(pathutils.OS_SEARCH_PATH)),
      ("ExtStorage Providers search path",
       utils.CommaJoin(pathutils.ES_SEARCH_PATH)),
      ("enabled disk templates",
       utils.CommaJoin(result["enabled_disk_templates"])),
      ("install image", result["install_image"]),
      ("instance communication network",
       result["instance_communication_network"]),
      ("zeroing image", result["zeroing_image"]),
      ("compression tools", result["compression_tools"]),
      ("enabled user shutdown", result["enabled_user_shutdown"]),
      ("modify ssh setup", result["modify_ssh_setup"]),
      ("ssh_key_type", result["ssh_key_type"]),
      ("ssh_key_bits", result["ssh_key_bits"]),
      ]),

    ("Default node parameters",
     _FormatGroupedParams(result["ndparams"], roman=opts.roman_integers)),

    ("Default instance parameters",
     _FormatGroupedParams(result["beparams"], roman=opts.roman_integers)),

    ("Default nic parameters",
     _FormatGroupedParams(result["nicparams"], roman=opts.roman_integers)),

    ("Default disk parameters",
     _FormatGroupedParams(result["diskparams"], roman=opts.roman_integers)),

    ("Instance policy - limits for instances",
     FormatPolicyInfo(result["ipolicy"], None, True, opts.roman_integers)),
    ("Data collectors", _FormatDataCollectors(result)),
    ]

  PrintGenericInfo(info)
  return 0


def ClusterCopyFile(opts, args):
  """Copy a file from master to some nodes.

  @param opts: the command line options selected by the user
  @type args: list
  @param args: should contain only one element, the path of
      the file to be copied
  @rtype: int
  @return: the desired exit code

  """
  filename = args[0]
  filename = os.path.abspath(filename)

  if not os.path.exists(filename):
    raise errors.OpPrereqError("No such filename '%s'" % filename,
                               errors.ECODE_INVAL)

  cl = GetClient()
  qcl = GetClient()
  try:
    cluster_name = cl.QueryConfigValues(["cluster_name"])[0]

    results = GetOnlineNodes(nodes=opts.nodes, cl=qcl, filter_master=True,
                             secondary_ips=opts.use_replication_network,
                             nodegroup=opts.nodegroup)
    ports = GetNodesSshPorts(opts.nodes, qcl)
  finally:
    cl.Close()
    qcl.Close()

  srun = ssh.SshRunner(cluster_name)
  for (node, port) in zip(results, ports):
    if not srun.CopyFileToNode(node, port, filename):
      ToStderr("Copy of file %s to node %s:%d failed", filename, node, port)

  return 0


def RunClusterCommand(opts, args):
  """Run a command on some nodes.

  @param opts: the command line options selected by the user
  @type args: list
  @param args: should contain the command to be run and its arguments
  @rtype: int
  @return: the desired exit code

  """
  cl = GetClient()
  qcl = GetClient()

  command = " ".join(args)

  nodes = GetOnlineNodes(nodes=opts.nodes, cl=qcl, nodegroup=opts.nodegroup)
  ports = GetNodesSshPorts(nodes, qcl)

  cluster_name, master_node = cl.QueryConfigValues(["cluster_name",
                                                    "master_node"])

  srun = ssh.SshRunner(cluster_name=cluster_name)

  # Make sure master node is at list end
  if master_node in nodes:
    nodes.remove(master_node)
    nodes.append(master_node)

  for (name, port) in zip(nodes, ports):
    result = srun.Run(name, constants.SSH_LOGIN_USER, command, port=port)

    if opts.failure_only and result.exit_code == constants.EXIT_SUCCESS:
      # Do not output anything for successful commands
      continue

    ToStdout("------------------------------------------------")
    if opts.show_machine_names:
      for line in result.output.splitlines():
        ToStdout("%s: %s", name, line)
    else:
      ToStdout("node: %s", name)
      ToStdout("%s", result.output)
    ToStdout("return code = %s", result.exit_code)

  return 0


def VerifyCluster(opts, args):
  """Verify integrity of cluster, performing various test on nodes.

  @param opts: the command line options selected by the user
  @type args: list
  @param args: should be an empty list
  @rtype: int
  @return: the desired exit code

  """
  skip_checks = []

  if opts.skip_nplusone_mem:
    skip_checks.append(constants.VERIFY_NPLUSONE_MEM)

  cl = GetClient()

  op = opcodes.OpClusterVerify(verbose=opts.verbose,
                               error_codes=opts.error_codes,
                               debug_simulate_errors=opts.simulate_errors,
                               skip_checks=skip_checks,
                               ignore_errors=opts.ignore_errors,
                               group_name=opts.nodegroup,
                               verify_clutter=opts.verify_clutter)
  result = SubmitOpCode(op, cl=cl, opts=opts)

  # Keep track of submitted jobs
  jex = JobExecutor(cl=cl, opts=opts)

  for (status, job_id) in result[constants.JOB_IDS_KEY]:
    jex.AddJobId(None, status, job_id)

  results = jex.GetResults()

  bad_jobs = sum(1 for (job_success, _) in results if not job_success)
  bad_results = sum(1 for (_, op_res) in results if not (op_res and op_res[0]))

  if bad_jobs == 0 and bad_results == 0:
    rcode = constants.EXIT_SUCCESS
  else:
    rcode = constants.EXIT_FAILURE
    if bad_jobs > 0:
      ToStdout("%s job(s) failed while verifying the cluster.", bad_jobs)

  return rcode


def VerifyDisks(opts, args):
  """Verify integrity of cluster disks.

  @param opts: the command line options selected by the user
  @type args: list
  @param args: should be an empty list
  @rtype: int
  @return: the desired exit code

  """
  cl = GetClient()

  op = opcodes.OpClusterVerifyDisks(group_name=opts.nodegroup,
                                    is_strict=not opts.no_strict)

  result = SubmitOpCode(op, cl=cl, opts=opts)

  # Keep track of submitted jobs
  jex = JobExecutor(cl=cl, opts=opts)

  for (status, job_id) in result[constants.JOB_IDS_KEY]:
    jex.AddJobId(None, status, job_id)

  retcode = constants.EXIT_SUCCESS

  for (status, result) in jex.GetResults():
    if not status:
      ToStdout("Job failed: %s", result)
      continue

    ((bad_nodes, instances, missing), ) = result

    for node, text in bad_nodes.items():
      ToStdout("Error gathering data on node %s: %s",
               node, utils.SafeEncode(text[-400:]))
      retcode = constants.EXIT_FAILURE
      ToStdout("You need to fix these nodes first before fixing instances")

    for iname in instances:
      if iname in missing:
        continue
      op = opcodes.OpInstanceActivateDisks(instance_name=iname)
      try:
        ToStdout("Activating disks for instance '%s'", iname)
        SubmitOpCode(op, opts=opts, cl=cl)
      except errors.GenericError, err:
        nret, msg = FormatError(err)
        retcode |= nret
        ToStderr("Error activating disks for instance %s: %s", iname, msg)

    if missing:
      for iname, ival in missing.iteritems():
        all_missing = compat.all(x[0] in bad_nodes for x in ival)
        if all_missing:
          ToStdout("Instance %s cannot be verified as it lives on"
                   " broken nodes", iname)
          continue

        ToStdout("Instance %s has missing logical volumes:", iname)
        ival.sort()
        for node, vol in ival:
          if node in bad_nodes:
            ToStdout("\tbroken node %s /dev/%s", node, vol)
          else:
            ToStdout("\t%s /dev/%s", node, vol)

      ToStdout("You need to replace or recreate disks for all the above"
               " instances if this message persists after fixing broken nodes.")
      retcode = constants.EXIT_FAILURE
    elif not instances:
      ToStdout("No disks need to be activated.")

  return retcode


def RepairDiskSizes(opts, args):
  """Verify sizes of cluster disks.

  @param opts: the command line options selected by the user
  @type args: list
  @param args: optional list of instances to restrict check to
  @rtype: int
  @return: the desired exit code

  """
  op = opcodes.OpClusterRepairDiskSizes(instances=args)
  SubmitOpCode(op, opts=opts)


@RunWithRPC
def MasterFailover(opts, args):
  """Failover the master node.

  This command, when run on a non-master node, will cause the current
  master to cease being master, and the non-master to become new
  master.

  @param opts: the command line options selected by the user
  @type args: list
  @param args: should be an empty list
  @rtype: int
  @return: the desired exit code

  """
  if opts.no_voting:
    # Don't ask for confirmation if the user provides the confirmation flag.
    if not opts.yes_do_it:
      usertext = ("This will perform the failover even if most other nodes"
                  " are down, or if this node is outdated. This is dangerous"
                  " as it can lead to a non-consistent cluster. Check the"
                  " gnt-cluster(8) man page before proceeding. Continue?")
      if not AskUser(usertext):
        return 1
  else:
    # Verify that a majority of nodes are still healthy
    (majority_healthy, unhealthy_nodes) = bootstrap.MajorityHealthy(
          opts.ignore_offline_nodes)
    if not majority_healthy:
      ToStderr("Master-failover with voting is only possible if the majority"
               " of nodes are still healthy; use the --no-voting option after"
               " ensuring by other means that you won't end up in a dual-master"
               " scenario. Unhealthy nodes: %s" % unhealthy_nodes)
      return 1

  rvalue, msgs = bootstrap.MasterFailover(no_voting=opts.no_voting)
  for msg in msgs:
    ToStderr(msg)

  return rvalue


def MasterPing(opts, args):
  """Checks if the master is alive.

  @param opts: the command line options selected by the user
  @type args: list
  @param args: should be an empty list
  @rtype: int
  @return: the desired exit code

  """
  try:
    cl = GetClient()
    cl.QueryClusterInfo()
    return 0
  except Exception: # pylint: disable=W0703
    return 1


def SearchTags(opts, args):
  """Searches the tags on all the cluster.

  @param opts: the command line options selected by the user
  @type args: list
  @param args: should contain only one element, the tag pattern
  @rtype: int
  @return: the desired exit code

  """
  op = opcodes.OpTagsSearch(pattern=args[0])
  result = SubmitOpCode(op, opts=opts)
  if not result:
    return 1
  result = list(result)
  result.sort()
  for path, tag in result:
    ToStdout("%s %s", path, tag)


def _ReadAndVerifyCert(cert_filename, verify_private_key=False):
  """Reads and verifies an X509 certificate.

  @type cert_filename: string
  @param cert_filename: the path of the file containing the certificate to
                        verify encoded in PEM format
  @type verify_private_key: bool
  @param verify_private_key: whether to verify the private key in addition to
                             the public certificate
  @rtype: string
  @return: a string containing the PEM-encoded certificate.

  """
  try:
    pem = utils.ReadFile(cert_filename)
  except IOError, err:
    raise errors.X509CertError(cert_filename,
                               "Unable to read certificate: %s" % str(err))

  try:
    OpenSSL.crypto.load_certificate(OpenSSL.crypto.FILETYPE_PEM, pem)
  except Exception, err:
    raise errors.X509CertError(cert_filename,
                               "Unable to load certificate: %s" % str(err))

  if verify_private_key:
    try:
      OpenSSL.crypto.load_privatekey(OpenSSL.crypto.FILETYPE_PEM, pem)
    except Exception, err:
      raise errors.X509CertError(cert_filename,
                                 "Unable to load private key: %s" % str(err))

  return pem


# pylint: disable=R0913
def _RenewCrypto(new_cluster_cert, new_rapi_cert, # pylint: disable=R0911
                 rapi_cert_filename, new_spice_cert, spice_cert_filename,
                 spice_cacert_filename, new_confd_hmac_key, new_cds,
                 cds_filename, force, new_node_cert, new_ssh_keys,
                 ssh_key_type, ssh_key_bits, verbose, debug):
  """Renews cluster certificates, keys and secrets.

  @type new_cluster_cert: bool
  @param new_cluster_cert: Whether to generate a new cluster certificate
  @type new_rapi_cert: bool
  @param new_rapi_cert: Whether to generate a new RAPI certificate
  @type rapi_cert_filename: string
  @param rapi_cert_filename: Path to file containing new RAPI certificate
  @type new_spice_cert: bool
  @param new_spice_cert: Whether to generate a new SPICE certificate
  @type spice_cert_filename: string
  @param spice_cert_filename: Path to file containing new SPICE certificate
  @type spice_cacert_filename: string
  @param spice_cacert_filename: Path to file containing the certificate of the
                                CA that signed the SPICE certificate
  @type new_confd_hmac_key: bool
  @param new_confd_hmac_key: Whether to generate a new HMAC key
  @type new_cds: bool
  @param new_cds: Whether to generate a new cluster domain secret
  @type cds_filename: string
  @param cds_filename: Path to file containing new cluster domain secret
  @type force: bool
  @param force: Whether to ask user for confirmation
  @type new_node_cert: bool
  @param new_node_cert: Whether to generate new node certificates
  @type new_ssh_keys: bool
  @param new_ssh_keys: Whether to generate new node SSH keys
  @type ssh_key_type: One of L{constants.SSHK_ALL}
  @param ssh_key_type: The type of SSH key to be generated
  @type ssh_key_bits: int
  @param ssh_key_bits: The length of the key to be generated
  @type verbose: boolean
  @param verbose: Show verbose output
  @type debug: boolean
  @param debug: Show debug output

  """
  ToStdout("Updating certificates now. Running \"gnt-cluster verify\" "
           " is recommended after this operation.")

  if new_rapi_cert and rapi_cert_filename:
    ToStderr("Only one of the --new-rapi-certificate and --rapi-certificate"
             " options can be specified at the same time.")
    return 1

  if new_cds and cds_filename:
    ToStderr("Only one of the --new-cluster-domain-secret and"
             " --cluster-domain-secret options can be specified at"
             " the same time.")
    return 1

  if new_spice_cert and (spice_cert_filename or spice_cacert_filename):
    ToStderr("When using --new-spice-certificate, the --spice-certificate"
             " and --spice-ca-certificate must not be used.")
    return 1

  if bool(spice_cacert_filename) ^ bool(spice_cert_filename):
    ToStderr("Both --spice-certificate and --spice-ca-certificate must be"
             " specified.")
    return 1

  rapi_cert_pem, spice_cert_pem, spice_cacert_pem = (None, None, None)
  try:
    if rapi_cert_filename:
      rapi_cert_pem = _ReadAndVerifyCert(rapi_cert_filename, True)
    if spice_cert_filename:
      spice_cert_pem = _ReadAndVerifyCert(spice_cert_filename, True)
      spice_cacert_pem = _ReadAndVerifyCert(spice_cacert_filename)
  except errors.X509CertError, err:
    ToStderr("Unable to load X509 certificate from %s: %s", err[0], err[1])
    return 1

  if cds_filename:
    try:
      cds = utils.ReadFile(cds_filename)
    except Exception, err: # pylint: disable=W0703
      ToStderr("Can't load new cluster domain secret from %s: %s" %
               (cds_filename, str(err)))
      return 1
  else:
    cds = None

  if not force:
    usertext = ("This requires all daemons on all nodes to be restarted and"
                " may take some time. Continue?")
    if not AskUser(usertext):
      return 1

  def _RenewCryptoInner(ctx):
    ctx.feedback_fn("Updating certificates and keys")

    bootstrap.GenerateClusterCrypto(False,
                                    new_rapi_cert,
                                    new_spice_cert,
                                    new_confd_hmac_key,
                                    new_cds,
                                    False,
                                    None,
                                    rapi_cert_pem=rapi_cert_pem,
                                    spice_cert_pem=spice_cert_pem,
                                    spice_cacert_pem=spice_cacert_pem,
                                    cds=cds)

    files_to_copy = []

    if new_rapi_cert or rapi_cert_pem:
      files_to_copy.append(pathutils.RAPI_CERT_FILE)

    if new_spice_cert or spice_cert_pem:
      files_to_copy.append(pathutils.SPICE_CERT_FILE)
      files_to_copy.append(pathutils.SPICE_CACERT_FILE)

    if new_confd_hmac_key:
      files_to_copy.append(pathutils.CONFD_HMAC_KEY)

    if new_cds or cds:
      files_to_copy.append(pathutils.CLUSTER_DOMAIN_SECRET_FILE)

    if files_to_copy:
      for node_name in ctx.nonmaster_nodes:
        port = ctx.ssh_ports[node_name]
        ctx.feedback_fn("Copying %s to %s:%d" %
                        (", ".join(files_to_copy), node_name, port))
        for file_name in files_to_copy:
          ctx.ssh.CopyFileToNode(node_name, port, file_name)

  def _RenewClientCerts(ctx):
    ctx.feedback_fn("Updating client SSL certificates.")

    cluster_name = ssconf.SimpleStore().GetClusterName()

    for node_name in ctx.nonmaster_nodes + [ctx.master_node]:
      ssh_port = ctx.ssh_ports[node_name]
      data = {
        constants.NDS_CLUSTER_NAME: cluster_name,
        constants.NDS_NODE_DAEMON_CERTIFICATE:
          utils.ReadFile(pathutils.NODED_CERT_FILE),
        constants.NDS_NODE_NAME: node_name,
        constants.NDS_ACTION: constants.CRYPTO_ACTION_CREATE,
        }

      ssh.RunSshCmdWithStdin(
          cluster_name,
          node_name,
          pathutils.SSL_UPDATE,
          ssh_port,
          data,
          debug=ctx.debug,
          verbose=ctx.verbose,
          use_cluster_key=True,
          ask_key=False,
          strict_host_check=True)

    # Create a temporary ssconf file using the master's client cert digest
    # and the 'bootstrap' keyword to enable distribution of all nodes' digests.
    master_digest = utils.GetCertificateDigest()
    ssconf_master_candidate_certs_filename = os.path.join(
        pathutils.DATA_DIR, "%s%s" %
        (constants.SSCONF_FILEPREFIX, constants.SS_MASTER_CANDIDATES_CERTS))
    utils.WriteFile(
        ssconf_master_candidate_certs_filename,
        data="%s=%s" % (constants.CRYPTO_BOOTSTRAP, master_digest))
    for node_name in ctx.nonmaster_nodes:
      port = ctx.ssh_ports[node_name]
      ctx.feedback_fn("Copying %s to %s:%d" %
                      (ssconf_master_candidate_certs_filename, node_name, port))
      ctx.ssh.CopyFileToNode(node_name, port,
                             ssconf_master_candidate_certs_filename)

    # Write the boostrap entry to the config using wconfd.
    config_live_lock = utils.livelock.LiveLock("renew_crypto")
    cfg = config.GetConfig(None, config_live_lock)
    cfg.AddNodeToCandidateCerts(constants.CRYPTO_BOOTSTRAP, master_digest)
    cfg.Update(cfg.GetClusterInfo(), ctx.feedback_fn)

  def _RenewServerAndClientCerts(ctx):
    ctx.feedback_fn("Updating the cluster SSL certificate.")

    master_name = ssconf.SimpleStore().GetMasterNode()
    bootstrap.GenerateClusterCrypto(True, # cluster cert
                                    False, # rapi cert
                                    False, # spice cert
                                    False, # confd hmac key
                                    False, # cds
                                    True, # client cert
                                    master_name)

    for node_name in ctx.nonmaster_nodes:
      port = ctx.ssh_ports[node_name]
      server_cert = pathutils.NODED_CERT_FILE
      ctx.feedback_fn("Copying %s to %s:%d" %
                      (server_cert, node_name, port))
      ctx.ssh.CopyFileToNode(node_name, port, server_cert)

    _RenewClientCerts(ctx)

  if new_rapi_cert or new_spice_cert or new_confd_hmac_key or new_cds:
    RunWhileClusterStopped(ToStdout, _RenewCryptoInner)

  # If only node certificates are recreated, call _RenewClientCerts only.
  if new_node_cert and not new_cluster_cert:
    RunWhileDaemonsStopped(ToStdout, [constants.NODED, constants.WCONFD],
                           _RenewClientCerts, verbose=verbose, debug=debug)

  # If the cluster certificate are renewed, the client certificates need
  # to be renewed too.
  if new_cluster_cert:
    RunWhileDaemonsStopped(ToStdout, [constants.NODED, constants.WCONFD],
                           _RenewServerAndClientCerts, verbose=verbose,
                           debug=debug)

  if new_node_cert or new_cluster_cert or new_ssh_keys:
    cl = GetClient()
    renew_op = opcodes.OpClusterRenewCrypto(
        node_certificates=new_node_cert or new_cluster_cert,
        renew_ssh_keys=new_ssh_keys,
        ssh_key_type=ssh_key_type,
        ssh_key_bits=ssh_key_bits,
        verbose=verbose,
        debug=debug)
    SubmitOpCode(renew_op, cl=cl)

  ToStdout("All requested certificates and keys have been replaced."
           " Running \"gnt-cluster verify\" now is recommended.")

  return 0


def _BuildGanetiPubKeys(options, pub_key_file=pathutils.SSH_PUB_KEYS, cl=None,
                        get_online_nodes_fn=GetOnlineNodes,
                        get_nodes_ssh_ports_fn=GetNodesSshPorts,
                        get_node_uuids_fn=GetNodeUUIDs,
                        homedir_fn=None):
  """Recreates the 'ganeti_pub_key' file by polling all nodes.

  """

  if not cl:
    cl = GetClient()

  (cluster_name, master_node, modify_ssh_setup, ssh_key_type) = \
    cl.QueryConfigValues(["cluster_name", "master_node", "modify_ssh_setup",
                          "ssh_key_type"])

  # In case Ganeti is not supposed to modify the SSH setup, simply exit and do
  # not update this file.
  if not modify_ssh_setup:
    return

  if os.path.exists(pub_key_file):
    utils.CreateBackup(pub_key_file)
    utils.RemoveFile(pub_key_file)

  ssh.ClearPubKeyFile(pub_key_file)

  online_nodes = get_online_nodes_fn([], cl=cl)
  ssh_ports = get_nodes_ssh_ports_fn(online_nodes + [master_node], cl)
  ssh_port_map = dict(zip(online_nodes + [master_node], ssh_ports))

  node_uuids = get_node_uuids_fn(online_nodes + [master_node], cl)
  node_uuid_map = dict(zip(online_nodes + [master_node], node_uuids))

  nonmaster_nodes = [name for name in online_nodes
                     if name != master_node]

  _, pub_key_filename, _ = \
    ssh.GetUserFiles(constants.SSH_LOGIN_USER, mkdir=False, dircheck=False,
                     kind=ssh_key_type, _homedir_fn=homedir_fn)

  # get the key file of the master node
  pub_key = utils.ReadFile(pub_key_filename)
  ssh.AddPublicKey(node_uuid_map[master_node], pub_key,
                   key_file=pub_key_file)

  # get the key files of all non-master nodes
  for node in nonmaster_nodes:
    pub_key = ssh.ReadRemoteSshPubKey(pub_key_filename, node, cluster_name,
                                      ssh_port_map[node],
                                      options.ssh_key_check,
                                      options.ssh_key_check)
    ssh.AddPublicKey(node_uuid_map[node], pub_key, key_file=pub_key_file)


def RenewCrypto(opts, args):
  """Renews cluster certificates, keys and secrets.

  """
  if opts.new_ssh_keys:
    _BuildGanetiPubKeys(opts)
  return _RenewCrypto(opts.new_cluster_cert,
                      opts.new_rapi_cert,
                      opts.rapi_cert,
                      opts.new_spice_cert,
                      opts.spice_cert,
                      opts.spice_cacert,
                      opts.new_confd_hmac_key,
                      opts.new_cluster_domain_secret,
                      opts.cluster_domain_secret,
                      opts.force,
                      opts.new_node_cert,
                      opts.new_ssh_keys,
                      opts.ssh_key_type,
                      opts.ssh_key_bits,
                      opts.verbose,
                      opts.debug > 0)


def _GetEnabledDiskTemplates(opts):
  """Determine the list of enabled disk templates.

  """
  if opts.enabled_disk_templates:
    return opts.enabled_disk_templates.split(",")
  else:
    return None


def _GetVgName(opts, enabled_disk_templates):
  """Determine the volume group name.

  @type enabled_disk_templates: list of strings
  @param enabled_disk_templates: cluster-wide enabled disk-templates

  """
  # consistency between vg name and enabled disk templates
  vg_name = None
  if opts.vg_name is not None:
    vg_name = opts.vg_name
  if enabled_disk_templates:
    if vg_name and not utils.IsLvmEnabled(enabled_disk_templates):
      ToStdout("You specified a volume group with --vg-name, but you did not"
               " enable any of the following lvm-based disk templates: %s" %
               utils.CommaJoin(constants.DTS_LVM))
  return vg_name


def _GetDrbdHelper(opts, enabled_disk_templates):
  """Determine the DRBD usermode helper.

  """
  drbd_helper = opts.drbd_helper
  if enabled_disk_templates:
    drbd_enabled = constants.DT_DRBD8 in enabled_disk_templates
    if not drbd_enabled and opts.drbd_helper:
      ToStdout("You specified a DRBD usermode helper with "
               " --drbd-usermode-helper while DRBD is not enabled.")
  return drbd_helper


def _GetCompressionTools(opts):
  """Determine the list of custom compression tools.

  """
  if opts.compression_tools:
    return opts.compression_tools.split(",")
  elif opts.compression_tools is None:
    return None # To note the parameter was not provided
  else:
    return constants.IEC_DEFAULT_TOOLS # Resetting to default


def SetClusterParams(opts, args):
  """Modify the cluster.

  @param opts: the command line options selected by the user
  @type args: list
  @param args: should be an empty list
  @rtype: int
  @return: the desired exit code

  """
  if not (opts.vg_name is not None or
          opts.drbd_helper is not None or
          opts.enabled_hypervisors or opts.hvparams or
          opts.beparams or opts.nicparams or
          opts.ndparams or opts.diskparams or
          opts.candidate_pool_size is not None or
          opts.max_running_jobs is not None or
          opts.max_tracked_jobs is not None or
          opts.uid_pool is not None or
          opts.maintain_node_health is not None or
          opts.add_uids is not None or
          opts.remove_uids is not None or
          opts.default_iallocator is not None or
          opts.default_iallocator_params is not None or
          opts.reserved_lvs is not None or
          opts.mac_prefix is not None or
          opts.master_netdev is not None or
          opts.master_netmask is not None or
          opts.use_external_mip_script is not None or
          opts.prealloc_wipe_disks is not None or
          opts.hv_state or
          opts.enabled_disk_templates or
          opts.disk_state or
          opts.ipolicy_bounds_specs is not None or
          opts.ipolicy_std_specs is not None or
          opts.ipolicy_disk_templates is not None or
          opts.ipolicy_vcpu_ratio is not None or
          opts.ipolicy_spindle_ratio is not None or
          opts.ipolicy_memory_ratio is not None or
          opts.modify_etc_hosts is not None or
          opts.modify_ssh_setup is not None or
          opts.file_storage_dir is not None or
          opts.install_image is not None or
          opts.instance_communication_network is not None or
          opts.zeroing_image is not None or
          opts.shared_file_storage_dir is not None or
          opts.compression_tools is not None or
          opts.shared_file_storage_dir is not None or
          opts.enabled_user_shutdown is not None or
          opts.maint_round_delay is not None or
          opts.maint_balance is not None or
          opts.maint_balance_threshold is not None or
          opts.data_collector_interval or
          opts.diagnose_data_collector_filename is not None or
          opts.enabled_data_collectors):
    ToStderr("Please give at least one of the parameters.")
    return 1

  enabled_disk_templates = _GetEnabledDiskTemplates(opts)
  vg_name = _GetVgName(opts, enabled_disk_templates)

  try:
    drbd_helper = _GetDrbdHelper(opts, enabled_disk_templates)
  except errors.OpPrereqError, e:
    ToStderr(str(e))
    return 1

  hvlist = opts.enabled_hypervisors
  if hvlist is not None:
    hvlist = hvlist.split(",")

  # a list of (name, dict) we can pass directly to dict() (or [])
  hvparams = dict(opts.hvparams)
  for hv_params in hvparams.values():
    utils.ForceDictType(hv_params, constants.HVS_PARAMETER_TYPES)

  diskparams = dict(opts.diskparams)

  for dt_params in diskparams.values():
    utils.ForceDictType(dt_params, constants.DISK_DT_TYPES)

  beparams = opts.beparams
  utils.ForceDictType(beparams, constants.BES_PARAMETER_COMPAT)

  nicparams = opts.nicparams
  utils.ForceDictType(nicparams, constants.NICS_PARAMETER_TYPES)

  ndparams = opts.ndparams
  if ndparams is not None:
    utils.ForceDictType(ndparams, constants.NDS_PARAMETER_TYPES)

  ipolicy = CreateIPolicyFromOpts(
    minmax_ispecs=opts.ipolicy_bounds_specs,
    std_ispecs=opts.ipolicy_std_specs,
    ipolicy_disk_templates=opts.ipolicy_disk_templates,
    ipolicy_vcpu_ratio=opts.ipolicy_vcpu_ratio,
    ipolicy_spindle_ratio=opts.ipolicy_spindle_ratio,
    ipolicy_memory_ratio=opts.ipolicy_memory_ratio,
    )

  mnh = opts.maintain_node_health

  uid_pool = opts.uid_pool
  if uid_pool is not None:
    uid_pool = uidpool.ParseUidPool(uid_pool)

  add_uids = opts.add_uids
  if add_uids is not None:
    add_uids = uidpool.ParseUidPool(add_uids)

  remove_uids = opts.remove_uids
  if remove_uids is not None:
    remove_uids = uidpool.ParseUidPool(remove_uids)

  if opts.reserved_lvs is not None:
    if opts.reserved_lvs == "":
      opts.reserved_lvs = []
    else:
      opts.reserved_lvs = utils.UnescapeAndSplit(opts.reserved_lvs, sep=",")

  if opts.master_netmask is not None:
    try:
      opts.master_netmask = int(opts.master_netmask)
    except ValueError:
      ToStderr("The --master-netmask option expects an int parameter.")
      return 1

  ext_ip_script = opts.use_external_mip_script

  if opts.disk_state:
    disk_state = utils.FlatToDict(opts.disk_state)
  else:
    disk_state = {}

  hv_state = dict(opts.hv_state)

  compression_tools = _GetCompressionTools(opts)

  enabled_data_collectors = dict(
      (k, v.lower().startswith("t"))
      for k, v in opts.enabled_data_collectors.items())

  unrecognized_data_collectors = [
      k for k in enabled_data_collectors.keys()
      if k not in constants.DATA_COLLECTOR_NAMES]
  if unrecognized_data_collectors:
    ToStderr("Data collector names not recognized: %s" %
             ", ".join(unrecognized_data_collectors))

  try:
    data_collector_interval = dict(
        (k, long(1e6 * float(v)))
        for (k, v) in opts.data_collector_interval.items())
  except ValueError:
    ToStderr("Can't transform all values to integers: {}".format(
        opts.data_collector_interval))
    return 1
  if any(v <= 0 for v in data_collector_interval):
    ToStderr("Some interval times where not above zero.")
    return 1

  op = opcodes.OpClusterSetParams(
    vg_name=vg_name,
    drbd_helper=drbd_helper,
    enabled_hypervisors=hvlist,
    hvparams=hvparams,
    os_hvp=None,
    beparams=beparams,
    nicparams=nicparams,
    ndparams=ndparams,
    diskparams=diskparams,
    ipolicy=ipolicy,
    candidate_pool_size=opts.candidate_pool_size,
    max_running_jobs=opts.max_running_jobs,
    max_tracked_jobs=opts.max_tracked_jobs,
    maintain_node_health=mnh,
    modify_etc_hosts=opts.modify_etc_hosts,
    modify_ssh_setup=opts.modify_ssh_setup,
    uid_pool=uid_pool,
    add_uids=add_uids,
    remove_uids=remove_uids,
    default_iallocator=opts.default_iallocator,
    default_iallocator_params=opts.default_iallocator_params,
    prealloc_wipe_disks=opts.prealloc_wipe_disks,
    mac_prefix=opts.mac_prefix,
    master_netdev=opts.master_netdev,
    master_netmask=opts.master_netmask,
    reserved_lvs=opts.reserved_lvs,
    use_external_mip_script=ext_ip_script,
    hv_state=hv_state,
    disk_state=disk_state,
    enabled_disk_templates=enabled_disk_templates,
    force=opts.force,
    file_storage_dir=opts.file_storage_dir,
    install_image=opts.install_image,
    instance_communication_network=opts.instance_communication_network,
    zeroing_image=opts.zeroing_image,
    shared_file_storage_dir=opts.shared_file_storage_dir,
    compression_tools=compression_tools,
    enabled_user_shutdown=opts.enabled_user_shutdown,
    maint_round_delay=opts.maint_round_delay,
    maint_balance=opts.maint_balance,
    maint_balance_threshold=opts.maint_balance_threshold,
    enabled_data_collectors=enabled_data_collectors,
    data_collector_interval=data_collector_interval,
    diagnose_data_collector_filename=opts.diagnose_data_collector_filename
    )
  return base.GetResult(None, opts, SubmitOrSend(op, opts))


def QueueOps(opts, args):
  """Queue operations.

  @param opts: the command line options selected by the user
  @type args: list
  @param args: should contain only one element, the subcommand
  @rtype: int
  @return: the desired exit code

  """
  command = args[0]
  client = GetClient()
  if command in ("drain", "undrain"):
    drain_flag = command == "drain"
    client.SetQueueDrainFlag(drain_flag)
  elif command == "info":
    result = client.QueryConfigValues(["drain_flag"])
    if result[0]:
      val = "set"
    else:
      val = "unset"
    ToStdout("The drain flag is %s" % val)
  else:
    raise errors.OpPrereqError("Command '%s' is not valid." % command,
                               errors.ECODE_INVAL)

  return 0


def _ShowWatcherPause(until):
  if until is None or until < time.time():
    ToStdout("The watcher is not paused.")
  else:
    ToStdout("The watcher is paused until %s.", time.ctime(until))


def WatcherOps(opts, args):
  """Watcher operations.

  @param opts: the command line options selected by the user
  @type args: list
  @param args: should contain only one element, the subcommand
  @rtype: int
  @return: the desired exit code

  """
  command = args[0]
  client = GetClient()

  if command == "continue":
    client.SetWatcherPause(None)
    ToStdout("The watcher is no longer paused.")

  elif command == "pause":
    if len(args) < 2:
      raise errors.OpPrereqError("Missing pause duration", errors.ECODE_INVAL)

    result = client.SetWatcherPause(time.time() + ParseTimespec(args[1]))
    _ShowWatcherPause(result)

  elif command == "info":
    result = client.QueryConfigValues(["watcher_pause"])
    _ShowWatcherPause(result[0])

  else:
    raise errors.OpPrereqError("Command '%s' is not valid." % command,
                               errors.ECODE_INVAL)

  return 0


def _OobPower(opts, node_list, power):
  """Puts the node in the list to desired power state.

  @param opts: The command line options selected by the user
  @param node_list: The list of nodes to operate on
  @param power: True if they should be powered on, False otherwise
  @return: The success of the operation (none failed)

  """
  if power:
    command = constants.OOB_POWER_ON
  else:
    command = constants.OOB_POWER_OFF

  op = opcodes.OpOobCommand(node_names=node_list,
                            command=command,
                            ignore_status=True,
                            timeout=opts.oob_timeout,
                            power_delay=opts.power_delay)
  result = SubmitOpCode(op, opts=opts)
  errs = 0
  for node_result in result:
    (node_tuple, data_tuple) = node_result
    (_, node_name) = node_tuple
    (data_status, _) = data_tuple
    if data_status != constants.RS_NORMAL:
      assert data_status != constants.RS_UNAVAIL
      errs += 1
      ToStderr("There was a problem changing power for %s, please investigate",
               node_name)

  if errs > 0:
    return False

  return True


def _InstanceStart(opts, inst_list, start, no_remember=False):
  """Puts the instances in the list to desired state.

  @param opts: The command line options selected by the user
  @param inst_list: The list of instances to operate on
  @param start: True if they should be started, False for shutdown
  @param no_remember: If the instance state should be remembered
  @return: The success of the operation (none failed)

  """
  if start:
    opcls = opcodes.OpInstanceStartup
    text_submit, text_success, text_failed = ("startup", "started", "starting")
  else:
    opcls = compat.partial(opcodes.OpInstanceShutdown,
                           timeout=opts.shutdown_timeout,
                           no_remember=no_remember)
    text_submit, text_success, text_failed = ("shutdown", "stopped", "stopping")

  jex = JobExecutor(opts=opts)

  for inst in inst_list:
    ToStdout("Submit %s of instance %s", text_submit, inst)
    op = opcls(instance_name=inst)
    jex.QueueJob(inst, op)

  results = jex.GetResults()
  bad_cnt = len([1 for (success, _) in results if not success])

  if bad_cnt == 0:
    ToStdout("All instances have been %s successfully", text_success)
  else:
    ToStderr("There were errors while %s instances:\n"
             "%d error(s) out of %d instance(s)", text_failed, bad_cnt,
             len(results))
    return False

  return True


class _RunWhenNodesReachableHelper(object):
  """Helper class to make shared internal state sharing easier.

  @ivar success: Indicates if all action_cb calls were successful

  """
  def __init__(self, node_list, action_cb, node2ip, port, feedback_fn,
               _ping_fn=netutils.TcpPing, _sleep_fn=time.sleep):
    """Init the object.

    @param node_list: The list of nodes to be reachable
    @param action_cb: Callback called when a new host is reachable
    @type node2ip: dict
    @param node2ip: Node to ip mapping
    @param port: The port to use for the TCP ping
    @param feedback_fn: The function used for feedback
    @param _ping_fn: Function to check reachabilty (for unittest use only)
    @param _sleep_fn: Function to sleep (for unittest use only)

    """
    self.down = set(node_list)
    self.up = set()
    self.node2ip = node2ip
    self.success = True
    self.action_cb = action_cb
    self.port = port
    self.feedback_fn = feedback_fn
    self._ping_fn = _ping_fn
    self._sleep_fn = _sleep_fn

  def __call__(self):
    """When called we run action_cb.

    @raises utils.RetryAgain: When there are still down nodes

    """
    if not self.action_cb(self.up):
      self.success = False

    if self.down:
      raise utils.RetryAgain()
    else:
      return self.success

  def Wait(self, secs):
    """Checks if a host is up or waits remaining seconds.

    @param secs: The secs remaining

    """
    start = time.time()
    for node in self.down:
      if self._ping_fn(self.node2ip[node], self.port, timeout=_EPO_PING_TIMEOUT,
                       live_port_needed=True):
        self.feedback_fn("Node %s became available" % node)
        self.up.add(node)
        self.down -= self.up
        # If we have a node available there is the possibility to run the
        # action callback successfully, therefore we don't wait and return
        return

    self._sleep_fn(max(0.0, start + secs - time.time()))


def _RunWhenNodesReachable(node_list, action_cb, interval):
  """Run action_cb when nodes become reachable.

  @param node_list: The list of nodes to be reachable
  @param action_cb: Callback called when a new host is reachable
  @param interval: The earliest time to retry

  """
  client = GetClient()
  cluster_info = client.QueryClusterInfo()
  if cluster_info["primary_ip_version"] == constants.IP4_VERSION:
    family = netutils.IPAddress.family
  else:
    family = netutils.IP6Address.family

  node2ip = dict((node, netutils.GetHostname(node, family=family).ip)
                 for node in node_list)

  port = netutils.GetDaemonPort(constants.NODED)
  helper = _RunWhenNodesReachableHelper(node_list, action_cb, node2ip, port,
                                        ToStdout)

  try:
    return utils.Retry(helper, interval, _EPO_REACHABLE_TIMEOUT,
                       wait_fn=helper.Wait)
  except utils.RetryTimeout:
    ToStderr("Time exceeded while waiting for nodes to become reachable"
             " again:\n  - %s", "  - ".join(helper.down))
    return False


def _MaybeInstanceStartup(opts, inst_map, nodes_online,
                          _instance_start_fn=_InstanceStart):
  """Start the instances conditional based on node_states.

  @param opts: The command line options selected by the user
  @param inst_map: A dict of inst -> nodes mapping
  @param nodes_online: A list of nodes online
  @param _instance_start_fn: Callback to start instances (unittest use only)
  @return: Success of the operation on all instances

  """
  start_inst_list = []
  for (inst, nodes) in inst_map.items():
    if not (nodes - nodes_online):
      # All nodes the instance lives on are back online
      start_inst_list.append(inst)

  for inst in start_inst_list:
    del inst_map[inst]

  if start_inst_list:
    return _instance_start_fn(opts, start_inst_list, True)

  return True


def _EpoOn(opts, full_node_list, node_list, inst_map):
  """Does the actual power on.

  @param opts: The command line options selected by the user
  @param full_node_list: All nodes to operate on (includes nodes not supporting
                         OOB)
  @param node_list: The list of nodes to operate on (all need to support OOB)
  @param inst_map: A dict of inst -> nodes mapping
  @return: The desired exit status

  """
  if node_list and not _OobPower(opts, node_list, False):
    ToStderr("Not all nodes seem to get back up, investigate and start"
             " manually if needed")

  # Wait for the nodes to be back up
  action_cb = compat.partial(_MaybeInstanceStartup, opts, dict(inst_map))

  ToStdout("Waiting until all nodes are available again")
  if not _RunWhenNodesReachable(full_node_list, action_cb, _EPO_PING_INTERVAL):
    ToStderr("Please investigate and start stopped instances manually")
    return constants.EXIT_FAILURE

  return constants.EXIT_SUCCESS


def _EpoOff(opts, node_list, inst_map):
  """Does the actual power off.

  @param opts: The command line options selected by the user
  @param node_list: The list of nodes to operate on (all need to support OOB)
  @param inst_map: A dict of inst -> nodes mapping
  @return: The desired exit status

  """
  if not _InstanceStart(opts, inst_map.keys(), False, no_remember=True):
    ToStderr("Please investigate and stop instances manually before continuing")
    return constants.EXIT_FAILURE

  if not node_list:
    return constants.EXIT_SUCCESS

  if _OobPower(opts, node_list, False):
    return constants.EXIT_SUCCESS
  else:
    return constants.EXIT_FAILURE


def Epo(opts, args, qcl=None, _on_fn=_EpoOn, _off_fn=_EpoOff,
        _confirm_fn=ConfirmOperation,
        _stdout_fn=ToStdout, _stderr_fn=ToStderr):
  """EPO operations.

  @param opts: the command line options selected by the user
  @type args: list
  @param args: should contain only one element, the subcommand
  @rtype: int
  @return: the desired exit code

  """
  if opts.groups and opts.show_all:
    _stderr_fn("Only one of --groups or --all are allowed")
    return constants.EXIT_FAILURE
  elif args and opts.show_all:
    _stderr_fn("Arguments in combination with --all are not allowed")
    return constants.EXIT_FAILURE

  if qcl is None:
    # Query client
    qcl = GetClient()

  if opts.groups:
    node_query_list = \
      itertools.chain(*qcl.QueryGroups(args, ["node_list"], False))
  else:
    node_query_list = args

  result = qcl.QueryNodes(node_query_list, ["name", "master", "pinst_list",
                                            "sinst_list", "powered", "offline"],
                          False)

  all_nodes = map(compat.fst, result)
  node_list = []
  inst_map = {}
  for (node, master, pinsts, sinsts, powered, offline) in result:
    if not offline:
      for inst in (pinsts + sinsts):
        if inst in inst_map:
          if not master:
            inst_map[inst].add(node)
        elif master:
          inst_map[inst] = set()
        else:
          inst_map[inst] = set([node])

    if master and opts.on:
      # We ignore the master for turning on the machines, in fact we are
      # already operating on the master at this point :)
      continue
    elif master and not opts.show_all:
      _stderr_fn("%s is the master node, please do a master-failover to another"
                 " node not affected by the EPO or use --all if you intend to"
                 " shutdown the whole cluster", node)
      return constants.EXIT_FAILURE
    elif powered is None:
      _stdout_fn("Node %s does not support out-of-band handling, it can not be"
                 " handled in a fully automated manner", node)
    elif powered == opts.on:
      _stdout_fn("Node %s is already in desired power state, skipping", node)
    elif not offline or (offline and powered):
      node_list.append(node)

  if not (opts.force or _confirm_fn(all_nodes, "nodes", "epo")):
    return constants.EXIT_FAILURE

  if opts.on:
    return _on_fn(opts, all_nodes, node_list, inst_map)
  else:
    return _off_fn(opts, node_list, inst_map)


def RemoveRepair(opts, args):
  """Uncoditionally remove a repair event

  @param opts: the command line options selected by the user (ignored)
  @type args: list
  @param args: one element, the uuid of the event to remove
  @rtype: int
  @return: the desired exit code

  """
  uuid = args[0]
  wconfd.Client().RmMaintdIncident(uuid)
  return 0


def _GetCreateCommand(info):
  buf = StringIO()
  buf.write("gnt-cluster init")
  PrintIPolicyCommand(buf, info["ipolicy"], False)
  buf.write(" ")
  buf.write(info["name"])
  return buf.getvalue()


def ShowCreateCommand(opts, args):
  """Shows the command that can be used to re-create the cluster.

  Currently it works only for ipolicy specs.

  """
  cl = GetClient()
  result = cl.QueryClusterInfo()
  ToStdout(_GetCreateCommand(result))


def _RunCommandAndReport(cmd):
  """Run a command and report its output, iff it failed.

  @param cmd: the command to execute
  @type cmd: list
  @rtype: bool
  @return: False, if the execution failed.

  """
  result = utils.RunCmd(cmd)
  if result.failed:
    ToStderr("Command %s failed: %s; Output %s" %
             (cmd, result.fail_reason, result.output))
    return False
  return True


def _VerifyCommand(cmd):
  """Verify that a given command succeeds on all online nodes.

  As this function is intended to run during upgrades, it
  is implemented in such a way that it still works, if all Ganeti
  daemons are down.
  @param cmd: a list of unquoted shell arguments
  @type cmd: list
  @rtype: list
  @return: the list of node names that are online where
      the command failed.

  """
  command = utils.text.ShellQuoteArgs([str(val) for val in cmd])
  return _VerifyCommandRaw(command)


def _VerifyCommandRaw(command):
  """Verify that a given command succeeds on all online nodes.

  As this function is intended to run during upgrades, it
  is implemented in such a way that it still works, if all Ganeti
  daemons are down.
  @param cmd: a bare string to pass to SSH. The caller must do their
              own shell/ssh escaping.
  @type cmd: string
  @rtype: list
  @return: the list of node names that are online where
      the command failed.

  """

  nodes = ssconf.SimpleStore().GetOnlineNodeList()
  master_node = ssconf.SimpleStore().GetMasterNode()
  cluster_name = ssconf.SimpleStore().GetClusterName()

  # If master node is in 'nodes', make sure master node is at list end
  if master_node in nodes:
    nodes.remove(master_node)
    nodes.append(master_node)

  failed = []

  srun = ssh.SshRunner(cluster_name=cluster_name)
  for name in nodes:
    result = srun.Run(name, constants.SSH_LOGIN_USER, command)
    if result.exit_code != 0:
      failed.append(name)

  return failed


def _VerifyVersionInstalled(versionstring):
  """Verify that the given version of ganeti is installed on all online nodes.

  Do nothing, if this is the case, otherwise print an appropriate
  message to stderr.

  @param versionstring: the version to check for
  @type versionstring: string
  @rtype: bool
  @return: True, if the version is installed on all online nodes

  """
  badnodes = _VerifyCommand(["test", "-d",
                             os.path.join(pathutils.PKGLIBDIR, versionstring)])
  if badnodes:
    ToStderr("Ganeti version %s not installed on nodes %s"
             % (versionstring, ", ".join(badnodes)))
    return False

  return True


def _GetRunning():
  """Determine the list of running jobs.

  @rtype: list
  @return: the number of jobs still running

  """
  cl = GetClient()
  qfilter = qlang.MakeSimpleFilter("status",
                                   frozenset([constants.JOB_STATUS_RUNNING]))
  return len(cl.Query(constants.QR_JOB, [], qfilter).data)


def _SetGanetiVersionAndEnsure(versionstring):
  """Symlink the active version of ganeti to the given versionstring,
  and run the ensure-dirs script.

  @type versionstring: string
  @rtype: list
  @return: the list of nodes where the version change failed

  """

  # Update symlinks to point at the new version.
  if constants.HAS_GNU_LN:
    link_lib_cmd = [
        "ln", "-s", "-f", "-T",
        os.path.join(pathutils.PKGLIBDIR, versionstring),
        os.path.join(pathutils.SYSCONFDIR, "ganeti/lib")]
    link_share_cmd = [
        "ln", "-s", "-f", "-T",
        os.path.join(pathutils.SHAREDIR, versionstring),
        os.path.join(pathutils.SYSCONFDIR, "ganeti/share")]
    cmds = [link_lib_cmd, link_share_cmd]
  else:
    rm_lib_cmd = [
        "rm", "-f", os.path.join(pathutils.SYSCONFDIR, "ganeti/lib")]
    link_lib_cmd = [
        "ln", "-s", "-f", os.path.join(pathutils.PKGLIBDIR, versionstring),
        os.path.join(pathutils.SYSCONFDIR, "ganeti/lib")]
    rm_share_cmd = [
        "rm", "-f", os.path.join(pathutils.SYSCONFDIR, "ganeti/share")]
    ln_share_cmd = [
        "ln", "-s", "-f", os.path.join(pathutils.SHAREDIR, versionstring),
        os.path.join(pathutils.SYSCONFDIR, "ganeti/share")]
    cmds = [rm_lib_cmd, link_lib_cmd, rm_share_cmd, ln_share_cmd]

  # Run the ensure-dirs script to verify the new version is OK.
  cmds.append([pathutils.ENSURE_DIRS])

  # Submit all commands to ssh, exiting on the first failure.
  # The command string is a single argument that's given to ssh to submit to
  # the remote shell, so it only needs enough escaping to satisfy the remote
  # shell, rather than the 2 levels of escaping usually required when using
  # ssh from the commandline.
  quoted_cmds = [utils.text.ShellQuoteArgs(cmd) for cmd in cmds]
  cmd = " && ".join(quoted_cmds)
  failed = _VerifyCommandRaw(cmd)
  return list(set(failed))


def _ExecuteCommands(fns):
  """Execute a list of functions, in reverse order.

  @type fns: list of functions.
  @param fns: the functions to be executed.

  """
  for fn in reversed(fns):
    fn()


def _GetConfigVersion():
  """Determine the version the configuration file currently has.

  @rtype: tuple or None
  @return: (major, minor, revision) if the version can be determined,
      None otherwise

  """
  config_data = serializer.LoadJson(utils.ReadFile(pathutils.CLUSTER_CONF_FILE))
  try:
    config_version = config_data["version"]
  except KeyError:
    return None
  return utils.SplitVersion(config_version)


def _ReadIntentToUpgrade():
  """Read the file documenting the intent to upgrade the cluster.

  @rtype: (string, string) or (None, None)
  @return: (old version, version to upgrade to), if the file exists,
      and (None, None) otherwise.

  """
  if not os.path.isfile(pathutils.INTENT_TO_UPGRADE):
    return (None, None)

  contentstring = utils.ReadFile(pathutils.INTENT_TO_UPGRADE)
  contents = utils.UnescapeAndSplit(contentstring)
  if len(contents) != 3:
    # file syntactically mal-formed
    return (None, None)
  return (contents[0], contents[1])


def _WriteIntentToUpgrade(version):
  """Write file documenting the intent to upgrade the cluster.

  @type version: string
  @param version: the version we intent to upgrade to

  """
  utils.WriteFile(pathutils.INTENT_TO_UPGRADE,
                  data=utils.EscapeAndJoin([constants.RELEASE_VERSION, version,
                                            "%d" % os.getpid()]))


def _UpgradeBeforeConfigurationChange(versionstring):
  """
  Carry out all the tasks necessary for an upgrade that happen before
  the configuration file, or Ganeti version, changes.

  @type versionstring: string
  @param versionstring: the version to upgrade to
  @rtype: (bool, list)
  @return: tuple of a bool indicating success and a list of rollback tasks

  """
  rollback = []

  ToStdoutAndLoginfo("Verifying %s present on all nodes", versionstring)
  if not _VerifyVersionInstalled(versionstring):
    return (False, rollback)

  _WriteIntentToUpgrade(versionstring)
  rollback.append(
    lambda: utils.RunCmd(["rm", "-f", pathutils.INTENT_TO_UPGRADE]))

  ToStdoutAndLoginfo("Draining queue")
  client = GetClient()
  client.SetQueueDrainFlag(True)

  rollback.append(lambda: GetClient().SetQueueDrainFlag(False))

  if utils.SimpleRetry(0, _GetRunning,
                       constants.UPGRADE_QUEUE_POLL_INTERVAL,
                       constants.UPGRADE_QUEUE_DRAIN_TIMEOUT):
    ToStderr("Failed to completely empty the queue.")
    return (False, rollback)

  ToStdoutAndLoginfo("Pausing the watcher for one hour.")
  rollback.append(lambda: GetClient().SetWatcherPause(None))
  GetClient().SetWatcherPause(time.time() + 60 * 60)

  ToStdoutAndLoginfo("Stopping daemons on master node.")
  if not _RunCommandAndReport([pathutils.DAEMON_UTIL, "stop-all"]):
    return (False, rollback)

  ToStdoutAndLoginfo("Stopping daemons everywhere.")
  rollback.append(lambda: _VerifyCommand([pathutils.DAEMON_UTIL, "start-all"]))
  badnodes = _VerifyCommand([pathutils.DAEMON_UTIL, "stop-all"])
  if badnodes:
    ToStderr("Failed to stop daemons on %s." % (", ".join(badnodes),))
    return (False, rollback)

  backuptar = os.path.join(pathutils.BACKUP_DIR, "ganeti%d.tar" % time.time())
  ToStdoutAndLoginfo("Backing up configuration as %s", backuptar)
  if not _RunCommandAndReport(["mkdir", "-p", pathutils.BACKUP_DIR]):
    return (False, rollback)

  # Create the archive in a safe manner, as it contains sensitive
  # information.
  (_, tmp_name) = tempfile.mkstemp(prefix=backuptar, dir=pathutils.BACKUP_DIR)
  if not _RunCommandAndReport(["tar", "-cf", tmp_name,
                               "--exclude=queue/archive",
                               pathutils.DATA_DIR]):
    return (False, rollback)

  os.rename(tmp_name, backuptar)
  return (True, rollback)


def _VersionSpecificDowngrade():
  """
  Perform any additional downrade tasks that are version specific
  and need to be done just after the configuration downgrade. This
  function needs to be idempotent, so that it can be redone if the
  downgrade procedure gets interrupted after changing the
  configuration.

  Note that this function has to be reset with every version bump.

  @return: True upon success
  """
  ToStdoutAndLoginfo("Performing version-specific downgrade tasks.")

  return True


def _SwitchVersionAndConfig(versionstring, downgrade):
  """
  Switch to the new Ganeti version and change the configuration,
  in correct order.

  @type versionstring: string
  @param versionstring: the version to change to
  @type downgrade: bool
  @param downgrade: True, if the configuration should be downgraded
  @rtype: (bool, list)
  @return: tupe of a bool indicating success, and a list of
      additional rollback tasks

  """
  rollback = []
  if downgrade:
    ToStdoutAndLoginfo("Downgrading configuration")
    if not _RunCommandAndReport([pathutils.CFGUPGRADE, "--downgrade", "-f"]):
      return (False, rollback)
    # Note: version specific downgrades need to be done before switching
    # binaries, so that we still have the knowledgeable binary if the downgrade
    # process gets interrupted at this point.
    if not _VersionSpecificDowngrade():
      return (False, rollback)

  # Configuration change is the point of no return. From then onwards, it is
  # safer to push through the up/dowgrade than to try to roll it back.

  ToStdoutAndLoginfo("Switching to version %s on all nodes", versionstring)
  rollback.append(lambda: _SetGanetiVersionAndEnsure(constants.DIR_VERSION))
  badnodes = _SetGanetiVersionAndEnsure(versionstring)
  if badnodes:
    ToStderr("Failed to switch to Ganeti version %s on nodes %s"
             % (versionstring, ", ".join(badnodes)))
    if not downgrade:
      return (False, rollback)

  # Now that we have changed to the new version of Ganeti we should
  # not communicate over luxi any more, as luxi might have changed in
  # incompatible ways. Therefore, manually call the corresponding ganeti
  # commands using their canonical (version independent) path.

  if not downgrade:
    ToStdoutAndLoginfo("Upgrading configuration")
    if not _RunCommandAndReport([pathutils.CFGUPGRADE, "-f"]):
      return (False, rollback)

  return (True, rollback)


def _UpgradeAfterConfigurationChange(oldversion):
  """
  Carry out the upgrade actions necessary after switching to the new
  Ganeti version and updating the configuration.

  As this part is run at a time where the new version of Ganeti is already
  running, no communication should happen via luxi, as this is not a stable
  interface. Also, as the configuration change is the point of no return,
  all actions are pushed through, even if some of them fail.

  @param oldversion: the version the upgrade started from
  @type oldversion: string
  @rtype: int
  @return: the intended return value

  """
  returnvalue = 0

  ToStdoutAndLoginfo("Starting daemons everywhere.")
  badnodes = _VerifyCommand([pathutils.DAEMON_UTIL, "start-all"])
  if badnodes:
    ToStderr("Warning: failed to start daemons on %s." % (", ".join(badnodes),))
    returnvalue = 1

  ToStdoutAndLoginfo("Redistributing the configuration.")
  if not _RunCommandAndReport(["gnt-cluster", "redist-conf", "--yes-do-it"]):
    returnvalue = 1

  ToStdoutAndLoginfo("Restarting daemons everywhere.")
  badnodes = _VerifyCommand([pathutils.DAEMON_UTIL, "stop-all"])
  badnodes.extend(_VerifyCommand([pathutils.DAEMON_UTIL, "start-all"]))
  if badnodes:
    ToStderr("Warning: failed to start daemons on %s." %
             (", ".join(list(set(badnodes))),))
    returnvalue = 1

  ToStdoutAndLoginfo("Undraining the queue.")
  if not _RunCommandAndReport(["gnt-cluster", "queue", "undrain"]):
    returnvalue = 1

  _RunCommandAndReport(["rm", "-f", pathutils.INTENT_TO_UPGRADE])

  ToStdoutAndLoginfo("Running post-upgrade hooks")
  if not _RunCommandAndReport([pathutils.POST_UPGRADE, oldversion]):
    returnvalue = 1

  ToStdoutAndLoginfo("Unpausing the watcher.")
  if not _RunCommandAndReport(["gnt-cluster", "watcher", "continue"]):
    returnvalue = 1

  ToStdoutAndLoginfo("Verifying cluster.")
  if not _RunCommandAndReport(["gnt-cluster", "verify"]):
    returnvalue = 1

  return returnvalue


def UpgradeGanetiCommand(opts, args):
  """Upgrade a cluster to a new ganeti version.

  @param opts: the command line options selected by the user
  @type args: list
  @param args: should be an empty list
  @rtype: int
  @return: the desired exit code

  """
  if ((not opts.resume and opts.to is None)
      or (opts.resume and opts.to is not None)):
    ToStderr("Precisely one of the options --to and --resume"
             " has to be given")
    return 1

  # If we're not told to resume, verify there is no upgrade
  # in progress.
  if not opts.resume:
    oldversion, versionstring = _ReadIntentToUpgrade()
    if versionstring is not None:
      # An upgrade is going on; verify whether the target matches
      if versionstring == opts.to:
        ToStderr("An upgrade is already in progress. Target version matches,"
                 " resuming.")
        opts.resume = True
        opts.to = None
      else:
        ToStderr("An upgrade from %s to %s is in progress; use --resume to"
                 " finish it first" % (oldversion, versionstring))
        return 1

  utils.SetupLogging(pathutils.LOG_COMMANDS, 'gnt-cluster upgrade', debug=1)

  oldversion = constants.RELEASE_VERSION

  if opts.resume:
    ssconf.CheckMaster(False)
    oldversion, versionstring = _ReadIntentToUpgrade()
    if versionstring is None:
      return 0
    version = utils.version.ParseVersion(versionstring)
    if version is None:
      return 1
    configversion = _GetConfigVersion()
    if configversion is None:
      return 1
    # If the upgrade we resume was an upgrade between compatible
    # versions (like 2.10.0 to 2.10.1), the correct configversion
    # does not guarantee that the config has been updated.
    # However, in the case of a compatible update with the configuration
    # not touched, we are running a different dirversion with the same
    # config version.
    config_already_modified = \
      (utils.IsCorrectConfigVersion(version, configversion) and
       not (versionstring != constants.DIR_VERSION and
            configversion == (constants.CONFIG_MAJOR, constants.CONFIG_MINOR,
                              constants.CONFIG_REVISION)))
    if not config_already_modified:
      # We have to start from the beginning; however, some daemons might have
      # already been stopped, so the only way to get into a well-defined state
      # is by starting all daemons again.
      _VerifyCommand([pathutils.DAEMON_UTIL, "start-all"])
  else:
    versionstring = opts.to
    config_already_modified = False
    version = utils.version.ParseVersion(versionstring)
    if version is None:
      ToStderr("Could not parse version string %s" % versionstring)
      return 1

  msg = utils.version.UpgradeRange(version)
  if msg is not None:
    ToStderr("Cannot upgrade to %s: %s" % (versionstring, msg))
    return 1

  if not config_already_modified:
    success, rollback = _UpgradeBeforeConfigurationChange(versionstring)
    if not success:
      _ExecuteCommands(rollback)
      return 1
  else:
    rollback = []

  downgrade = utils.version.ShouldCfgdowngrade(version)

  success, additionalrollback =  \
      _SwitchVersionAndConfig(versionstring, downgrade)
  if not success:
    rollback.extend(additionalrollback)
    _ExecuteCommands(rollback)
    return 1

  return _UpgradeAfterConfigurationChange(oldversion)


commands = {
  "init": (
    InitCluster, [ArgHost(min=1, max=1)],
    [BACKEND_OPT, CP_SIZE_OPT, ENABLED_HV_OPT, GLOBAL_FILEDIR_OPT,
     HVLIST_OPT, MAC_PREFIX_OPT, MASTER_NETDEV_OPT, MASTER_NETMASK_OPT,
     NIC_PARAMS_OPT, NOMODIFY_ETCHOSTS_OPT, NOMODIFY_SSH_SETUP_OPT,
     SECONDARY_IP_OPT, VG_NAME_OPT, MAINTAIN_NODE_HEALTH_OPT, UIDPOOL_OPT,
     DRBD_HELPER_OPT, DEFAULT_IALLOCATOR_OPT, DEFAULT_IALLOCATOR_PARAMS_OPT,
     PRIMARY_IP_VERSION_OPT, PREALLOC_WIPE_DISKS_OPT, NODE_PARAMS_OPT,
     GLOBAL_SHARED_FILEDIR_OPT, USE_EXTERNAL_MIP_SCRIPT, DISK_PARAMS_OPT,
     HV_STATE_OPT, DISK_STATE_OPT, ENABLED_DISK_TEMPLATES_OPT,
     IPOLICY_STD_SPECS_OPT, GLOBAL_GLUSTER_FILEDIR_OPT, INSTALL_IMAGE_OPT,
     ZEROING_IMAGE_OPT, COMPRESSION_TOOLS_OPT,
     ENABLED_USER_SHUTDOWN_OPT, SSH_KEY_BITS_OPT, SSH_KEY_TYPE_OPT,
     ]
     + INSTANCE_POLICY_OPTS + SPLIT_ISPECS_OPTS,
    "[<opts>...] <cluster-name>", "Initialises a new cluster configuration"),
  "destroy": (
    DestroyCluster, ARGS_NONE, [YES_DOIT_OPT],
    "", "Destroy cluster"),
  "rename": (
    RenameCluster, [ArgHost(min=1, max=1)],
    [FORCE_OPT, DRY_RUN_OPT],
    "<new-name>",
    "Renames the cluster"),
  "redist-conf": (
    RedistributeConfig, ARGS_NONE, SUBMIT_OPTS +
    [DRY_RUN_OPT, PRIORITY_OPT, FORCE_DISTRIBUTION],
    "", "Forces a push of the configuration file and ssconf files"
    " to the nodes in the cluster"),
  "verify": (
    VerifyCluster, ARGS_NONE,
    [VERBOSE_OPT, DEBUG_SIMERR_OPT, ERROR_CODES_OPT, NONPLUS1_OPT,
     DRY_RUN_OPT, PRIORITY_OPT, NODEGROUP_OPT, IGNORE_ERRORS_OPT,
     VERIFY_CLUTTER_OPT],
    "", "Does a check on the cluster configuration"),
  "verify-disks": (
    VerifyDisks, ARGS_NONE, [PRIORITY_OPT, NODEGROUP_OPT, STRICT_OPT],
    "", "Does a check on the cluster disk status"),
  "repair-disk-sizes": (
    RepairDiskSizes, ARGS_MANY_INSTANCES, [DRY_RUN_OPT, PRIORITY_OPT],
    "[<instance-name>...]", "Updates mismatches in recorded disk sizes"),
  "master-failover": (
    MasterFailover, ARGS_NONE,
    [NOVOTING_OPT, FORCE_FAILOVER, IGNORE_OFFLINE_NODES_FAILOVER],
    "", "Makes the current node the master"),
  "master-ping": (
    MasterPing, ARGS_NONE, [],
    "", "Checks if the master is alive"),
  "version": (
    ShowClusterVersion, ARGS_NONE, [],
    "", "Shows the cluster version"),
  "getmaster": (
    ShowClusterMaster, ARGS_NONE, [],
    "", "Shows the cluster master"),
  "copyfile": (
    ClusterCopyFile, [ArgFile(min=1, max=1)],
    [NODE_LIST_OPT, USE_REPL_NET_OPT, NODEGROUP_OPT],
    "[-n <node-name>...] <filename>",
    "Copies a file to all (or only some) nodes"),
  "command": (
    RunClusterCommand, [ArgCommand(min=1)],
    [NODE_LIST_OPT, NODEGROUP_OPT, SHOW_MACHINE_OPT, FAILURE_ONLY_OPT],
    "[-n <node-name>...] <command>", "Runs a command on all (or only some) nodes"),
  "info": (
    ShowClusterConfig, ARGS_NONE, [ROMAN_OPT],
    "[--roman]", "Show cluster configuration"),
  "list-tags": (
    ListTags, ARGS_NONE, [], "", "List the tags of the cluster"),
  "add-tags": (
    AddTags, [ArgUnknown()], [TAG_SRC_OPT, PRIORITY_OPT] + SUBMIT_OPTS,
    "<tag>...", "Add tags to the cluster"),
  "remove-tags": (
    RemoveTags, [ArgUnknown()], [TAG_SRC_OPT, PRIORITY_OPT] + SUBMIT_OPTS,
    "<tag>...", "Remove tags from the cluster"),
  "search-tags": (
    SearchTags, [ArgUnknown(min=1, max=1)], [PRIORITY_OPT], "",
    "Searches the tags on all objects on"
    " the cluster for a given pattern (regex)"),
  "queue": (
    QueueOps,
    [ArgChoice(min=1, max=1, choices=["drain", "undrain", "info"])],
    [], "drain|undrain|info", "Change queue properties"),
  "watcher": (
    WatcherOps,
    [ArgChoice(min=1, max=1, choices=["pause", "continue", "info"]),
     ArgSuggest(min=0, max=1, choices=["30m", "1h", "4h"])],
    [],
    "{pause <timespec>|continue|info}", "Change watcher properties"),
  "modify": (
    SetClusterParams, ARGS_NONE,
    [FORCE_OPT,
     BACKEND_OPT, CP_SIZE_OPT, RQL_OPT, MAX_TRACK_OPT, INSTALL_IMAGE_OPT,
     INSTANCE_COMMUNICATION_NETWORK_OPT, ENABLED_HV_OPT, HVLIST_OPT,
     MAC_PREFIX_OPT, MASTER_NETDEV_OPT, MASTER_NETMASK_OPT, NIC_PARAMS_OPT,
     VG_NAME_OPT, MAINTAIN_NODE_HEALTH_OPT, UIDPOOL_OPT, ADD_UIDS_OPT,
     REMOVE_UIDS_OPT, DRBD_HELPER_OPT, DEFAULT_IALLOCATOR_OPT,
     DEFAULT_IALLOCATOR_PARAMS_OPT, RESERVED_LVS_OPT, DRY_RUN_OPT, PRIORITY_OPT,
     PREALLOC_WIPE_DISKS_OPT, NODE_PARAMS_OPT, USE_EXTERNAL_MIP_SCRIPT,
     DISK_PARAMS_OPT, HV_STATE_OPT, DISK_STATE_OPT] + SUBMIT_OPTS +
     [ENABLED_DISK_TEMPLATES_OPT, IPOLICY_STD_SPECS_OPT, MODIFY_ETCHOSTS_OPT,
      MODIFY_SSH_SETUP_OPT, ENABLED_USER_SHUTDOWN_OPT] +
     INSTANCE_POLICY_OPTS +
     [GLOBAL_FILEDIR_OPT, GLOBAL_SHARED_FILEDIR_OPT, ZEROING_IMAGE_OPT,
      COMPRESSION_TOOLS_OPT] +
<<<<<<< HEAD
     [ENABLED_DATA_COLLECTORS_OPT, DATA_COLLECTOR_INTERVAL_OPT,
      DIAGNOSE_DATA_COLLECTOR_FILENAME_OPT,
      MAINT_INTERVAL_OPT, MAINT_BALANCE_OPT, MAINT_BALANCE_THRESHOLD_OPT],
    "[opts...]",
=======
     [ENABLED_DATA_COLLECTORS_OPT, DATA_COLLECTOR_INTERVAL_OPT],
    "[<opts>...]",
>>>>>>> c815ca60
    "Alters the parameters of the cluster"),
  "renew-crypto": (
    RenewCrypto, ARGS_NONE,
    [NEW_CLUSTER_CERT_OPT, NEW_RAPI_CERT_OPT, RAPI_CERT_OPT,
     NEW_CONFD_HMAC_KEY_OPT, FORCE_OPT,
     NEW_CLUSTER_DOMAIN_SECRET_OPT, CLUSTER_DOMAIN_SECRET_OPT,
     NEW_SPICE_CERT_OPT, SPICE_CERT_OPT, SPICE_CACERT_OPT,
     NEW_NODE_CERT_OPT, NEW_SSH_KEY_OPT, NOSSH_KEYCHECK_OPT,
     VERBOSE_OPT, SSH_KEY_BITS_OPT, SSH_KEY_TYPE_OPT],
    "[<opts>...]",
    "Renews cluster certificates, keys and secrets"),
  "epo": (
    Epo, [ArgUnknown()],
    [FORCE_OPT, ON_OPT, GROUPS_OPT, ALL_OPT, OOB_TIMEOUT_OPT,
     SHUTDOWN_TIMEOUT_OPT, POWER_DELAY_OPT],
    "[<opts>...] [args]",
    "Performs an emergency power-off on given args"),
  "activate-master-ip": (
    ActivateMasterIp, ARGS_NONE, [], "", "Activates the master IP"),
  "deactivate-master-ip": (
    DeactivateMasterIp, ARGS_NONE, [CONFIRM_OPT], "",
    "Deactivates the master IP"),
  "show-ispecs-cmd": (
    ShowCreateCommand, ARGS_NONE, [], "",
    "Show the command line to re-create the cluster"),
  "upgrade": (
    UpgradeGanetiCommand, ARGS_NONE, [TO_OPT, RESUME_OPT], "",
    "Upgrade (or downgrade) to a new Ganeti version"),
  "remove-repair": (
    RemoveRepair, [ArgUnknown()], [], "<uuid>",
    "Remove a repair event from the list of pending events"),
  }


#: dictionary with aliases for commands
aliases = {
  "masterfailover": "master-failover",
  "show": "info",
}


def Main():
  return GenericMain(commands, override={"tag_type": constants.TAG_CLUSTER},
                     aliases=aliases)<|MERGE_RESOLUTION|>--- conflicted
+++ resolved
@@ -2597,15 +2597,10 @@
      INSTANCE_POLICY_OPTS +
      [GLOBAL_FILEDIR_OPT, GLOBAL_SHARED_FILEDIR_OPT, ZEROING_IMAGE_OPT,
       COMPRESSION_TOOLS_OPT] +
-<<<<<<< HEAD
      [ENABLED_DATA_COLLECTORS_OPT, DATA_COLLECTOR_INTERVAL_OPT,
       DIAGNOSE_DATA_COLLECTOR_FILENAME_OPT,
       MAINT_INTERVAL_OPT, MAINT_BALANCE_OPT, MAINT_BALANCE_THRESHOLD_OPT],
     "[opts...]",
-=======
-     [ENABLED_DATA_COLLECTORS_OPT, DATA_COLLECTOR_INTERVAL_OPT],
-    "[<opts>...]",
->>>>>>> c815ca60
     "Alters the parameters of the cluster"),
   "renew-crypto": (
     RenewCrypto, ARGS_NONE,
