--- conflicted
+++ resolved
@@ -2571,13 +2571,8 @@
      NEW_CLUSTER_DOMAIN_SECRET_OPT, CLUSTER_DOMAIN_SECRET_OPT,
      NEW_SPICE_CERT_OPT, SPICE_CERT_OPT, SPICE_CACERT_OPT,
      NEW_NODE_CERT_OPT, NEW_SSH_KEY_OPT, NOSSH_KEYCHECK_OPT,
-<<<<<<< HEAD
      VERBOSE_OPT, SSH_KEY_BITS_OPT, SSH_KEY_TYPE_OPT],
-    "[opts...]",
-=======
-     VERBOSE_OPT],
     "[<opts>...]",
->>>>>>> e097c95a
     "Renews cluster certificates, keys and secrets"),
   "epo": (
     Epo, [ArgUnknown()],
