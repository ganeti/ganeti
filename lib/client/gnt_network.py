#
#

# Copyright (C) 2011, 2012, 2013 Google Inc.
#
# This program is free software; you can redistribute it and/or modify
# it under the terms of the GNU General Public License as published by
# the Free Software Foundation; either version 2 of the License, or
# (at your option) any later version.
#
# This program is distributed in the hope that it will be useful, but
# WITHOUT ANY WARRANTY; without even the implied warranty of
# MERCHANTABILITY or FITNESS FOR A PARTICULAR PURPOSE.  See the GNU
# General Public License for more details.
#
# You should have received a copy of the GNU General Public License
# along with this program; if not, write to the Free Software
# Foundation, Inc., 51 Franklin Street, Fifth Floor, Boston, MA
# 02110-1301, USA.

"""IP pool related commands"""

# pylint: disable=W0401,W0614
# W0401: Wildcard import ganeti.cli
# W0614: Unused import %s from wildcard import (since we need cli)

import textwrap
import itertools

from ganeti.cli import *
from ganeti import constants
from ganeti import opcodes
from ganeti import utils
from ganeti import errors
from ganeti import objects


#: default list of fields for L{ListNetworks}
_LIST_DEF_FIELDS = ["name", "network", "gateway",
                    "mac_prefix", "group_list", "tags"]


def _HandleReservedIPs(ips):
  if ips is None:
    return None
  elif not ips:
    return []
  else:
    return utils.UnescapeAndSplit(ips, sep=",")


def AddNetwork(opts, args):
  """Add a network to the cluster.

  @param opts: the command line options selected by the user
  @type args: list
  @param args: a list of length 1 with the network name to create
  @rtype: int
  @return: the desired exit code

  """
  (network_name, ) = args

  if opts.network is None:
    raise errors.OpPrereqError("The --network option must be given",
                               errors.ECODE_INVAL)

  if opts.tags is not None:
    tags = opts.tags.split(",")
  else:
    tags = []

  reserved_ips = _HandleReservedIPs(opts.add_reserved_ips)

  op = opcodes.OpNetworkAdd(network_name=network_name,
                            gateway=opts.gateway,
                            network=opts.network,
                            gateway6=opts.gateway6,
                            network6=opts.network6,
                            mac_prefix=opts.mac_prefix,
                            add_reserved_ips=reserved_ips,
                            conflicts_check=opts.conflicts_check,
                            tags=tags)
  SubmitOrSend(op, opts)


def _GetDefaultGroups(cl, groups):
  """Gets list of groups to operate on.

  If C{groups} doesn't contain groups, a list of all groups in the cluster is
  returned.

  @type cl: L{luxi.Client}
  @type groups: list
  @rtype: list

  """
  if groups:
    return groups

  return list(itertools.chain(*cl.QueryGroups([], ["uuid"], False)))


def ConnectNetwork(opts, args):
  """Map a network to a node group.

  @param opts: the command line options selected by the user
  @type args: list
  @param args: Network, mode, physlink and node groups
  @rtype: int
  @return: the desired exit code

  """
  cl = GetClient()
  qcl = GetClient(query=True)

<<<<<<< HEAD
  (network, mode, link) = args[:3]
  groups = _GetDefaultGroups(qcl, args[3:])
=======
  network = args[0]
  nicparams = objects.FillDict(constants.NICC_DEFAULTS, opts.nicparams)

  groups = _GetDefaultGroups(cl, args[1:])
>>>>>>> 6b47261a

  # TODO: Change logic to support "--submit"
  for group in groups:
    op = opcodes.OpNetworkConnect(group_name=group,
                                  network_name=network,
                                  network_mode=nicparams[constants.NIC_MODE],
                                  network_link=nicparams[constants.NIC_LINK],
                                  network_vlan=nicparams[constants.NIC_VLAN],
                                  conflicts_check=opts.conflicts_check)
    SubmitOpCode(op, opts=opts, cl=cl)


def DisconnectNetwork(opts, args):
  """Unmap a network from a node group.

  @param opts: the command line options selected by the user
  @type args: list
  @param args: Network and node groups
  @rtype: int
  @return: the desired exit code

  """
  cl = GetClient()
  qcl = GetClient(query=True)

  (network, ) = args[:1]
  groups = _GetDefaultGroups(qcl, args[1:])

  # TODO: Change logic to support "--submit"
  for group in groups:
    op = opcodes.OpNetworkDisconnect(group_name=group,
                                     network_name=network)
    SubmitOpCode(op, opts=opts, cl=cl)


def ListNetworks(opts, args):
  """List Ip pools and their properties.

  @param opts: the command line options selected by the user
  @type args: list
  @param args: networks to list, or empty for all
  @rtype: int
  @return: the desired exit code

  """
  desired_fields = ParseFields(opts.output, _LIST_DEF_FIELDS)
  fmtoverride = {
    "group_list":
      (lambda data:
        utils.CommaJoin("%s (%s, %s, %s)" % (name, mode, link, vlan)
                        for (name, mode, link, vlan) in data),
       False),
    "inst_list": (",".join, False),
    "tags": (",".join, False),
    }

  cl = GetClient(query=True)
  return GenericList(constants.QR_NETWORK, desired_fields, args, None,
                     opts.separator, not opts.no_headers,
                     verbose=opts.verbose, format_override=fmtoverride,
                     cl=cl)


def ListNetworkFields(opts, args):
  """List network fields.

  @param opts: the command line options selected by the user
  @type args: list
  @param args: fields to list, or empty for all
  @rtype: int
  @return: the desired exit code

  """
  cl = GetClient(query=True)

  return GenericListFields(constants.QR_NETWORK, args, opts.separator,
                           not opts.no_headers, cl=cl)


def ShowNetworkConfig(_, args):
  """Show network information.

  @type args: list
  @param args: should either be an empty list, in which case
      we show information about all nodes, or should contain
      a list of networks (names or UUIDs) to be queried for information
  @rtype: int
  @return: the desired exit code

  """
  cl = GetClient(query=True)
  result = cl.QueryNetworks(fields=["name", "network", "gateway",
                                    "network6", "gateway6",
                                    "mac_prefix",
                                    "free_count", "reserved_count",
                                    "map", "group_list", "inst_list",
                                    "external_reservations",
                                    "serial_no", "uuid"],
                            names=args, use_locking=False)

  for (name, network, gateway, network6, gateway6,
       mac_prefix, free_count, reserved_count,
       mapping, group_list, instances, ext_res, serial, uuid) in result:
    size = free_count + reserved_count
    ToStdout("Network name: %s", name)
    ToStdout("UUID: %s", uuid)
    ToStdout("Serial number: %d", serial)
    ToStdout("  Subnet: %s", network)
    ToStdout("  Gateway: %s", gateway)
    ToStdout("  IPv6 Subnet: %s", network6)
    ToStdout("  IPv6 Gateway: %s", gateway6)
    ToStdout("  Mac Prefix: %s", mac_prefix)
    ToStdout("  Size: %d", size)
    ToStdout("  Free: %d (%.2f%%)", free_count,
             100 * float(free_count) / float(size))
    ToStdout("  Usage map:")
    idx = 0
    for line in textwrap.wrap(mapping, width=64):
      ToStdout("     %s %s %d", str(idx).rjust(3), line.ljust(64), idx + 63)
      idx += 64
    ToStdout("         (X) used    (.) free")

    if ext_res:
      ToStdout("  externally reserved IPs:")
      for line in textwrap.wrap(ext_res, width=64):
        ToStdout("    %s" % line)

    if group_list:
      ToStdout("  connected to node groups:")
      for group, nic_mode, nic_link, nic_vlan in group_list:
        ToStdout("    %s (mode:%s link:%s vlan:%s)",
                 group, nic_mode, nic_link, nic_vlan)
    else:
      ToStdout("  not connected to any node group")

    if instances:
      ToStdout("  used by %d instances:", len(instances))
      for name in instances:
        ((ips, networks), ) = cl.QueryInstances([name],
                                                ["nic.ips", "nic.networks"],
                                                use_locking=False)

        l = lambda value: ", ".join(str(idx) + ":" + str(ip)
                                    for idx, (ip, net) in enumerate(value)
                                      if net == uuid)

        ToStdout("    %s: %s", name, l(zip(ips, networks)))
    else:
      ToStdout("  not used by any instances")


def SetNetworkParams(opts, args):
  """Modifies an IP address pool's parameters.

  @param opts: the command line options selected by the user
  @type args: list
  @param args: should contain only one element, the node group name

  @rtype: int
  @return: the desired exit code

  """
  # TODO: add "network": opts.network,
  all_changes = {
    "gateway": opts.gateway,
    "add_reserved_ips": _HandleReservedIPs(opts.add_reserved_ips),
    "remove_reserved_ips": _HandleReservedIPs(opts.remove_reserved_ips),
    "mac_prefix": opts.mac_prefix,
    "gateway6": opts.gateway6,
    "network6": opts.network6,
  }

  if all_changes.values().count(None) == len(all_changes):
    ToStderr("Please give at least one of the parameters.")
    return 1

  # pylint: disable=W0142
  op = opcodes.OpNetworkSetParams(network_name=args[0], **all_changes)

  # TODO: add feedback to user, e.g. list the modifications
  SubmitOrSend(op, opts)


def RemoveNetwork(opts, args):
  """Remove an IP address pool from the cluster.

  @param opts: the command line options selected by the user
  @type args: list
  @param args: a list of length 1 with the id of the IP address pool to remove
  @rtype: int
  @return: the desired exit code

  """
  (network_name,) = args
  op = opcodes.OpNetworkRemove(network_name=network_name, force=opts.force)
  SubmitOrSend(op, opts)


commands = {
  "add": (
    AddNetwork, ARGS_ONE_NETWORK,
    [DRY_RUN_OPT, NETWORK_OPT, GATEWAY_OPT, ADD_RESERVED_IPS_OPT,
     MAC_PREFIX_OPT, NETWORK6_OPT, GATEWAY6_OPT,
     NOCONFLICTSCHECK_OPT, TAG_ADD_OPT, PRIORITY_OPT] + SUBMIT_OPTS,
    "<network_name>", "Add a new IP network to the cluster"),
  "list": (
    ListNetworks, ARGS_MANY_NETWORKS,
    [NOHDR_OPT, SEP_OPT, FIELDS_OPT, VERBOSE_OPT],
    "[<network_id>...]",
    "Lists the IP networks in the cluster. The available fields can be shown"
    " using the \"list-fields\" command (see the man page for details)."
    " The default list is (in order): %s." % utils.CommaJoin(_LIST_DEF_FIELDS)),
  "list-fields": (
    ListNetworkFields, [ArgUnknown()], [NOHDR_OPT, SEP_OPT], "[fields...]",
    "Lists all available fields for networks"),
  "info": (
    ShowNetworkConfig, ARGS_MANY_NETWORKS, [],
    "[<network_name>...]", "Show information about the network(s)"),
  "modify": (
    SetNetworkParams, ARGS_ONE_NETWORK,
    [DRY_RUN_OPT] + SUBMIT_OPTS +
    [ADD_RESERVED_IPS_OPT,
     REMOVE_RESERVED_IPS_OPT, GATEWAY_OPT, MAC_PREFIX_OPT, NETWORK6_OPT,
     GATEWAY6_OPT, PRIORITY_OPT],
    "<network_name>", "Alters the parameters of a network"),
  "connect": (
    ConnectNetwork,
    [ArgNetwork(min=1, max=1),
     ArgGroup()],
    [NOCONFLICTSCHECK_OPT, PRIORITY_OPT, NIC_PARAMS_OPT],
    "<network_name> <mode> <link> [<node_group>...]",
    "Map a given network to the specified node group"
    " with given mode and link (netparams)"),
  "disconnect": (
    DisconnectNetwork,
    [ArgNetwork(min=1, max=1), ArgGroup()],
    [PRIORITY_OPT],
    "<network_name> [<node_group>...]",
    "Unmap a given network from a specified node group"),
  "remove": (
    RemoveNetwork, ARGS_ONE_NETWORK,
    [FORCE_OPT, DRY_RUN_OPT] + SUBMIT_OPTS + [PRIORITY_OPT],
    "[--dry-run] <network_id>",
    "Remove an (empty) network from the cluster"),
  "list-tags": (
    ListTags, ARGS_ONE_NETWORK, [],
    "<network_name>", "List the tags of the given network"),
  "add-tags": (
    AddTags, [ArgNetwork(min=1, max=1), ArgUnknown()],
    [TAG_SRC_OPT, PRIORITY_OPT] + SUBMIT_OPTS,
    "<network_name> tag...", "Add tags to the given network"),
  "remove-tags": (
    RemoveTags, [ArgNetwork(min=1, max=1), ArgUnknown()],
    [TAG_SRC_OPT, PRIORITY_OPT] + SUBMIT_OPTS,
    "<network_name> tag...", "Remove tags from given network"),
}


def Main():
  return GenericMain(commands, override={"tag_type": constants.TAG_NETWORK})<|MERGE_RESOLUTION|>--- conflicted
+++ resolved
@@ -114,15 +114,10 @@
   cl = GetClient()
   qcl = GetClient(query=True)
 
-<<<<<<< HEAD
-  (network, mode, link) = args[:3]
-  groups = _GetDefaultGroups(qcl, args[3:])
-=======
   network = args[0]
   nicparams = objects.FillDict(constants.NICC_DEFAULTS, opts.nicparams)
 
   groups = _GetDefaultGroups(cl, args[1:])
->>>>>>> 6b47261a
 
   # TODO: Change logic to support "--submit"
   for group in groups:
