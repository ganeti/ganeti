#
#

# Copyright (C) 2006, 2007, 2008, 2009, 2010, 2011, 2012, 2013 Google Inc.
# All rights reserved.
#
# Redistribution and use in source and binary forms, with or without
# modification, are permitted provided that the following conditions are
# met:
#
# 1. Redistributions of source code must retain the above copyright notice,
# this list of conditions and the following disclaimer.
#
# 2. Redistributions in binary form must reproduce the above copyright
# notice, this list of conditions and the following disclaimer in the
# documentation and/or other materials provided with the distribution.
#
# THIS SOFTWARE IS PROVIDED BY THE COPYRIGHT HOLDERS AND CONTRIBUTORS "AS
# IS" AND ANY EXPRESS OR IMPLIED WARRANTIES, INCLUDING, BUT NOT LIMITED
# TO, THE IMPLIED WARRANTIES OF MERCHANTABILITY AND FITNESS FOR A PARTICULAR
# PURPOSE ARE DISCLAIMED. IN NO EVENT SHALL THE COPYRIGHT HOLDER OR
# CONTRIBUTORS BE LIABLE FOR ANY DIRECT, INDIRECT, INCIDENTAL, SPECIAL,
# EXEMPLARY, OR CONSEQUENTIAL DAMAGES (INCLUDING, BUT NOT LIMITED TO,
# PROCUREMENT OF SUBSTITUTE GOODS OR SERVICES; LOSS OF USE, DATA, OR
# PROFITS; OR BUSINESS INTERRUPTION) HOWEVER CAUSED AND ON ANY THEORY OF
# LIABILITY, WHETHER IN CONTRACT, STRICT LIABILITY, OR TORT (INCLUDING
# NEGLIGENCE OR OTHERWISE) ARISING IN ANY WAY OUT OF THE USE OF THIS
# SOFTWARE, EVEN IF ADVISED OF THE POSSIBILITY OF SUCH DAMAGE.

"""Node related commands"""

# pylint: disable=W0401,W0613,W0614,C0103
# W0401: Wildcard import ganeti.cli
# W0613: Unused argument, since all functions follow the same API
# W0614: Unused import %s from wildcard import (since we need cli)
# C0103: Invalid name gnt-node

import itertools
import errno

from ganeti.cli import *
from ganeti import cli
from ganeti import bootstrap
from ganeti import opcodes
from ganeti import utils
from ganeti import constants
from ganeti import errors
from ganeti import netutils
from ganeti import pathutils
from ganeti.rpc.node import RunWithRPC
from ganeti import ssh
from ganeti import compat

from ganeti import confd
from ganeti.confd import client as confd_client

#: default list of field for L{ListNodes}
_LIST_DEF_FIELDS = [
  "name", "dtotal", "dfree",
  "mtotal", "mnode", "mfree",
  "pinst_cnt", "sinst_cnt",
  ]


#: Default field list for L{ListVolumes}
_LIST_VOL_DEF_FIELDS = ["node", "phys", "vg", "name", "size", "instance"]


#: default list of field for L{ListStorage}
_LIST_STOR_DEF_FIELDS = [
  constants.SF_NODE,
  constants.SF_TYPE,
  constants.SF_NAME,
  constants.SF_SIZE,
  constants.SF_USED,
  constants.SF_FREE,
  constants.SF_ALLOCATABLE,
  ]


#: default list of power commands
_LIST_POWER_COMMANDS = ["on", "off", "cycle", "status"]


#: headers (and full field list) for L{ListStorage}
_LIST_STOR_HEADERS = {
  constants.SF_NODE: "Node",
  constants.SF_TYPE: "Type",
  constants.SF_NAME: "Name",
  constants.SF_SIZE: "Size",
  constants.SF_USED: "Used",
  constants.SF_FREE: "Free",
  constants.SF_ALLOCATABLE: "Allocatable",
  }


#: User-facing storage unit types
_USER_STORAGE_TYPE = {
  constants.ST_FILE: "file",
  constants.ST_LVM_PV: "lvm-pv",
  constants.ST_LVM_VG: "lvm-vg",
  constants.ST_SHARED_FILE: "sharedfile",
  constants.ST_GLUSTER: "gluster",
  }

_STORAGE_TYPE_OPT = \
  cli_option("-t", "--storage-type",
             dest="user_storage_type",
             choices=_USER_STORAGE_TYPE.keys(),
             default=None,
             metavar="STORAGE_TYPE",
             help=("Storage type (%s)" %
                   utils.CommaJoin(_USER_STORAGE_TYPE.keys())))

_REPAIRABLE_STORAGE_TYPES = \
  [st for st, so in constants.VALID_STORAGE_OPERATIONS.iteritems()
   if constants.SO_FIX_CONSISTENCY in so]

_MODIFIABLE_STORAGE_TYPES = constants.MODIFIABLE_STORAGE_FIELDS.keys()

_OOB_COMMAND_ASK = compat.UniqueFrozenset([
  constants.OOB_POWER_OFF,
  constants.OOB_POWER_CYCLE,
  ])

_ENV_OVERRIDE = compat.UniqueFrozenset(["list"])

NONODE_SETUP_OPT = cli_option("--no-node-setup", default=True,
                              action="store_false", dest="node_setup",
                              help=("Do not make initial SSH setup on remote"
                                    " node (needs to be done manually)"))

IGNORE_STATUS_OPT = cli_option("--ignore-status", default=False,
                               action="store_true", dest="ignore_status",
                               help=("Ignore the Node(s) offline status"
                                     " (potentially DANGEROUS)"))


def ConvertStorageType(user_storage_type):
  """Converts a user storage type to its internal name.

  """
  try:
    return _USER_STORAGE_TYPE[user_storage_type]
  except KeyError:
    raise errors.OpPrereqError("Unknown storage type: %s" % user_storage_type,
                               errors.ECODE_INVAL)


def _TryReadFile(path):
  """Tries to read a file.

  If the file is not found, C{None} is returned.

  @type path: string
  @param path: Filename
  @rtype: None or string
  @todo: Consider adding a generic ENOENT wrapper

  """
  try:
    return utils.ReadFile(path)
  except EnvironmentError, err:
    if err.errno == errno.ENOENT:
      return None
    else:
      raise


def _ReadSshKeys(keyfiles, _tostderr_fn=ToStderr):
  """Reads the DSA SSH keys according to C{keyfiles}.

  @type keyfiles: dict
  @param keyfiles: Dictionary with keys of L{constants.SSHK_ALL} and two-values
    tuples (private and public key file)
  @rtype: list
  @return: List of three-values tuples (L{constants.SSHK_ALL}, private and
    public key as strings)

  """
  result = []

  for (kind, (private_file, public_file)) in keyfiles.items():
    private_key = _TryReadFile(private_file)
    public_key = _TryReadFile(public_file)

    if public_key and private_key:
      result.append((kind, private_key, public_key))
    elif public_key or private_key:
      _tostderr_fn("Couldn't find a complete set of keys for kind '%s';"
                   " files '%s' and '%s'", kind, private_file, public_file)

  return result


def _SetupSSH(options, cluster_name, node, ssh_port, cl):
  """Configures a destination node's SSH daemon.

  @param options: Command line options
  @type cluster_name
  @param cluster_name: Cluster name
  @type node: string
  @param node: Destination node name
  @type ssh_port: int
  @param ssh_port: Destination node ssh port
  @param cl: luxi client

  """
  # Retrieve the list of master and master candidates
  candidate_filter = ["|", ["=", "role", "M"], ["=", "role", "C"]]
  result = cl.Query(constants.QR_NODE, ["uuid"], candidate_filter)
  if len(result.data) < 1:
    raise errors.OpPrereqError("No master or master candidate node is found.")
  candidates = [uuid for ((_, uuid),) in result.data]
  candidate_keys = ssh.QueryPubKeyFile(candidates)

  if options.force_join:
    ToStderr("The \"--force-join\" option is no longer supported and will be"
             " ignored.")

  host_keys = _ReadSshKeys(constants.SSH_DAEMON_KEYFILES)

  (_, root_keyfiles) = \
    ssh.GetAllUserFiles(constants.SSH_LOGIN_USER, mkdir=False, dircheck=False)

  dsa_root_keyfiles = dict((kind, value) for (kind, value)
                           in root_keyfiles.items()
                           if kind == constants.SSHK_DSA)
  root_keys = _ReadSshKeys(dsa_root_keyfiles)

  (_, cert_pem) = \
    utils.ExtractX509Certificate(utils.ReadFile(pathutils.NODED_CERT_FILE))

  (ssh_key_type, ssh_key_bits) = \
    cl.QueryConfigValues(["ssh_key_type", "ssh_key_bits"])

  data = {
    constants.SSHS_CLUSTER_NAME: cluster_name,
    constants.SSHS_NODE_DAEMON_CERTIFICATE: cert_pem,
    constants.SSHS_SSH_HOST_KEY: host_keys,
    constants.SSHS_SSH_ROOT_KEY: root_keys,
    constants.SSHS_SSH_AUTHORIZED_KEYS: candidate_keys,
    constants.SSHS_SSH_KEY_TYPE: ssh_key_type,
    constants.SSHS_SSH_KEY_BITS: ssh_key_bits,
    }

  ssh.RunSshCmdWithStdin(cluster_name, node, pathutils.PREPARE_NODE_JOIN,
                         ssh_port, data,
                         debug=options.debug, verbose=options.verbose,
                         use_cluster_key=False, ask_key=options.ssh_key_check,
                         strict_host_check=options.ssh_key_check)

  (_, pub_keyfile) = root_keyfiles[ssh_key_type]
  pub_key = ssh.ReadRemoteSshPubKey(pub_keyfile, node, cluster_name, ssh_port,
                                    options.ssh_key_check,
                                    options.ssh_key_check)
  # Unfortunately, we have to add the key with the node name rather than
  # the node's UUID here, because at this point, we do not have a UUID yet.
  # The entry will be corrected in noded later.
  ssh.AddPublicKey(node, pub_key)


@RunWithRPC
def AddNode(opts, args):
  """Add a node to the cluster.

  @param opts: the command line options selected by the user
  @type args: list
  @param args: should contain only one element, the new node name
  @rtype: int
  @return: the desired exit code

  """
  cl = GetClient()
  node = netutils.GetHostname(name=args[0]).name
  readd = opts.readd

  # Retrieve relevant parameters of the node group.
  ssh_port = None
  try:
    # Passing [] to QueryGroups means query the default group:
    node_groups = [opts.nodegroup] if opts.nodegroup is not None else []
    output = cl.QueryGroups(names=node_groups, fields=["ndp/ssh_port"],
                            use_locking=False)
    (ssh_port, ) = output[0]
  except (errors.OpPrereqError, errors.OpExecError):
    pass

  try:
    output = cl.QueryNodes(names=[node],
                           fields=["name", "sip", "master",
                                   "ndp/ssh_port"],
                           use_locking=False)
    if len(output) == 0:
      node_exists = ""
      sip = None
    else:
      node_exists, sip, is_master, ssh_port = output[0]
  except (errors.OpPrereqError, errors.OpExecError):
    node_exists = ""
    sip = None

  if readd:
    if not node_exists:
      ToStderr("Node %s not in the cluster"
               " - please retry without '--readd'", node)
      return 1
    if is_master:
      ToStderr("Node %s is the master, cannot readd", node)
      return 1
  else:
    if node_exists:
      ToStderr("Node %s already in the cluster (as %s)"
               " - please retry with '--readd'", node, node_exists)
      return 1
    sip = opts.secondary_ip

  # read the cluster name from the master
  (cluster_name, ) = cl.QueryConfigValues(["cluster_name"])

  if not opts.node_setup:
    ToStdout("-- WARNING -- \n"
             "The option --no-node-setup is disabled. Whether or not the\n"
             "SSH setup is manipulated while adding a node is determined\n"
             "by the 'modify_ssh_setup' value in the cluster-wide\n"
             "configuration instead.\n")

  (modify_ssh_setup, ) = \
    cl.QueryConfigValues(["modify_ssh_setup"])

  if modify_ssh_setup:
    ToStderr("-- WARNING -- \n"
             "Performing this operation is going to perform the following\n"
             "changes to the target machine (%s) and the current cluster\n"
             "nodes:\n"
             "* A new SSH daemon key pair is generated on the target machine.\n"
             "* The public SSH keys of all master candidates of the cluster\n"
             "  are added to the target machine's 'authorized_keys' file.\n"
             "* In case the target machine is a master candidate, its newly\n"
             "  generated public SSH key will be distributed to all other\n"
             "  cluster nodes.\n", node)

  if modify_ssh_setup:
    _SetupSSH(opts, cluster_name, node, ssh_port, cl)

  bootstrap.SetupNodeDaemon(opts, cluster_name, node, ssh_port)

  if opts.disk_state:
    disk_state = utils.FlatToDict(opts.disk_state)
  else:
    disk_state = {}

  hv_state = dict(opts.hv_state)

  op = opcodes.OpNodeAdd(node_name=args[0], secondary_ip=sip,
                         readd=opts.readd, group=opts.nodegroup,
                         vm_capable=opts.vm_capable, ndparams=opts.ndparams,
                         master_capable=opts.master_capable,
                         disk_state=disk_state,
                         hv_state=hv_state,
                         node_setup=modify_ssh_setup,
                         verbose=opts.verbose,
                         debug=opts.debug > 0)
  SubmitOpCode(op, opts=opts)


def ListNodes(opts, args):
  """List nodes and their properties.

  @param opts: the command line options selected by the user
  @type args: list
  @param args: nodes to list, or empty for all
  @rtype: int
  @return: the desired exit code

  """
  selected_fields = ParseFields(opts.output, _LIST_DEF_FIELDS)

  fmtoverride = dict.fromkeys(["pinst_list", "sinst_list", "tags"],
                              (",".join, False))

  cl = GetClient()

  return GenericList(constants.QR_NODE, selected_fields, args, opts.units,
                     opts.separator, not opts.no_headers,
                     format_override=fmtoverride, verbose=opts.verbose,
                     force_filter=opts.force_filter, cl=cl)


def ListNodeFields(opts, args):
  """List node fields.

  @param opts: the command line options selected by the user
  @type args: list
  @param args: fields to list, or empty for all
  @rtype: int
  @return: the desired exit code

  """
  cl = GetClient()

  return GenericListFields(constants.QR_NODE, args, opts.separator,
                           not opts.no_headers, cl=cl)


def EvacuateNode(opts, args):
  """Relocate all secondary instance from a node.

  @param opts: the command line options selected by the user
  @type args: list
  @param args: should be an empty list
  @rtype: int
  @return: the desired exit code

  """
  if opts.dst_node is not None:
    ToStderr("New secondary node given (disabling iallocator), hence evacuating"
             " secondary instances only.")
    opts.secondary_only = True
    opts.primary_only = False

  if opts.secondary_only and opts.primary_only:
    raise errors.OpPrereqError("Only one of the --primary-only and"
                               " --secondary-only options can be passed",
                               errors.ECODE_INVAL)
  elif opts.primary_only:
    mode = constants.NODE_EVAC_PRI
  elif opts.secondary_only:
    mode = constants.NODE_EVAC_SEC
  else:
    mode = constants.NODE_EVAC_ALL

  # Determine affected instances
  fields = []

  if not opts.secondary_only:
    fields.append("pinst_list")
  if not opts.primary_only:
    fields.append("sinst_list")

  cl = GetClient()

  qcl = GetClient()
  result = qcl.QueryNodes(names=args, fields=fields, use_locking=False)
  qcl.Close()

  instances = set(itertools.chain(*itertools.chain(*itertools.chain(result))))

  if not instances:
    # No instances to evacuate
    ToStderr("No instances to evacuate on node(s) %s, exiting.",
             utils.CommaJoin(args))
    return constants.EXIT_SUCCESS

  if not (opts.force or
          AskUser("Relocate instance(s) %s from node(s) %s?" %
                  (utils.CommaJoin(utils.NiceSort(instances)),
                   utils.CommaJoin(args)))):
    return constants.EXIT_CONFIRMATION

  # Evacuate node
  op = opcodes.OpNodeEvacuate(node_name=args[0], mode=mode,
                              remote_node=opts.dst_node,
                              iallocator=opts.iallocator,
                              early_release=opts.early_release,
                              ignore_soft_errors=opts.ignore_soft_errors)
  result = SubmitOrSend(op, opts, cl=cl)

  # Keep track of submitted jobs
  jex = JobExecutor(cl=cl, opts=opts)

  for (status, job_id) in result[constants.JOB_IDS_KEY]:
    jex.AddJobId(None, status, job_id)

  results = jex.GetResults()
  bad_cnt = len([row for row in results if not row[0]])
  if bad_cnt == 0:
    ToStdout("All instances evacuated successfully.")
    rcode = constants.EXIT_SUCCESS
  else:
    ToStdout("There were %s errors during the evacuation.", bad_cnt)
    rcode = constants.EXIT_FAILURE

  return rcode


def FailoverNode(opts, args):
  """Failover all primary instance on a node.

  @param opts: the command line options selected by the user
  @type args: list
  @param args: should be an empty list
  @rtype: int
  @return: the desired exit code

  """
  cl = GetClient()
  force = opts.force
  selected_fields = ["name", "pinst_list"]

  # these fields are static data anyway, so it doesn't matter, but
  # locking=True should be safer
  qcl = GetClient()
  result = qcl.QueryNodes(names=args, fields=selected_fields,
                          use_locking=False)
  qcl.Close()
  node, pinst = result[0]

  if not pinst:
    ToStderr("No primary instances on node %s, exiting.", node)
    return 0

  pinst = utils.NiceSort(pinst)

  retcode = 0

  if not force and not AskUser("Fail over instance(s) %s?" %
                               (",".join("'%s'" % name for name in pinst))):
    return 2

  jex = JobExecutor(cl=cl, opts=opts)
  for iname in pinst:
    op = opcodes.OpInstanceFailover(instance_name=iname,
                                    ignore_consistency=opts.ignore_consistency,
                                    iallocator=opts.iallocator)
    jex.QueueJob(iname, op)
  results = jex.GetResults()
  bad_cnt = len([row for row in results if not row[0]])
  if bad_cnt == 0:
    ToStdout("All %d instance(s) failed over successfully.", len(results))
  else:
    ToStdout("There were errors during the failover:\n"
             "%d error(s) out of %d instance(s).", bad_cnt, len(results))
  return retcode


def MigrateNode(opts, args):
  """Migrate all primary instance on a node.

  """
  cl = GetClient()
  force = opts.force
  selected_fields = ["name", "pinst_list"]

  qcl = GetClient()
  result = qcl.QueryNodes(names=args, fields=selected_fields, use_locking=False)
  qcl.Close()
  ((node, pinst), ) = result

  if not pinst:
    ToStdout("No primary instances on node %s, exiting." % node)
    return 0

  pinst = utils.NiceSort(pinst)

  if not (force or
          AskUser("Migrate instance(s) %s?" %
                  utils.CommaJoin(utils.NiceSort(pinst)))):
    return constants.EXIT_CONFIRMATION

  # this should be removed once --non-live is deprecated
  if not opts.live and opts.migration_mode is not None:
    raise errors.OpPrereqError("Only one of the --non-live and "
                               "--migration-mode options can be passed",
                               errors.ECODE_INVAL)
  if not opts.live: # --non-live passed
    mode = constants.HT_MIGRATION_NONLIVE
  else:
    mode = opts.migration_mode

  op = opcodes.OpNodeMigrate(node_name=args[0], mode=mode,
                             iallocator=opts.iallocator,
                             target_node=opts.dst_node,
                             allow_runtime_changes=opts.allow_runtime_chgs,
                             ignore_ipolicy=opts.ignore_ipolicy)

  result = SubmitOrSend(op, opts, cl=cl)

  # Keep track of submitted jobs
  jex = JobExecutor(cl=cl, opts=opts)

  for (status, job_id) in result[constants.JOB_IDS_KEY]:
    jex.AddJobId(None, status, job_id)

  results = jex.GetResults()
  bad_cnt = len([row for row in results if not row[0]])
  if bad_cnt == 0:
    ToStdout("All instances migrated successfully.")
    rcode = constants.EXIT_SUCCESS
  else:
    ToStdout("There were %s errors during the node migration.", bad_cnt)
    rcode = constants.EXIT_FAILURE

  return rcode


def _FormatNodeInfo(node_info):
  """Format node information for L{cli.PrintGenericInfo()}.

  """
  (name, primary_ip, secondary_ip, pinst, sinst, is_mc, drained, offline,
   master_capable, vm_capable, powered, ndparams, ndparams_custom) = node_info
  info = [
    ("Node name", name),
    ("primary ip", primary_ip),
    ("secondary ip", secondary_ip),
    ("master candidate", is_mc),
    ("drained", drained),
    ("offline", offline),
    ]
  if powered is not None:
    info.append(("powered", powered))
  info.extend([
    ("master_capable", master_capable),
    ("vm_capable", vm_capable),
    ])
  if vm_capable:
    info.extend([
      ("primary for instances",
       [iname for iname in utils.NiceSort(pinst)]),
      ("secondary for instances",
       [iname for iname in utils.NiceSort(sinst)]),
      ])
  info.append(("node parameters",
               FormatParamsDictInfo(ndparams_custom, ndparams)))
  return info


def ShowNodeConfig(opts, args):
  """Show node information.

  @param opts: the command line options selected by the user
  @type args: list
  @param args: should either be an empty list, in which case
      we show information about all nodes, or should contain
      a list of nodes to be queried for information
  @rtype: int
  @return: the desired exit code

  """
  cl = GetClient()
  result = cl.QueryNodes(fields=["name", "pip", "sip",
                                 "pinst_list", "sinst_list",
                                 "master_candidate", "drained", "offline",
                                 "master_capable", "vm_capable", "powered",
                                 "ndparams", "custom_ndparams"],
                         names=args, use_locking=False)
  PrintGenericInfo([
    _FormatNodeInfo(node_info)
    for node_info in result
    ])
  return 0


def RemoveNode(opts, args):
  """Remove a node from the cluster.

  @param opts: the command line options selected by the user
  @type args: list
  @param args: should contain only one element, the name of
      the node to be removed
  @rtype: int
  @return: the desired exit code

  """
  op = opcodes.OpNodeRemove(node_name=args[0],
                            debug=opts.debug > 0,
                            verbose=opts.verbose)
  SubmitOpCode(op, opts=opts)
  return 0


def PowercycleNode(opts, args):
  """Remove a node from the cluster.

  @param opts: the command line options selected by the user
  @type args: list
  @param args: should contain only one element, the name of
      the node to be removed
  @rtype: int
  @return: the desired exit code

  """
  node = args[0]
  if (not opts.confirm and
      not AskUser("Are you sure you want to hard powercycle node %s?" % node)):
    return 2

  op = opcodes.OpNodePowercycle(node_name=node, force=opts.force)
  result = SubmitOrSend(op, opts)
  if result:
    ToStderr(result)
  return 0


def PowerNode(opts, args):
  """Change/ask power state of a node.

  @param opts: the command line options selected by the user
  @type args: list
  @param args: should contain only one element, the name of
      the node to be removed
  @rtype: int
  @return: the desired exit code

  """
  command = args.pop(0)

  if opts.no_headers:
    headers = None
  else:
    headers = {"node": "Node", "status": "Status"}

  if command not in _LIST_POWER_COMMANDS:
    ToStderr("power subcommand %s not supported." % command)
    return constants.EXIT_FAILURE

  oob_command = "power-%s" % command

  if oob_command in _OOB_COMMAND_ASK:
    if not args:
      ToStderr("Please provide at least one node for this command")
      return constants.EXIT_FAILURE
    elif not opts.force and not ConfirmOperation(args, "nodes",
                                                 "power %s" % command):
      return constants.EXIT_FAILURE
    assert len(args) > 0

  opcodelist = []
  if not opts.ignore_status and oob_command == constants.OOB_POWER_OFF:
    # TODO: This is a little ugly as we can't catch and revert
    for node in args:
      opcodelist.append(opcodes.OpNodeSetParams(node_name=node, offline=True,
                                                auto_promote=opts.auto_promote))

  opcodelist.append(opcodes.OpOobCommand(node_names=args,
                                         command=oob_command,
                                         ignore_status=opts.ignore_status,
                                         timeout=opts.oob_timeout,
                                         power_delay=opts.power_delay))

  cli.SetGenericOpcodeOpts(opcodelist, opts)

  job_id = cli.SendJob(opcodelist)

  # We just want the OOB Opcode status
  # If it fails PollJob gives us the error message in it
  result = cli.PollJob(job_id)[-1]

  errs = 0
  data = []
  for node_result in result:
    (node_tuple, data_tuple) = node_result
    (_, node_name) = node_tuple
    (data_status, data_node) = data_tuple
    if data_status == constants.RS_NORMAL:
      if oob_command == constants.OOB_POWER_STATUS:
        if data_node[constants.OOB_POWER_STATUS_POWERED]:
          text = "powered"
        else:
          text = "unpowered"
        data.append([node_name, text])
      else:
        # We don't expect data here, so we just say, it was successfully invoked
        data.append([node_name, "invoked"])
    else:
      errs += 1
      data.append([node_name, cli.FormatResultError(data_status, True)])

  data = GenerateTable(separator=opts.separator, headers=headers,
                       fields=["node", "status"], data=data)

  for line in data:
    ToStdout(line)

  if errs:
    return constants.EXIT_FAILURE
  else:
    return constants.EXIT_SUCCESS


def Health(opts, args):
  """Show health of a node using OOB.

  @param opts: the command line options selected by the user
  @type args: list
  @param args: should contain only one element, the name of
      the node to be removed
  @rtype: int
  @return: the desired exit code

  """
  op = opcodes.OpOobCommand(node_names=args, command=constants.OOB_HEALTH,
                            timeout=opts.oob_timeout)
  result = SubmitOpCode(op, opts=opts)

  if opts.no_headers:
    headers = None
  else:
    headers = {"node": "Node", "status": "Status"}

  errs = 0
  data = []
  for node_result in result:
    (node_tuple, data_tuple) = node_result
    (_, node_name) = node_tuple
    (data_status, data_node) = data_tuple
    if data_status == constants.RS_NORMAL:
      data.append([node_name, "%s=%s" % tuple(data_node[0])])
      for item, status in data_node[1:]:
        data.append(["", "%s=%s" % (item, status)])
    else:
      errs += 1
      data.append([node_name, cli.FormatResultError(data_status, True)])

  data = GenerateTable(separator=opts.separator, headers=headers,
                       fields=["node", "status"], data=data)

  for line in data:
    ToStdout(line)

  if errs:
    return constants.EXIT_FAILURE
  else:
    return constants.EXIT_SUCCESS


def ListVolumes(opts, args):
  """List logical volumes on node(s).

  @param opts: the command line options selected by the user
  @type args: list
  @param args: should either be an empty list, in which case
      we list data for all nodes, or contain a list of nodes
      to display data only for those
  @rtype: int
  @return: the desired exit code

  """
  selected_fields = ParseFields(opts.output, _LIST_VOL_DEF_FIELDS)

  op = opcodes.OpNodeQueryvols(nodes=args, output_fields=selected_fields)
  output = SubmitOpCode(op, opts=opts)

  if not opts.no_headers:
    headers = {"node": "Node", "phys": "PhysDev",
               "vg": "VG", "name": "Name",
               "size": "Size", "instance": "Instance"}
  else:
    headers = None

  unitfields = ["size"]

  numfields = ["size"]

  data = GenerateTable(separator=opts.separator, headers=headers,
                       fields=selected_fields, unitfields=unitfields,
                       numfields=numfields, data=output, units=opts.units)

  for line in data:
    ToStdout(line)

  return 0


def ListStorage(opts, args):
  """List physical volumes on node(s).

  @param opts: the command line options selected by the user
  @type args: list
  @param args: should either be an empty list, in which case
      we list data for all nodes, or contain a list of nodes
      to display data only for those
  @rtype: int
  @return: the desired exit code

  """
  selected_fields = ParseFields(opts.output, _LIST_STOR_DEF_FIELDS)

  op = opcodes.OpNodeQueryStorage(nodes=args,
                                  storage_type=opts.user_storage_type,
                                  output_fields=selected_fields)
  output = SubmitOpCode(op, opts=opts)

  if not opts.no_headers:
    headers = {
      constants.SF_NODE: "Node",
      constants.SF_TYPE: "Type",
      constants.SF_NAME: "Name",
      constants.SF_SIZE: "Size",
      constants.SF_USED: "Used",
      constants.SF_FREE: "Free",
      constants.SF_ALLOCATABLE: "Allocatable",
      }
  else:
    headers = None

  unitfields = [constants.SF_SIZE, constants.SF_USED, constants.SF_FREE]
  numfields = [constants.SF_SIZE, constants.SF_USED, constants.SF_FREE]

  # change raw values to nicer strings
  for row in output:
    for idx, field in enumerate(selected_fields):
      val = row[idx]
      if field == constants.SF_ALLOCATABLE:
        if val:
          val = "Y"
        else:
          val = "N"
      row[idx] = str(val)

  data = GenerateTable(separator=opts.separator, headers=headers,
                       fields=selected_fields, unitfields=unitfields,
                       numfields=numfields, data=output, units=opts.units)

  for line in data:
    ToStdout(line)

  return 0


def ModifyStorage(opts, args):
  """Modify storage volume on a node.

  @param opts: the command line options selected by the user
  @type args: list
  @param args: should contain 3 items: node name, storage type and volume name
  @rtype: int
  @return: the desired exit code

  """
  (node_name, user_storage_type, volume_name) = args

  storage_type = ConvertStorageType(user_storage_type)

  changes = {}

  if opts.allocatable is not None:
    changes[constants.SF_ALLOCATABLE] = opts.allocatable

  if changes:
    op = opcodes.OpNodeModifyStorage(node_name=node_name,
                                     storage_type=storage_type,
                                     name=volume_name,
                                     changes=changes)
    SubmitOrSend(op, opts)
  else:
    ToStderr("No changes to perform, exiting.")


def RepairStorage(opts, args):
  """Repairs a storage volume on a node.

  @param opts: the command line options selected by the user
  @type args: list
  @param args: should contain 3 items: node name, storage type and volume name
  @rtype: int
  @return: the desired exit code

  """
  (node_name, user_storage_type, volume_name) = args

  storage_type = ConvertStorageType(user_storage_type)

  op = opcodes.OpRepairNodeStorage(node_name=node_name,
                                   storage_type=storage_type,
                                   name=volume_name,
                                   ignore_consistency=opts.ignore_consistency)
  SubmitOrSend(op, opts)


def SetNodeParams(opts, args):
  """Modifies a node.

  @param opts: the command line options selected by the user
  @type args: list
  @param args: should contain only one element, the node name
  @rtype: int
  @return: the desired exit code

  """
  all_changes = [opts.master_candidate, opts.drained, opts.offline,
                 opts.master_capable, opts.vm_capable, opts.secondary_ip,
                 opts.ndparams]
  if (all_changes.count(None) == len(all_changes) and
      not (opts.hv_state or opts.disk_state)):
    ToStderr("Please give at least one of the parameters.")
    return 1

  if opts.disk_state:
    disk_state = utils.FlatToDict(opts.disk_state)
  else:
    disk_state = {}

  # Comparing explicitly to false to distinguish between a parameter
  # modification that doesn't set the node online (where the value will be None)
  # and modifying the node to bring it online.
  if opts.offline is False:
    usertext = ("You are setting this node online manually. If the"
                " configuration has changed, this can cause issues such as"
                " split brain. To safely bring a node back online, please use"
                " --readd instead. If you are confident that the configuration"
                " hasn't changed, continue?")
    if not AskUser(usertext):
      return 1

  hv_state = dict(opts.hv_state)

  op = opcodes.OpNodeSetParams(node_name=args[0],
                               master_candidate=opts.master_candidate,
                               offline=opts.offline,
                               drained=opts.drained,
                               master_capable=opts.master_capable,
                               vm_capable=opts.vm_capable,
                               secondary_ip=opts.secondary_ip,
                               force=opts.force,
                               ndparams=opts.ndparams,
                               auto_promote=opts.auto_promote,
                               powered=opts.node_powered,
                               hv_state=hv_state,
                               disk_state=disk_state,
                               verbose=opts.verbose,
                               debug=opts.debug > 0)

  # even if here we process the result, we allow submit only
  result = SubmitOrSend(op, opts)

  if result:
    ToStdout("Modified node %s", args[0])
    for param, data in result:
      ToStdout(" - %-5s -> %s", param, data)
  return 0


def RestrictedCommand(opts, args):
  """Runs a remote command on node(s).

  @param opts: Command line options selected by user
  @type args: list
  @param args: Command line arguments
  @rtype: int
  @return: Exit code

  """
  cl = GetClient()

  if len(args) > 1 or opts.nodegroup:
    # Expand node names
    nodes = GetOnlineNodes(nodes=args[1:], cl=cl, nodegroup=opts.nodegroup)
  else:
    raise errors.OpPrereqError("Node group or node names must be given",
                               errors.ECODE_INVAL)

  op = opcodes.OpRestrictedCommand(command=args[0], nodes=nodes,
                                   use_locking=opts.do_locking)
  result = SubmitOrSend(op, opts, cl=cl)

  exit_code = constants.EXIT_SUCCESS

  for (node, (status, text)) in zip(nodes, result):
    ToStdout("------------------------------------------------")
    if status:
      if opts.show_machine_names:
        for line in text.splitlines():
          ToStdout("%s: %s", node, line)
      else:
        ToStdout("Node: %s", node)
        ToStdout(text)
    else:
      exit_code = constants.EXIT_FAILURE
      ToStdout(text)

  return exit_code


def RepairCommand(opts, args):
  cl = GetClient()
  if opts.input:
    inp = opts.input.decode('string_escape')
  else:
    inp = None
  op = opcodes.OpRepairCommand(command=args[0], node_name=args[1],
                               input=inp)
  result = SubmitOrSend(op, opts, cl=cl)
  print result
  return constants.EXIT_SUCCESS


class ReplyStatus(object):
  """Class holding a reply status for synchronous confd clients.

  """
  def __init__(self):
    self.failure = True
    self.answer = False


def ListDrbd(opts, args):
  """Modifies a node.

  @param opts: the command line options selected by the user
  @type args: list
  @param args: should contain only one element, the node name
  @rtype: int
  @return: the desired exit code

  """
  if len(args) != 1:
    ToStderr("Please give one (and only one) node.")
    return constants.EXIT_FAILURE

  status = ReplyStatus()

  def ListDrbdConfdCallback(reply):
    """Callback for confd queries"""
    if reply.type == confd_client.UPCALL_REPLY:
      answer = reply.server_reply.answer
      reqtype = reply.orig_request.type
      if reqtype == constants.CONFD_REQ_NODE_DRBD:
        if reply.server_reply.status != constants.CONFD_REPL_STATUS_OK:
          ToStderr("Query gave non-ok status '%s': %s" %
                   (reply.server_reply.status,
                    reply.server_reply.answer))
          status.failure = True
          return
        if not confd.HTNodeDrbd(answer):
          ToStderr("Invalid response from server: expected %s, got %s",
                   confd.HTNodeDrbd, answer)
          status.failure = True
        else:
          status.failure = False
          status.answer = answer
      else:
        ToStderr("Unexpected reply %s!?", reqtype)
        status.failure = True

  node = args[0]
  hmac = utils.ReadFile(pathutils.CONFD_HMAC_KEY)
  filter_callback = confd_client.ConfdFilterCallback(ListDrbdConfdCallback)
  counting_callback = confd_client.ConfdCountingCallback(filter_callback)
  cf_client = confd_client.ConfdClient(hmac, [constants.IP4_ADDRESS_LOCALHOST],
                                       counting_callback)
  req = confd_client.ConfdClientRequest(type=constants.CONFD_REQ_NODE_DRBD,
                                        query=node)

  def DoConfdRequestReply(req):
    counting_callback.RegisterQuery(req.rsalt)
    cf_client.SendRequest(req, async=False)
    while not counting_callback.AllAnswered():
      if not cf_client.ReceiveReply():
        ToStderr("Did not receive all expected confd replies")
        break

  DoConfdRequestReply(req)

  if status.failure:
    return constants.EXIT_FAILURE

  fields = ["node", "minor", "instance", "disk", "role", "peer"]
  if opts.no_headers:
    headers = None
  else:
    headers = {"node": "Node", "minor": "Minor", "instance": "Instance",
               "disk": "Disk", "role": "Role", "peer": "PeerNode"}

  data = GenerateTable(separator=opts.separator, headers=headers,
                       fields=fields, data=sorted(status.answer),
                       numfields=["minor"])
  for line in data:
    ToStdout(line)

  return constants.EXIT_SUCCESS


commands = {
  "add": (
    AddNode, [ArgHost(min=1, max=1)],
    [SECONDARY_IP_OPT, READD_OPT, NOSSH_KEYCHECK_OPT, NODE_FORCE_JOIN_OPT,
     NONODE_SETUP_OPT, VERBOSE_OPT, NODEGROUP_OPT, PRIORITY_OPT,
     CAPAB_MASTER_OPT, CAPAB_VM_OPT, NODE_PARAMS_OPT, HV_STATE_OPT,
     DISK_STATE_OPT],
    "[-s ip] [--readd] [--no-ssh-key-check] [--force-join]"
<<<<<<< HEAD
    " [--no-node-setup] [--verbose] [--network] [--debug] <node_name>",
=======
    " [--no-node-setup] [--verbose] [--network] <node-name>",
>>>>>>> c815ca60
    "Add a node to the cluster"),
  "evacuate": (
    EvacuateNode, ARGS_ONE_NODE,
    [FORCE_OPT, IALLOCATOR_OPT, IGNORE_SOFT_ERRORS_OPT, NEW_SECONDARY_OPT,
     EARLY_RELEASE_OPT, PRIORITY_OPT, PRIMARY_ONLY_OPT, SECONDARY_ONLY_OPT]
    + SUBMIT_OPTS,
    "[-f] {-I <iallocator> | -n <dst>} [-p | -s] [options...] <node>",
    "Relocate the primary and/or secondary instances from a node"),
  "failover": (
    FailoverNode, ARGS_ONE_NODE, [FORCE_OPT, IGNORE_CONSIST_OPT,
                                  IALLOCATOR_OPT, PRIORITY_OPT],
    "[-f] <node>",
    "Stops the primary instances on a node and start them on their"
    " secondary node (only for instances with drbd disk template)"),
  "migrate": (
    MigrateNode, ARGS_ONE_NODE,
    [FORCE_OPT, NONLIVE_OPT, MIGRATION_MODE_OPT, DST_NODE_OPT,
     IALLOCATOR_OPT, PRIORITY_OPT, IGNORE_IPOLICY_OPT,
     NORUNTIME_CHGS_OPT] + SUBMIT_OPTS,
    "[-f] <node>",
    "Migrate all the primary instance on a node away from it"
    " (only for instances of type drbd)"),
  "info": (
    ShowNodeConfig, ARGS_MANY_NODES, [],
    "[<node>...]", "Show information about the node(s)"),
  "list": (
    ListNodes, ARGS_MANY_NODES,
    [NOHDR_OPT, SEP_OPT, USEUNITS_OPT, FIELDS_OPT, VERBOSE_OPT,
     FORCE_FILTER_OPT],
    "[<node-name>...]",
    "Lists the nodes in the cluster. The available fields can be shown using"
    " the \"list-fields\" command (see the man page for details)."
    " The default field list is (in order): %s." %
    utils.CommaJoin(_LIST_DEF_FIELDS)),
  "list-fields": (
    ListNodeFields, [ArgUnknown()],
    [NOHDR_OPT, SEP_OPT],
    "[fields...]",
    "Lists all available fields for nodes"),
  "modify": (
    SetNodeParams, ARGS_ONE_NODE,
    [FORCE_OPT] + SUBMIT_OPTS +
    [MC_OPT, DRAINED_OPT, OFFLINE_OPT,
     CAPAB_MASTER_OPT, CAPAB_VM_OPT, SECONDARY_IP_OPT,
     AUTO_PROMOTE_OPT, DRY_RUN_OPT, PRIORITY_OPT, NODE_PARAMS_OPT,
<<<<<<< HEAD
     NODE_POWERED_OPT, HV_STATE_OPT, DISK_STATE_OPT, VERBOSE_OPT],
    "<node_name>", "Alters the parameters of a node"),
=======
     NODE_POWERED_OPT, HV_STATE_OPT, DISK_STATE_OPT],
    "<node-name>", "Alters the parameters of a node"),
>>>>>>> c815ca60
  "powercycle": (
    PowercycleNode, ARGS_ONE_NODE,
    [FORCE_OPT, CONFIRM_OPT, DRY_RUN_OPT, PRIORITY_OPT] + SUBMIT_OPTS,
    "<node-name>", "Tries to forcefully powercycle a node"),
  "power": (
    PowerNode,
    [ArgChoice(min=1, max=1, choices=_LIST_POWER_COMMANDS),
     ArgNode()],
    SUBMIT_OPTS +
    [AUTO_PROMOTE_OPT, PRIORITY_OPT,
     IGNORE_STATUS_OPT, FORCE_OPT, NOHDR_OPT, SEP_OPT, OOB_TIMEOUT_OPT,
     POWER_DELAY_OPT],
    "on|off|cycle|status [<node-name>...]",
    "Change power state of node by calling out-of-band helper."),
  "remove": (
<<<<<<< HEAD
    RemoveNode, ARGS_ONE_NODE, [DRY_RUN_OPT, PRIORITY_OPT, VERBOSE_OPT],
    "[--verbose] [--debug] <node_name>", "Removes a node from the cluster"),
=======
    RemoveNode, ARGS_ONE_NODE, [DRY_RUN_OPT, PRIORITY_OPT],
    "<node-name>", "Removes a node from the cluster"),
>>>>>>> c815ca60
  "volumes": (
    ListVolumes, [ArgNode()],
    [NOHDR_OPT, SEP_OPT, USEUNITS_OPT, FIELDS_OPT, PRIORITY_OPT],
    "[<node-name>...]", "List logical volumes on node(s)"),
  "list-storage": (
    ListStorage, ARGS_MANY_NODES,
    [NOHDR_OPT, SEP_OPT, USEUNITS_OPT, FIELDS_OPT, _STORAGE_TYPE_OPT,
     PRIORITY_OPT],
    "[<node-name>...]", "List physical volumes on node(s). The available"
    " fields are (see the man page for details): %s." %
    (utils.CommaJoin(_LIST_STOR_HEADERS))),
  "modify-storage": (
    ModifyStorage,
    [ArgNode(min=1, max=1),
     ArgChoice(min=1, max=1, choices=_MODIFIABLE_STORAGE_TYPES),
     ArgFile(min=1, max=1)],
    [ALLOCATABLE_OPT, DRY_RUN_OPT, PRIORITY_OPT] + SUBMIT_OPTS,
    "<node-name> <storage-type> <volume-name>",
    "Modify storage volume on a node"),
  "repair-storage": (
    RepairStorage,
    [ArgNode(min=1, max=1),
     ArgChoice(min=1, max=1, choices=_REPAIRABLE_STORAGE_TYPES),
     ArgFile(min=1, max=1)],
    [IGNORE_CONSIST_OPT, DRY_RUN_OPT, PRIORITY_OPT] + SUBMIT_OPTS,
    "<node-name> <storage-type> <volume-name>",
    "Repairs a storage volume on a node"),
  "list-tags": (
    ListTags, ARGS_ONE_NODE, [],
    "<node-name>", "List the tags of the given node"),
  "add-tags": (
    AddTags, [ArgNode(min=1, max=1), ArgUnknown()],
    [TAG_SRC_OPT, PRIORITY_OPT] + SUBMIT_OPTS,
    "<node-name> <tag>...", "Add tags to the given node"),
  "remove-tags": (
    RemoveTags, [ArgNode(min=1, max=1), ArgUnknown()],
    [TAG_SRC_OPT, PRIORITY_OPT] + SUBMIT_OPTS,
    "<node-name> <tag>...", "Remove tags from the given node"),
  "health": (
    Health, ARGS_MANY_NODES,
    [NOHDR_OPT, SEP_OPT, PRIORITY_OPT, OOB_TIMEOUT_OPT],
    "[<node-name>...]", "List health of node(s) using out-of-band"),
  "list-drbd": (
    ListDrbd, ARGS_ONE_NODE,
    [NOHDR_OPT, SEP_OPT],
    "<node>", "Query the list of used DRBD minors on the given node"),
  "restricted-command": (
    RestrictedCommand, [ArgUnknown(min=1, max=1)] + ARGS_MANY_NODES,
    [SYNC_OPT, PRIORITY_OPT] + SUBMIT_OPTS + [SHOW_MACHINE_OPT, NODEGROUP_OPT],
    "<command> <node-name>...",
    "Executes a restricted command on node(s)"),
  "repair-command": (
    RepairCommand, [ArgUnknown(min=1, max=1), ArgNode(min=1, max=1)],
    [SUBMIT_OPT, INPUT_OPT], "{--input <input>} <command> <node_name>",
    "Executes a repair command on a node"),
  }

#: dictionary with aliases for commands
aliases = {
  "show": "info",
  }


def Main():
  return GenericMain(commands, aliases=aliases,
                     override={"tag_type": constants.TAG_NODE},
                     env_override=_ENV_OVERRIDE)<|MERGE_RESOLUTION|>--- conflicted
+++ resolved
@@ -1180,11 +1180,7 @@
      CAPAB_MASTER_OPT, CAPAB_VM_OPT, NODE_PARAMS_OPT, HV_STATE_OPT,
      DISK_STATE_OPT],
     "[-s ip] [--readd] [--no-ssh-key-check] [--force-join]"
-<<<<<<< HEAD
     " [--no-node-setup] [--verbose] [--network] [--debug] <node_name>",
-=======
-    " [--no-node-setup] [--verbose] [--network] <node-name>",
->>>>>>> c815ca60
     "Add a node to the cluster"),
   "evacuate": (
     EvacuateNode, ARGS_ONE_NODE,
@@ -1230,13 +1226,8 @@
     [MC_OPT, DRAINED_OPT, OFFLINE_OPT,
      CAPAB_MASTER_OPT, CAPAB_VM_OPT, SECONDARY_IP_OPT,
      AUTO_PROMOTE_OPT, DRY_RUN_OPT, PRIORITY_OPT, NODE_PARAMS_OPT,
-<<<<<<< HEAD
      NODE_POWERED_OPT, HV_STATE_OPT, DISK_STATE_OPT, VERBOSE_OPT],
     "<node_name>", "Alters the parameters of a node"),
-=======
-     NODE_POWERED_OPT, HV_STATE_OPT, DISK_STATE_OPT],
-    "<node-name>", "Alters the parameters of a node"),
->>>>>>> c815ca60
   "powercycle": (
     PowercycleNode, ARGS_ONE_NODE,
     [FORCE_OPT, CONFIRM_OPT, DRY_RUN_OPT, PRIORITY_OPT] + SUBMIT_OPTS,
@@ -1252,13 +1243,8 @@
     "on|off|cycle|status [<node-name>...]",
     "Change power state of node by calling out-of-band helper."),
   "remove": (
-<<<<<<< HEAD
     RemoveNode, ARGS_ONE_NODE, [DRY_RUN_OPT, PRIORITY_OPT, VERBOSE_OPT],
     "[--verbose] [--debug] <node_name>", "Removes a node from the cluster"),
-=======
-    RemoveNode, ARGS_ONE_NODE, [DRY_RUN_OPT, PRIORITY_OPT],
-    "<node-name>", "Removes a node from the cluster"),
->>>>>>> c815ca60
   "volumes": (
     ListVolumes, [ArgNode()],
     [NOHDR_OPT, SEP_OPT, USEUNITS_OPT, FIELDS_OPT, PRIORITY_OPT],
