#
#

# Copyright (C) 2006, 2007, 2008, 2009, 2010, 2011, 2012 Google Inc.
#
# This program is free software; you can redistribute it and/or modify
# it under the terms of the GNU General Public License as published by
# the Free Software Foundation; either version 2 of the License, or
# (at your option) any later version.
#
# This program is distributed in the hope that it will be useful, but
# WITHOUT ANY WARRANTY; without even the implied warranty of
# MERCHANTABILITY or FITNESS FOR A PARTICULAR PURPOSE.  See the GNU
# General Public License for more details.
#
# You should have received a copy of the GNU General Public License
# along with this program; if not, write to the Free Software
# Foundation, Inc., 51 Franklin Street, Fifth Floor, Boston, MA
# 02110-1301, USA.


"""Xen hypervisors

"""

import logging
import errno
import string # pylint: disable=W0402
import shutil
from cStringIO import StringIO

from ganeti import constants
from ganeti import errors
from ganeti import utils
from ganeti.hypervisor import hv_base
from ganeti import netutils
from ganeti import objects
from ganeti import pathutils


XEND_CONFIG_FILE = utils.PathJoin(pathutils.XEN_CONFIG_DIR, "xend-config.sxp")
XL_CONFIG_FILE = utils.PathJoin(pathutils.XEN_CONFIG_DIR, "xen/xl.conf")
VIF_BRIDGE_SCRIPT = utils.PathJoin(pathutils.XEN_CONFIG_DIR,
                                   "scripts/vif-bridge")
_DOM0_NAME = "Domain-0"
_DISK_LETTERS = string.ascii_lowercase

_FILE_DRIVER_MAP = {
  constants.FD_LOOP: "file",
  constants.FD_BLKTAP: "tap:aio",
  }


def _CreateConfigCpus(cpu_mask):
  """Create a CPU config string for Xen's config file.

  """
  # Convert the string CPU mask to a list of list of int's
  cpu_list = utils.ParseMultiCpuMask(cpu_mask)

  if len(cpu_list) == 1:
    all_cpu_mapping = cpu_list[0]
    if all_cpu_mapping == constants.CPU_PINNING_OFF:
      # If CPU pinning has 1 entry that's "all", then remove the
      # parameter from the config file
      return None
    else:
      # If CPU pinning has one non-all entry, mapping all vCPUS (the entire
      # VM) to one physical CPU, using format 'cpu = "C"'
      return "cpu = \"%s\"" % ",".join(map(str, all_cpu_mapping))
  else:

    def _GetCPUMap(vcpu):
      if vcpu[0] == constants.CPU_PINNING_ALL_VAL:
        cpu_map = constants.CPU_PINNING_ALL_XEN
      else:
        cpu_map = ",".join(map(str, vcpu))
      return "\"%s\"" % cpu_map

    # build the result string in format 'cpus = [ "c", "c", "c" ]',
    # where each c is a physical CPU number, a range, a list, or any
    # combination
    return "cpus = [ %s ]" % ", ".join(map(_GetCPUMap, cpu_list))


def _RunInstanceList(fn, instance_list_errors):
  """Helper function for L{_GetInstanceList} to retrieve the list of instances
  from xen.

  @type fn: callable
  @param fn: Function to query xen for the list of instances
  @type instance_list_errors: list
  @param instance_list_errors: Error list
  @rtype: list

  """
  result = fn()
  if result.failed:
    logging.error("Retrieving the instance list from xen failed (%s): %s",
                  result.fail_reason, result.output)
    instance_list_errors.append(result)
    raise utils.RetryAgain()

  # skip over the heading
  return result.stdout.splitlines()


def _ParseInstanceList(lines, include_node):
  """Parses the output of listing instances by xen.

  @type lines: list
  @param lines: Result of retrieving the instance list from xen
  @type include_node: boolean
  @param include_node: If True, return information for Dom0
  @return: list of tuple containing (name, id, memory, vcpus, state, time
    spent)

  """
  result = []

  # Iterate through all lines while ignoring header
  for line in lines[1:]:
    # The format of lines is:
    # Name      ID Mem(MiB) VCPUs State  Time(s)
    # Domain-0   0  3418     4 r-----    266.2
    data = line.split()
    if len(data) != 6:
      raise errors.HypervisorError("Can't parse instance list,"
                                   " line: %s" % line)
    try:
      data[1] = int(data[1])
      data[2] = int(data[2])
      data[3] = int(data[3])
      data[5] = float(data[5])
    except (TypeError, ValueError), err:
      raise errors.HypervisorError("Can't parse instance list,"
                                   " line: %s, error: %s" % (line, err))

    # skip the Domain-0 (optional)
    if include_node or data[0] != _DOM0_NAME:
      result.append(data)

  return result


def _GetInstanceList(fn, include_node, _timeout=5):
  """Return the list of running instances.

  See L{_RunInstanceList} and L{_ParseInstanceList} for parameter details.

  """
  instance_list_errors = []
  try:
    lines = utils.Retry(_RunInstanceList, (0.3, 1.5, 1.0), _timeout,
                        args=(fn, instance_list_errors))
  except utils.RetryTimeout:
    if instance_list_errors:
      instance_list_result = instance_list_errors.pop()

      errmsg = ("listing instances failed, timeout exceeded (%s): %s" %
                (instance_list_result.fail_reason, instance_list_result.output))
    else:
      errmsg = "listing instances failed"

    raise errors.HypervisorError(errmsg)

  return _ParseInstanceList(lines, include_node)


def _IsInstanceRunning(instance_info):
  return instance_info == "r-----" \
      or instance_info == "-b----"


def _IsInstanceShutdown(instance_info):
  return instance_info == "---s--"


def _ParseNodeInfo(info):
  """Return information about the node.

  @return: a dict with the following keys (memory values in MiB):
        - memory_total: the total memory size on the node
        - memory_free: the available memory on the node for instances
        - nr_cpus: total number of CPUs
        - nr_nodes: in a NUMA system, the number of domains
        - nr_sockets: the number of physical CPU sockets in the node
        - hv_version: the hypervisor version in the form (major, minor)

  """
  result = {}
  cores_per_socket = threads_per_core = nr_cpus = None
  xen_major, xen_minor = None, None
  memory_total = None
  memory_free = None

  for line in info.splitlines():
    fields = line.split(":", 1)

    if len(fields) < 2:
      continue

    (key, val) = map(lambda s: s.strip(), fields)

    # Note: in Xen 3, memory has changed to total_memory
    if key in ("memory", "total_memory"):
      memory_total = int(val)
    elif key == "free_memory":
      memory_free = int(val)
    elif key == "nr_cpus":
      nr_cpus = result["cpu_total"] = int(val)
    elif key == "nr_nodes":
      result["cpu_nodes"] = int(val)
    elif key == "cores_per_socket":
      cores_per_socket = int(val)
    elif key == "threads_per_core":
      threads_per_core = int(val)
    elif key == "xen_major":
      xen_major = int(val)
    elif key == "xen_minor":
      xen_minor = int(val)

  if None not in [cores_per_socket, threads_per_core, nr_cpus]:
    result["cpu_sockets"] = nr_cpus / (cores_per_socket * threads_per_core)

  if memory_free is not None:
    result["memory_free"] = memory_free

  if memory_total is not None:
    result["memory_total"] = memory_total

  if not (xen_major is None or xen_minor is None):
    result[constants.HV_NODEINFO_KEY_VERSION] = (xen_major, xen_minor)

  return result


def _MergeInstanceInfo(info, instance_list):
  """Updates node information from L{_ParseNodeInfo} with instance info.

  @type info: dict
  @param info: Result from L{_ParseNodeInfo}
  @type instance_list: list of tuples
  @param instance_list: list of instance information; one tuple per instance
  @rtype: dict

  """
  total_instmem = 0

  for (name, _, mem, vcpus, _, _) in instance_list:
    if name == _DOM0_NAME:
      info["memory_dom0"] = mem
      info["cpu_dom0"] = vcpus

    # Include Dom0 in total memory usage
    total_instmem += mem

  memory_free = info.get("memory_free")
  memory_total = info.get("memory_total")

  # Calculate memory used by hypervisor
  if None not in [memory_total, memory_free, total_instmem]:
    info["memory_hv"] = memory_total - memory_free - total_instmem

  return info


def _GetNodeInfo(info, instance_list):
  """Combines L{_MergeInstanceInfo} and L{_ParseNodeInfo}.

  @type instance_list: list of tuples
  @param instance_list: list of instance information; one tuple per instance

  """
  return _MergeInstanceInfo(_ParseNodeInfo(info), instance_list)


def _GetConfigFileDiskData(block_devices, blockdev_prefix,
                           _letters=_DISK_LETTERS):
  """Get disk directives for Xen config file.

  This method builds the xen config disk directive according to the
  given disk_template and block_devices.

  @param block_devices: list of tuples (cfdev, rldev):
      - cfdev: dict containing ganeti config disk part
      - rldev: ganeti.block.bdev.BlockDev object
  @param blockdev_prefix: a string containing blockdevice prefix,
                          e.g. "sd" for /dev/sda

  @return: string containing disk directive for xen instance config file

  """
  if len(block_devices) > len(_letters):
    raise errors.HypervisorError("Too many disks")

  disk_data = []

  for sd_suffix, (cfdev, dev_path) in zip(_letters, block_devices):
    sd_name = blockdev_prefix + sd_suffix

    if cfdev.mode == constants.DISK_RDWR:
      mode = "w"
    else:
      mode = "r"

    if cfdev.dev_type in [constants.DT_FILE, constants.DT_SHARED_FILE]:
      driver = _FILE_DRIVER_MAP[cfdev.physical_id[0]]
    else:
      driver = "phy"

    disk_data.append("'%s:%s,%s,%s'" % (driver, dev_path, sd_name, mode))

  return disk_data


class XenHypervisor(hv_base.BaseHypervisor):
  """Xen generic hypervisor interface

  This is the Xen base class used for both Xen PVM and HVM. It contains
  all the functionality that is identical for both.

  """
  CAN_MIGRATE = True
  REBOOT_RETRY_COUNT = 60
  REBOOT_RETRY_INTERVAL = 10
  _ROOT_DIR = pathutils.RUN_DIR + "/xen-hypervisor"
  _NICS_DIR = _ROOT_DIR + "/nic" # contains NICs' info
  _DIRS = [_ROOT_DIR, _NICS_DIR]

  ANCILLARY_FILES = [
    XEND_CONFIG_FILE,
    XL_CONFIG_FILE,
    VIF_BRIDGE_SCRIPT,
    ]
  ANCILLARY_FILES_OPT = [
    XL_CONFIG_FILE,
    ]

  def __init__(self, _cfgdir=None, _run_cmd_fn=None, _cmd=None):
    hv_base.BaseHypervisor.__init__(self)

    if _cfgdir is None:
      self._cfgdir = pathutils.XEN_CONFIG_DIR
    else:
      self._cfgdir = _cfgdir

    if _run_cmd_fn is None:
      self._run_cmd_fn = utils.RunCmd
    else:
      self._run_cmd_fn = _run_cmd_fn

    self._cmd = _cmd

  @staticmethod
  def _GetCommandFromHvparams(hvparams):
    """Returns the Xen command extracted from the given hvparams.

    @type hvparams: dict of strings
    @param hvparams: hypervisor parameters

    """
    if hvparams is None or constants.HV_XEN_CMD not in hvparams:
      raise errors.HypervisorError("Cannot determine xen command.")
    else:
      return hvparams[constants.HV_XEN_CMD]

  def _GetCommand(self, hvparams):
    """Returns Xen command to use.

    @type hvparams: dict of strings
    @param hvparams: hypervisor parameters

    """
    if self._cmd is None:
      cmd = XenHypervisor._GetCommandFromHvparams(hvparams)
    else:
      cmd = self._cmd

    if cmd not in constants.KNOWN_XEN_COMMANDS:
      raise errors.ProgrammerError("Unknown Xen command '%s'" % cmd)

    return cmd

  def _RunXen(self, args, hvparams):
    """Wrapper around L{utils.process.RunCmd} to run Xen command.

    @type hvparams: dict of strings
    @param hvparams: dictionary of hypervisor params
    @see: L{utils.process.RunCmd}

    """
    cmd = [self._GetCommand(hvparams)]
    cmd.extend(args)

    return self._run_cmd_fn(cmd)

  def _ConfigFileName(self, instance_name):
    """Get the config file name for an instance.

    @param instance_name: instance name
    @type instance_name: str
    @return: fully qualified path to instance config file
    @rtype: str

    """
    return utils.PathJoin(self._cfgdir, instance_name)

  @classmethod
  def _WriteNICInfoFile(cls, instance_name, idx, nic):
    """Write the Xen config file for the instance.

    This version of the function just writes the config file from static data.

    """
    dirs = [(dname, constants.RUN_DIRS_MODE)
            for dname in cls._DIRS + [cls._InstanceNICDir(instance_name)]]
    utils.EnsureDirs(dirs)

    cfg_file = cls._InstanceNICFile(instance_name, idx)
    data = StringIO()

    if nic.netinfo:
      netinfo = objects.Network.FromDict(nic.netinfo)
      data.write("NETWORK_NAME=%s\n" % netinfo.name)
      if netinfo.network:
        data.write("NETWORK_SUBNET=%s\n" % netinfo.network)
      if netinfo.gateway:
        data.write("NETWORK_GATEWAY=%s\n" % netinfo.gateway)
      if netinfo.network6:
        data.write("NETWORK_SUBNET6=%s\n" % netinfo.network6)
      if netinfo.gateway6:
        data.write("NETWORK_GATEWAY6=%s\n" % netinfo.gateway6)
      if netinfo.mac_prefix:
        data.write("NETWORK_MAC_PREFIX=%s\n" % netinfo.mac_prefix)
      if netinfo.tags:
        data.write("NETWORK_TAGS=%s\n" % r"\ ".join(netinfo.tags))

    data.write("MAC=%s\n" % nic.mac)
    data.write("IP=%s\n" % nic.ip)
    data.write("MODE=%s\n" % nic.nicparams[constants.NIC_MODE])
    data.write("LINK=%s\n" % nic.nicparams[constants.NIC_LINK])

    try:
      utils.WriteFile(cfg_file, data=data.getvalue())
    except EnvironmentError, err:
      raise errors.HypervisorError("Cannot write Xen instance configuration"
                                   " file %s: %s" % (cfg_file, err))

  @classmethod
  def _InstanceNICDir(cls, instance_name):
    """Returns the directory holding the tap device files for a given instance.

    """
    return utils.PathJoin(cls._NICS_DIR, instance_name)

  @classmethod
  def _InstanceNICFile(cls, instance_name, seq):
    """Returns the name of the file containing the tap device for a given NIC

    """
    return utils.PathJoin(cls._InstanceNICDir(instance_name), str(seq))

  @classmethod
  def _GetConfig(cls, instance, startup_memory, block_devices):
    """Build Xen configuration for an instance.

    """
    raise NotImplementedError

  def _WriteConfigFile(self, instance_name, data):
    """Write the Xen config file for the instance.

    This version of the function just writes the config file from static data.

    """
    # just in case it exists
    utils.RemoveFile(utils.PathJoin(self._cfgdir, "auto", instance_name))

    cfg_file = self._ConfigFileName(instance_name)
    try:
      utils.WriteFile(cfg_file, data=data)
    except EnvironmentError, err:
      raise errors.HypervisorError("Cannot write Xen instance configuration"
                                   " file %s: %s" % (cfg_file, err))

  def _ReadConfigFile(self, instance_name):
    """Returns the contents of the instance config file.

    """
    filename = self._ConfigFileName(instance_name)

    try:
      file_content = utils.ReadFile(filename)
    except EnvironmentError, err:
      raise errors.HypervisorError("Failed to load Xen config file: %s" % err)

    return file_content

  def _RemoveConfigFile(self, instance_name):
    """Remove the xen configuration file.

    """
    utils.RemoveFile(self._ConfigFileName(instance_name))
    try:
      shutil.rmtree(self._InstanceNICDir(instance_name))
    except OSError, err:
      if err.errno != errno.ENOENT:
        raise

  def _StashConfigFile(self, instance_name):
    """Move the Xen config file to the log directory and return its new path.

    """
    old_filename = self._ConfigFileName(instance_name)
    base = ("%s-%s" %
            (instance_name, utils.TimestampForFilename()))
    new_filename = utils.PathJoin(pathutils.LOG_XEN_DIR, base)
    utils.RenameFile(old_filename, new_filename)
    return new_filename

  def _GetInstanceList(self, include_node, hvparams):
    """Wrapper around module level L{_GetInstanceList}.

    @type hvparams: dict of strings
    @param hvparams: hypervisor parameters to be used on this node

    """
    return _GetInstanceList(lambda: self._RunXen(["list"], hvparams),
                            include_node)

  def ListInstances(self, hvparams=None):
    """Get the list of running instances.

    """
    instance_list = self._GetInstanceList(False, hvparams)
    names = [info[0] for info in instance_list]
    return names

  def GetInstanceInfo(self, instance_name, hvparams=None):
    """Get instance properties.

    @type instance_name: string
    @param instance_name: the instance name
    @type hvparams: dict of strings
    @param hvparams: the instance's hypervisor params

    @return: tuple (name, id, memory, vcpus, stat, times)

    """
    instance_list = self._GetInstanceList(instance_name == _DOM0_NAME, hvparams)
    result = None
    for data in instance_list:
      if data[0] == instance_name:
        result = data
        break
    return result

  def GetAllInstancesInfo(self, hvparams=None):
    """Get properties of all instances.

    @type hvparams: dict of strings
    @param hvparams: hypervisor parameters
    @return: list of tuples (name, id, memory, vcpus, stat, times)

    """
    return self._GetInstanceList(False, hvparams)

  def _MakeConfigFile(self, instance, startup_memory, block_devices):
    """Gather configuration details and write to disk.

    See L{_GetConfig} for arguments.

    """
    buf = StringIO()
    buf.write("# Automatically generated by Ganeti. Do not edit!\n")
    buf.write("\n")
    buf.write(self._GetConfig(instance, startup_memory, block_devices))
    buf.write("\n")

    self._WriteConfigFile(instance.name, buf.getvalue())

  def StartInstance(self, instance, block_devices, startup_paused):
    """Start an instance.

    """
    startup_memory = self._InstanceStartupMemory(instance,
                                                 hvparams=instance.hvparams)

    self._MakeConfigFile(instance, startup_memory, block_devices)

    cmd = ["create"]
    if startup_paused:
      cmd.append("-p")
    cmd.append(self._ConfigFileName(instance.name))

    result = self._RunXen(cmd, instance.hvparams)
    if result.failed:
      # Move the Xen configuration file to the log directory to avoid
      # leaving a stale config file behind.
      stashed_config = self._StashConfigFile(instance.name)
      raise errors.HypervisorError("Failed to start instance %s: %s (%s). Moved"
                                   " config file to %s" %
                                   (instance.name, result.fail_reason,
                                    result.output, stashed_config))

  def StopInstance(self, instance, force=False, retry=False, name=None):
    """Stop an instance.

    """
    if name is None:
      name = instance.name

    return self._StopInstance(name, force, instance.hvparams)

<<<<<<< HEAD
  def _StopInstance(self, name, force, hvparams):
    """Stop an instance.

    @type name: string
    @param name: name of the instance to be shutdown
    @type force: boolean
    @param force: flag specifying whether shutdown should be forced
    @type hvparams: dict of string
    @param hvparams: hypervisor parameters of the instance
=======
  def _ShutdownInstance(self, name):
    """Shutdown an instance if the instance is running.

    @type name: string
    @param name: name of the instance to stop

    The '-w' flag waits for shutdown to complete which avoids the need
    to poll in the case where we want to destroy the domain
    immediately after shutdown.

    """
    instance_info = self.GetInstanceInfo(name)

    if instance_info is None or _IsInstanceShutdown(instance_info[4]):
      logging.info("Failed to shutdown instance %s, not running", name)
      return None

    return self._RunXen(["shutdown", "-w", name])

  def _DestroyInstance(self, name):
    """Destroy an instance if the instance if the instance exists.

    @type name: string
    @param name: name of the instance to destroy

    """
    instance_info = self.GetInstanceInfo(name)

    if instance_info is None:
      logging.info("Failed to destroy instance %s, does not exist", name)
      return None

    return self._RunXen(["destroy", name])

  def _StopInstance(self, name, force):
    """Stop an instance.

    @type name: string
    @param name: name of the instance to destroy

    @type force: boolean
    @param force: whether to do a "hard" stop (destroy)
>>>>>>> 6ce56f8f

    """
    if force:
      result = self._DestroyInstance(name)
    else:
      self._ShutdownInstance(name)
      result = self._DestroyInstance(name)

<<<<<<< HEAD
    result = self._RunXen([action, name], hvparams)
    if result.failed:
=======
    if result is not None and result.failed and \
          self.GetInstanceInfo(name) is not None:
>>>>>>> 6ce56f8f
      raise errors.HypervisorError("Failed to stop instance %s: %s, %s" %
                                   (name, result.fail_reason, result.output))

    # Remove configuration file if stopping/starting instance was successful
    self._RemoveConfigFile(name)

  def RebootInstance(self, instance):
    """Reboot an instance.

    """
    ini_info = self.GetInstanceInfo(instance.name, hvparams=instance.hvparams)

    if ini_info is None:
      raise errors.HypervisorError("Failed to reboot instance %s,"
                                   " not running" % instance.name)

    result = self._RunXen(["reboot", instance.name], instance.hvparams)
    if result.failed:
      raise errors.HypervisorError("Failed to reboot instance %s: %s, %s" %
                                   (instance.name, result.fail_reason,
                                    result.output))

    def _CheckInstance():
      new_info = self.GetInstanceInfo(instance.name, hvparams=instance.hvparams)

      # check if the domain ID has changed or the run time has decreased
      if (new_info is not None and
          (new_info[1] != ini_info[1] or new_info[5] < ini_info[5])):
        return

      raise utils.RetryAgain()

    try:
      utils.Retry(_CheckInstance, self.REBOOT_RETRY_INTERVAL,
                  self.REBOOT_RETRY_INTERVAL * self.REBOOT_RETRY_COUNT)
    except utils.RetryTimeout:
      raise errors.HypervisorError("Failed to reboot instance %s: instance"
                                   " did not reboot in the expected interval" %
                                   (instance.name, ))

  def BalloonInstanceMemory(self, instance, mem):
    """Balloon an instance memory to a certain value.

    @type instance: L{objects.Instance}
    @param instance: instance to be accepted
    @type mem: int
    @param mem: actual memory size to use for instance runtime

    """
    result = self._RunXen(["mem-set", instance.name, mem], instance.hvparams)
    if result.failed:
      raise errors.HypervisorError("Failed to balloon instance %s: %s (%s)" %
                                   (instance.name, result.fail_reason,
                                    result.output))

    # Update configuration file
    cmd = ["sed", "-ie", "s/^memory.*$/memory = %s/" % mem]
    cmd.append(self._ConfigFileName(instance.name))

    result = utils.RunCmd(cmd)
    if result.failed:
      raise errors.HypervisorError("Failed to update memory for %s: %s (%s)" %
                                   (instance.name, result.fail_reason,
                                    result.output))

  def GetNodeInfo(self, hvparams=None):
    """Return information about the node.

    @see: L{_GetNodeInfo} and L{_ParseNodeInfo}

    """
    result = self._RunXen(["info"], hvparams)
    if result.failed:
      logging.error("Can't retrieve xen hypervisor information (%s): %s",
                    result.fail_reason, result.output)
      return None

    instance_list = self._GetInstanceList(True, hvparams)
    return _GetNodeInfo(result.stdout, instance_list)

  @classmethod
  def GetInstanceConsole(cls, instance, primary_node, hvparams, beparams):
    """Return a command for connecting to the console of an instance.

    """
    xen_cmd = XenHypervisor._GetCommandFromHvparams(hvparams)
    return objects.InstanceConsole(instance=instance.name,
                                   kind=constants.CONS_SSH,
                                   host=primary_node.name,
                                   user=constants.SSH_CONSOLE_USER,
                                   command=[pathutils.XEN_CONSOLE_WRAPPER,
                                            xen_cmd, instance.name])

  def Verify(self, hvparams=None):
    """Verify the hypervisor.

    For Xen, this verifies that the xend process is running.

    @type hvparams: dict of strings
    @param hvparams: hypervisor parameters to be verified against

    @return: Problem description if something is wrong, C{None} otherwise

    """
    if hvparams is None:
      return "Could not verify the hypervisor, because no hvparams were" \
             " provided."

    if constants.HV_XEN_CMD in hvparams:
      xen_cmd = hvparams[constants.HV_XEN_CMD]
      try:
        self._CheckToolstack(xen_cmd)
      except errors.HypervisorError:
        return "The configured xen toolstack '%s' is not available on this" \
               " node." % xen_cmd

    result = self._RunXen(["info"], hvparams)
    if result.failed:
      return "Retrieving information from xen failed: %s, %s" % \
        (result.fail_reason, result.output)

    return None

  def MigrationInfo(self, instance):
    """Get instance information to perform a migration.

    @type instance: L{objects.Instance}
    @param instance: instance to be migrated
    @rtype: string
    @return: content of the xen config file

    """
    return self._ReadConfigFile(instance.name)

  def AcceptInstance(self, instance, info, target):
    """Prepare to accept an instance.

    @type instance: L{objects.Instance}
    @param instance: instance to be accepted
    @type info: string
    @param info: content of the xen config file on the source node
    @type target: string
    @param target: target host (usually ip), on this node

    """
    pass

  def FinalizeMigrationDst(self, instance, info, success):
    """Finalize an instance migration.

    After a successful migration we write the xen config file.
    We do nothing on a failure, as we did not change anything at accept time.

    @type instance: L{objects.Instance}
    @param instance: instance whose migration is being finalized
    @type info: string
    @param info: content of the xen config file on the source node
    @type success: boolean
    @param success: whether the migration was a success or a failure

    """
    if success:
      self._WriteConfigFile(instance.name, info)

  def MigrateInstance(self, cluster_name, instance, target, live):
    """Migrate an instance to a target node.

    The migration will not be attempted if the instance is not
    currently running.

    @type instance: L{objects.Instance}
    @param instance: the instance to be migrated
    @type target: string
    @param target: ip address of the target node
    @type live: boolean
    @param live: perform a live migration

    """
    port = instance.hvparams[constants.HV_MIGRATION_PORT]

    return self._MigrateInstance(cluster_name, instance.name, target, port,
                                 live, instance.hvparams)

  def _MigrateInstance(self, cluster_name, instance_name, target, port, live,
                       hvparams, _ping_fn=netutils.TcpPing):
    """Migrate an instance to a target node.

    @see: L{MigrateInstance} for details

    """
    if hvparams is None:
      raise errors.HypervisorError("No hvparams provided.")

    if self.GetInstanceInfo(instance_name, hvparams=hvparams) is None:
      raise errors.HypervisorError("Instance not running, cannot migrate")

    cmd = self._GetCommand(hvparams)

    if (cmd == constants.XEN_CMD_XM and
        not _ping_fn(target, port, live_port_needed=True)):
      raise errors.HypervisorError("Remote host %s not listening on port"
                                   " %s, cannot migrate" % (target, port))

    args = ["migrate"]

    if cmd == constants.XEN_CMD_XM:
      args.extend(["-p", "%d" % port])
      if live:
        args.append("-l")

    elif cmd == constants.XEN_CMD_XL:
      args.extend([
        "-s", constants.XL_SSH_CMD % cluster_name,
        "-C", self._ConfigFileName(instance_name),
        ])

    else:
      raise errors.HypervisorError("Unsupported Xen command: %s" % self._cmd)

    args.extend([instance_name, target])

    result = self._RunXen(args, hvparams)
    if result.failed:
      raise errors.HypervisorError("Failed to migrate instance %s: %s" %
                                   (instance_name, result.output))

  def FinalizeMigrationSource(self, instance, success, live):
    """Finalize the instance migration on the source node.

    @type instance: L{objects.Instance}
    @param instance: the instance that was migrated
    @type success: bool
    @param success: whether the migration succeeded or not
    @type live: bool
    @param live: whether the user requested a live migration or not

    """
    # pylint: disable=W0613
    if success:
      # remove old xen file after migration succeeded
      try:
        self._RemoveConfigFile(instance.name)
      except EnvironmentError:
        logging.exception("Failure while removing instance config file")

  def GetMigrationStatus(self, instance):
    """Get the migration status

    As MigrateInstance for Xen is still blocking, if this method is called it
    means that MigrateInstance has completed successfully. So we can safely
    assume that the migration was successful and notify this fact to the client.

    @type instance: L{objects.Instance}
    @param instance: the instance that is being migrated
    @rtype: L{objects.MigrationStatus}
    @return: the status of the current migration (one of
             L{constants.HV_MIGRATION_VALID_STATUSES}), plus any additional
             progress info that can be retrieved from the hypervisor

    """
    return objects.MigrationStatus(status=constants.HV_MIGRATION_COMPLETED)

  def PowercycleNode(self, hvparams=None):
    """Xen-specific powercycle.

    This first does a Linux reboot (which triggers automatically a Xen
    reboot), and if that fails it tries to do a Xen reboot. The reason
    we don't try a Xen reboot first is that the xen reboot launches an
    external command which connects to the Xen hypervisor, and that
    won't work in case the root filesystem is broken and/or the xend
    daemon is not working.

    @type hvparams: dict of strings
    @param hvparams: hypervisor params to be used on this node

    """
    try:
      self.LinuxPowercycle()
    finally:
      xen_cmd = self._GetCommand(hvparams)
      utils.RunCmd([xen_cmd, "debug", "R"])

  def _CheckToolstack(self, xen_cmd):
    """Check whether the given toolstack is available on the node.

    @type xen_cmd: string
    @param xen_cmd: xen command (e.g. 'xm' or 'xl')

    """
    binary_found = self._CheckToolstackBinary(xen_cmd)
    if not binary_found:
      raise errors.HypervisorError("No '%s' binary found on node." % xen_cmd)
    elif xen_cmd == constants.XEN_CMD_XL:
      if not self._CheckToolstackXlConfigured():
        raise errors.HypervisorError("Toolstack '%s' is not enabled on this"
                                     "node." % xen_cmd)

  def _CheckToolstackBinary(self, xen_cmd):
    """Checks whether the xen command's binary is found on the machine.

    """
    if xen_cmd not in constants.KNOWN_XEN_COMMANDS:
      raise errors.HypervisorError("Unknown xen command '%s'." % xen_cmd)
    result = self._run_cmd_fn(["which", xen_cmd])
    return not result.failed

  def _CheckToolstackXlConfigured(self):
    """Checks whether xl is enabled on an xl-capable node.

    @rtype: bool
    @returns: C{True} if 'xl' is enabled, C{False} otherwise

    """
    result = self._run_cmd_fn([constants.XEN_CMD_XL, "help"])
    if not result.failed:
      return True
    elif result.failed:
      if "toolstack" in result.stderr:
        return False
      # xl fails for some other reason than the toolstack
      else:
        raise errors.HypervisorError("Cannot run xen ('%s'). Error: %s."
                                     % (constants.XEN_CMD_XL, result.stderr))


class XenPvmHypervisor(XenHypervisor):
  """Xen PVM hypervisor interface"""

  PARAMETERS = {
    constants.HV_USE_BOOTLOADER: hv_base.NO_CHECK,
    constants.HV_BOOTLOADER_PATH: hv_base.OPT_FILE_CHECK,
    constants.HV_BOOTLOADER_ARGS: hv_base.NO_CHECK,
    constants.HV_KERNEL_PATH: hv_base.REQ_FILE_CHECK,
    constants.HV_INITRD_PATH: hv_base.OPT_FILE_CHECK,
    constants.HV_ROOT_PATH: hv_base.NO_CHECK,
    constants.HV_KERNEL_ARGS: hv_base.NO_CHECK,
    constants.HV_MIGRATION_PORT: hv_base.REQ_NET_PORT_CHECK,
    constants.HV_MIGRATION_MODE: hv_base.MIGRATION_MODE_CHECK,
    # TODO: Add a check for the blockdev prefix (matching [a-z:] or similar).
    constants.HV_BLOCKDEV_PREFIX: hv_base.NO_CHECK,
    constants.HV_REBOOT_BEHAVIOR:
      hv_base.ParamInSet(True, constants.REBOOT_BEHAVIORS),
    constants.HV_CPU_MASK: hv_base.OPT_MULTI_CPU_MASK_CHECK,
    constants.HV_CPU_CAP: hv_base.OPT_NONNEGATIVE_INT_CHECK,
    constants.HV_CPU_WEIGHT:
      (False, lambda x: 0 < x < 65536, "invalid weight", None, None),
    constants.HV_VIF_SCRIPT: hv_base.OPT_FILE_CHECK,
    constants.HV_XEN_CMD:
      hv_base.ParamInSet(True, constants.KNOWN_XEN_COMMANDS),
    }

  def _GetConfig(self, instance, startup_memory, block_devices):
    """Write the Xen config file for the instance.

    """
    hvp = instance.hvparams
    config = StringIO()
    config.write("# this is autogenerated by Ganeti, please do not edit\n#\n")

    # if bootloader is True, use bootloader instead of kernel and ramdisk
    # parameters.
    if hvp[constants.HV_USE_BOOTLOADER]:
      # bootloader handling
      bootloader_path = hvp[constants.HV_BOOTLOADER_PATH]
      if bootloader_path:
        config.write("bootloader = '%s'\n" % bootloader_path)
      else:
        raise errors.HypervisorError("Bootloader enabled, but missing"
                                     " bootloader path")

      bootloader_args = hvp[constants.HV_BOOTLOADER_ARGS]
      if bootloader_args:
        config.write("bootargs = '%s'\n" % bootloader_args)
    else:
      # kernel handling
      kpath = hvp[constants.HV_KERNEL_PATH]
      config.write("kernel = '%s'\n" % kpath)

      # initrd handling
      initrd_path = hvp[constants.HV_INITRD_PATH]
      if initrd_path:
        config.write("ramdisk = '%s'\n" % initrd_path)

    # rest of the settings
    config.write("memory = %d\n" % startup_memory)
    config.write("maxmem = %d\n" % instance.beparams[constants.BE_MAXMEM])
    config.write("vcpus = %d\n" % instance.beparams[constants.BE_VCPUS])
    cpu_pinning = _CreateConfigCpus(hvp[constants.HV_CPU_MASK])
    if cpu_pinning:
      config.write("%s\n" % cpu_pinning)
    cpu_cap = hvp[constants.HV_CPU_CAP]
    if cpu_cap:
      config.write("cpu_cap=%d\n" % cpu_cap)
    cpu_weight = hvp[constants.HV_CPU_WEIGHT]
    if cpu_weight:
      config.write("cpu_weight=%d\n" % cpu_weight)

    config.write("name = '%s'\n" % instance.name)

    vif_data = []
    for idx, nic in enumerate(instance.nics):
      nic_str = "mac=%s" % (nic.mac)
      ip = getattr(nic, "ip", None)
      if ip is not None:
        nic_str += ", ip=%s" % ip
      if nic.nicparams[constants.NIC_MODE] == constants.NIC_MODE_BRIDGED:
        nic_str += ", bridge=%s" % nic.nicparams[constants.NIC_LINK]
      if hvp[constants.HV_VIF_SCRIPT]:
        nic_str += ", script=%s" % hvp[constants.HV_VIF_SCRIPT]
      vif_data.append("'%s'" % nic_str)
      self._WriteNICInfoFile(instance.name, idx, nic)

    disk_data = \
      _GetConfigFileDiskData(block_devices, hvp[constants.HV_BLOCKDEV_PREFIX])

    config.write("vif = [%s]\n" % ",".join(vif_data))
    config.write("disk = [%s]\n" % ",".join(disk_data))

    if hvp[constants.HV_ROOT_PATH]:
      config.write("root = '%s'\n" % hvp[constants.HV_ROOT_PATH])
    config.write("on_poweroff = 'destroy'\n")
    if hvp[constants.HV_REBOOT_BEHAVIOR] == constants.INSTANCE_REBOOT_ALLOWED:
      config.write("on_reboot = 'restart'\n")
    else:
      config.write("on_reboot = 'destroy'\n")
    config.write("on_crash = 'restart'\n")
    config.write("extra = '%s'\n" % hvp[constants.HV_KERNEL_ARGS])

    return config.getvalue()


class XenHvmHypervisor(XenHypervisor):
  """Xen HVM hypervisor interface"""

  ANCILLARY_FILES = XenHypervisor.ANCILLARY_FILES + [
    pathutils.VNC_PASSWORD_FILE,
    ]
  ANCILLARY_FILES_OPT = XenHypervisor.ANCILLARY_FILES_OPT + [
    pathutils.VNC_PASSWORD_FILE,
    ]

  PARAMETERS = {
    constants.HV_ACPI: hv_base.NO_CHECK,
    constants.HV_BOOT_ORDER: (True, ) +
      (lambda x: x and len(x.strip("acdn")) == 0,
       "Invalid boot order specified, must be one or more of [acdn]",
       None, None),
    constants.HV_CDROM_IMAGE_PATH: hv_base.OPT_FILE_CHECK,
    constants.HV_DISK_TYPE:
      hv_base.ParamInSet(True, constants.HT_HVM_VALID_DISK_TYPES),
    constants.HV_NIC_TYPE:
      hv_base.ParamInSet(True, constants.HT_HVM_VALID_NIC_TYPES),
    constants.HV_PAE: hv_base.NO_CHECK,
    constants.HV_VNC_BIND_ADDRESS:
      (False, netutils.IP4Address.IsValid,
       "VNC bind address is not a valid IP address", None, None),
    constants.HV_KERNEL_PATH: hv_base.REQ_FILE_CHECK,
    constants.HV_DEVICE_MODEL: hv_base.REQ_FILE_CHECK,
    constants.HV_VNC_PASSWORD_FILE: hv_base.REQ_FILE_CHECK,
    constants.HV_MIGRATION_PORT: hv_base.REQ_NET_PORT_CHECK,
    constants.HV_MIGRATION_MODE: hv_base.MIGRATION_MODE_CHECK,
    constants.HV_USE_LOCALTIME: hv_base.NO_CHECK,
    # TODO: Add a check for the blockdev prefix (matching [a-z:] or similar).
    constants.HV_BLOCKDEV_PREFIX: hv_base.NO_CHECK,
    # Add PCI passthrough
    constants.HV_PASSTHROUGH: hv_base.NO_CHECK,
    constants.HV_REBOOT_BEHAVIOR:
      hv_base.ParamInSet(True, constants.REBOOT_BEHAVIORS),
    constants.HV_CPU_MASK: hv_base.OPT_MULTI_CPU_MASK_CHECK,
    constants.HV_CPU_CAP: hv_base.NO_CHECK,
    constants.HV_CPU_WEIGHT:
      (False, lambda x: 0 < x < 65535, "invalid weight", None, None),
    constants.HV_VIF_TYPE:
      hv_base.ParamInSet(False, constants.HT_HVM_VALID_VIF_TYPES),
    constants.HV_VIF_SCRIPT: hv_base.OPT_FILE_CHECK,
    constants.HV_VIRIDIAN: hv_base.NO_CHECK,
    constants.HV_XEN_CMD:
      hv_base.ParamInSet(True, constants.KNOWN_XEN_COMMANDS),
    }

  def _GetConfig(self, instance, startup_memory, block_devices):
    """Create a Xen 3.1 HVM config file.

    """
    hvp = instance.hvparams

    config = StringIO()

    # kernel handling
    kpath = hvp[constants.HV_KERNEL_PATH]
    config.write("kernel = '%s'\n" % kpath)

    config.write("builder = 'hvm'\n")
    config.write("memory = %d\n" % startup_memory)
    config.write("maxmem = %d\n" % instance.beparams[constants.BE_MAXMEM])
    config.write("vcpus = %d\n" % instance.beparams[constants.BE_VCPUS])
    cpu_pinning = _CreateConfigCpus(hvp[constants.HV_CPU_MASK])
    if cpu_pinning:
      config.write("%s\n" % cpu_pinning)
    cpu_cap = hvp[constants.HV_CPU_CAP]
    if cpu_cap:
      config.write("cpu_cap=%d\n" % cpu_cap)
    cpu_weight = hvp[constants.HV_CPU_WEIGHT]
    if cpu_weight:
      config.write("cpu_weight=%d\n" % cpu_weight)

    config.write("name = '%s'\n" % instance.name)
    if hvp[constants.HV_PAE]:
      config.write("pae = 1\n")
    else:
      config.write("pae = 0\n")
    if hvp[constants.HV_ACPI]:
      config.write("acpi = 1\n")
    else:
      config.write("acpi = 0\n")
    if hvp[constants.HV_VIRIDIAN]:
      config.write("viridian = 1\n")
    else:
      config.write("viridian = 0\n")

    config.write("apic = 1\n")
    config.write("device_model = '%s'\n" % hvp[constants.HV_DEVICE_MODEL])
    config.write("boot = '%s'\n" % hvp[constants.HV_BOOT_ORDER])
    config.write("sdl = 0\n")
    config.write("usb = 1\n")
    config.write("usbdevice = 'tablet'\n")
    config.write("vnc = 1\n")
    if hvp[constants.HV_VNC_BIND_ADDRESS] is None:
      config.write("vnclisten = '%s'\n" % constants.VNC_DEFAULT_BIND_ADDRESS)
    else:
      config.write("vnclisten = '%s'\n" % hvp[constants.HV_VNC_BIND_ADDRESS])

    if instance.network_port > constants.VNC_BASE_PORT:
      display = instance.network_port - constants.VNC_BASE_PORT
      config.write("vncdisplay = %s\n" % display)
      config.write("vncunused = 0\n")
    else:
      config.write("# vncdisplay = 1\n")
      config.write("vncunused = 1\n")

    vnc_pwd_file = hvp[constants.HV_VNC_PASSWORD_FILE]
    try:
      password = utils.ReadFile(vnc_pwd_file)
    except EnvironmentError, err:
      raise errors.HypervisorError("Failed to open VNC password file %s: %s" %
                                   (vnc_pwd_file, err))

    config.write("vncpasswd = '%s'\n" % password.rstrip())

    config.write("serial = 'pty'\n")
    if hvp[constants.HV_USE_LOCALTIME]:
      config.write("localtime = 1\n")

    vif_data = []
    # Note: what is called 'nic_type' here, is used as value for the xen nic
    # vif config parameter 'model'. For the xen nic vif parameter 'type', we use
    # the 'vif_type' to avoid a clash of notation.
    nic_type = hvp[constants.HV_NIC_TYPE]

    if nic_type is None:
      vif_type_str = ""
      if hvp[constants.HV_VIF_TYPE]:
        vif_type_str = ", type=%s" % hvp[constants.HV_VIF_TYPE]
      # ensure old instances don't change
      nic_type_str = vif_type_str
    elif nic_type == constants.HT_NIC_PARAVIRTUAL:
      nic_type_str = ", type=paravirtualized"
    else:
      # parameter 'model' is only valid with type 'ioemu'
      nic_type_str = ", model=%s, type=%s" % \
        (nic_type, constants.HT_HVM_VIF_IOEMU)
    for idx, nic in enumerate(instance.nics):
      nic_str = "mac=%s%s" % (nic.mac, nic_type_str)
      ip = getattr(nic, "ip", None)
      if ip is not None:
        nic_str += ", ip=%s" % ip
      if nic.nicparams[constants.NIC_MODE] == constants.NIC_MODE_BRIDGED:
        nic_str += ", bridge=%s" % nic.nicparams[constants.NIC_LINK]
      if hvp[constants.HV_VIF_SCRIPT]:
        nic_str += ", script=%s" % hvp[constants.HV_VIF_SCRIPT]
      vif_data.append("'%s'" % nic_str)
      self._WriteNICInfoFile(instance.name, idx, nic)

    config.write("vif = [%s]\n" % ",".join(vif_data))

    disk_data = \
      _GetConfigFileDiskData(block_devices, hvp[constants.HV_BLOCKDEV_PREFIX])

    iso_path = hvp[constants.HV_CDROM_IMAGE_PATH]
    if iso_path:
      iso = "'file:%s,hdc:cdrom,r'" % iso_path
      disk_data.append(iso)

    config.write("disk = [%s]\n" % (",".join(disk_data)))
    # Add PCI passthrough
    pci_pass_arr = []
    pci_pass = hvp[constants.HV_PASSTHROUGH]
    if pci_pass:
      pci_pass_arr = pci_pass.split(";")
      config.write("pci = %s\n" % pci_pass_arr)
    config.write("on_poweroff = 'destroy'\n")
    if hvp[constants.HV_REBOOT_BEHAVIOR] == constants.INSTANCE_REBOOT_ALLOWED:
      config.write("on_reboot = 'restart'\n")
    else:
      config.write("on_reboot = 'destroy'\n")
    config.write("on_crash = 'restart'\n")

    return config.getvalue()<|MERGE_RESOLUTION|>--- conflicted
+++ resolved
@@ -613,22 +613,13 @@
 
     return self._StopInstance(name, force, instance.hvparams)
 
-<<<<<<< HEAD
-  def _StopInstance(self, name, force, hvparams):
-    """Stop an instance.
+  def _ShutdownInstance(self, name, hvparams):
+    """Shutdown an instance if the instance is running.
 
     @type name: string
-    @param name: name of the instance to be shutdown
-    @type force: boolean
-    @param force: flag specifying whether shutdown should be forced
+    @param name: name of the instance to stop
     @type hvparams: dict of string
     @param hvparams: hypervisor parameters of the instance
-=======
-  def _ShutdownInstance(self, name):
-    """Shutdown an instance if the instance is running.
-
-    @type name: string
-    @param name: name of the instance to stop
 
     The '-w' flag waits for shutdown to complete which avoids the need
     to poll in the case where we want to destroy the domain
@@ -641,13 +632,15 @@
       logging.info("Failed to shutdown instance %s, not running", name)
       return None
 
-    return self._RunXen(["shutdown", "-w", name])
-
-  def _DestroyInstance(self, name):
+    return self._RunXen(["shutdown", "-w", name], hvparams)
+
+  def _DestroyInstance(self, name, hvparams):
     """Destroy an instance if the instance if the instance exists.
 
     @type name: string
     @param name: name of the instance to destroy
+    @type hvparams: dict of string
+    @param hvparams: hypervisor parameters of the instance
 
     """
     instance_info = self.GetInstanceInfo(name)
@@ -656,9 +649,9 @@
       logging.info("Failed to destroy instance %s, does not exist", name)
       return None
 
-    return self._RunXen(["destroy", name])
-
-  def _StopInstance(self, name, force):
+    return self._RunXen(["destroy", name], hvparams)
+
+  def _StopInstance(self, name, force, hvparams):
     """Stop an instance.
 
     @type name: string
@@ -666,22 +659,19 @@
 
     @type force: boolean
     @param force: whether to do a "hard" stop (destroy)
->>>>>>> 6ce56f8f
+
+    @type hvparams: dict of string
+    @param hvparams: hypervisor parameters of the instance
 
     """
     if force:
-      result = self._DestroyInstance(name)
-    else:
-      self._ShutdownInstance(name)
-      result = self._DestroyInstance(name)
-
-<<<<<<< HEAD
-    result = self._RunXen([action, name], hvparams)
-    if result.failed:
-=======
+      result = self._DestroyInstance(name, hvparams)
+    else:
+      self._ShutdownInstance(name, hvparams)
+      result = self._DestroyInstance(name, hvparams)
+
     if result is not None and result.failed and \
           self.GetInstanceInfo(name) is not None:
->>>>>>> 6ce56f8f
       raise errors.HypervisorError("Failed to stop instance %s: %s, %s" %
                                    (name, result.fail_reason, result.output))
 
