--- conflicted
+++ resolved
@@ -753,11 +753,7 @@
   """Runs the post-hook for an opcode on a single node.
 
   """
-<<<<<<< HEAD
   hm = lu.proc.BuildHooksManager(lu)
-=======
-  hm = lu.proc.hmclass(lu.rpc.call_hooks_runner, lu)
->>>>>>> bdd8c739
   try:
     hm.RunPhase(constants.HOOKS_PHASE_POST, nodes=[node_name])
   except:
@@ -1420,7 +1416,6 @@
       if hv_params:
         full_params = cluster.GetHVDefaults(hv_name, os_name=os_name)
         hvp_data.append(("os %s" % os_name, hv_name, full_params))
-<<<<<<< HEAD
 
   # TODO: collapse identical parameter values in a single one
   for instance in instances:
@@ -1437,24 +1432,6 @@
   It provides _Error and _ErrorIf, and updates the self.bad boolean. (Expects
   self.op and self._feedback_fn to be available.)
 
-=======
-
-  # TODO: collapse identical parameter values in a single one
-  for instance in instances:
-    if instance.hvparams:
-      hvp_data.append(("instance %s" % instance.name, instance.hypervisor,
-                       cluster.FillHV(instance)))
-
-  return hvp_data
-
-
-class _VerifyErrors(object):
-  """Mix-in for cluster/group verify LUs.
-
-  It provides _Error and _ErrorIf, and updates the self.bad boolean. (Expects
-  self.op and self._feedback_fn to be available.)
-
->>>>>>> bdd8c739
   """
   TCLUSTER = "cluster"
   TNODE = "node"
@@ -2122,11 +2099,7 @@
 
   @classmethod
   def _VerifyFiles(cls, errorif, nodeinfo, master_node, all_nvinfo,
-<<<<<<< HEAD
                    (files_all, files_opt, files_mc, files_vm)):
-=======
-                   (files_all, files_all_opt, files_mc, files_vm)):
->>>>>>> bdd8c739
     """Verifies file checksums collected from all nodes.
 
     @param errorif: Callback for reporting errors
@@ -2135,25 +2108,13 @@
     @param all_nvinfo: RPC results
 
     """
-<<<<<<< HEAD
     # Define functions determining which nodes to consider for a file
     files2nodefn = [
       (files_all, None),
-=======
-    assert (len(files_all | files_all_opt | files_mc | files_vm) ==
-            sum(map(len, [files_all, files_all_opt, files_mc, files_vm]))), \
-           "Found file listed in more than one file list"
-
-    # Define functions determining which nodes to consider for a file
-    files2nodefn = [
-      (files_all, None),
-      (files_all_opt, None),
->>>>>>> bdd8c739
       (files_mc, lambda node: (node.master_candidate or
                                node.name == master_node)),
       (files_vm, lambda node: node.vm_capable),
       ]
-<<<<<<< HEAD
 
     # Build mapping from filename to list of nodes which should have the file
     nodefiles = {}
@@ -2190,44 +2151,6 @@
         ignore_nodes.add(node.name)
         continue
 
-=======
-
-    # Build mapping from filename to list of nodes which should have the file
-    nodefiles = {}
-    for (files, fn) in files2nodefn:
-      if fn is None:
-        filenodes = nodeinfo
-      else:
-        filenodes = filter(fn, nodeinfo)
-      nodefiles.update((filename,
-                        frozenset(map(operator.attrgetter("name"), filenodes)))
-                       for filename in files)
-
-    assert set(nodefiles) == (files_all | files_all_opt | files_mc | files_vm)
-
-    fileinfo = dict((filename, {}) for filename in nodefiles)
-    ignore_nodes = set()
-
-    for node in nodeinfo:
-      if node.offline:
-        ignore_nodes.add(node.name)
-        continue
-
-      nresult = all_nvinfo[node.name]
-
-      if nresult.fail_msg or not nresult.payload:
-        node_files = None
-      else:
-        node_files = nresult.payload.get(constants.NV_FILELIST, None)
-
-      test = not (node_files and isinstance(node_files, dict))
-      errorif(test, cls.ENODEFILECHECK, node.name,
-              "Node did not return file checksum data")
-      if test:
-        ignore_nodes.add(node.name)
-        continue
-
->>>>>>> bdd8c739
       # Build per-checksum mapping from filename to nodes having it
       for (filename, checksum) in node_files.items():
         assert filename in nodefiles
@@ -2246,11 +2169,7 @@
       # Nodes missing file
       missing_file = expected_nodes - with_file
 
-<<<<<<< HEAD
       if filename in files_opt:
-=======
-      if filename in files_all_opt:
->>>>>>> bdd8c739
         # All or no nodes
         errorif(missing_file and missing_file != expected_nodes,
                 cls.ECLUSTERFILECHECK, None,
@@ -3268,14 +3187,10 @@
         locking.LEVEL_NODE: locking.ALL_SET,
         locking.LEVEL_INSTANCE: locking.ALL_SET,
         }
-<<<<<<< HEAD
-    self.share_locks = _ShareAll()
-=======
     self.share_locks = {
       locking.LEVEL_NODE: 1,
       locking.LEVEL_INSTANCE: 0,
       }
->>>>>>> bdd8c739
 
   def DeclareLocks(self, level):
     if level == locking.LEVEL_NODE and self.wanted_names is not None:
@@ -3818,10 +3733,7 @@
     constants.SSH_KNOWN_HOSTS_FILE,
     constants.CONFD_HMAC_KEY,
     constants.CLUSTER_DOMAIN_SECRET_FILE,
-<<<<<<< HEAD
     constants.RAPI_USERS_FILE,
-=======
->>>>>>> bdd8c739
     ])
 
   if not redist:
@@ -3834,15 +3746,10 @@
   if cluster.modify_etc_hosts:
     files_all.add(constants.ETC_HOSTS)
 
-<<<<<<< HEAD
   # Files which are optional, these must:
   # - be present in one other category as well
   # - either exist or not exist on all nodes of that category (mc, vm all)
   files_opt = set([
-=======
-  # Files which must either exist on all nodes or on none
-  files_all_opt = set([
->>>>>>> bdd8c739
     constants.RAPI_USERS_FILE,
     ])
 
@@ -3854,7 +3761,6 @@
   # Files which should only be on VM-capable nodes
   files_vm = set(filename
     for hv_name in cluster.enabled_hypervisors
-<<<<<<< HEAD
     for filename in hypervisor.GetHypervisor(hv_name).GetAncillaryFiles()[0])
 
   files_opt |= set(filename
@@ -3872,16 +3778,6 @@
          "Optional file not in a different required list"
 
   return (files_all, files_opt, files_mc, files_vm)
-=======
-    for filename in hypervisor.GetHypervisor(hv_name).GetAncillaryFiles())
-
-  # Filenames must be unique
-  assert (len(files_all | files_all_opt | files_mc | files_vm) ==
-          sum(map(len, [files_all, files_all_opt, files_mc, files_vm]))), \
-         "Found file listed in more than one file list"
-
-  return (files_all, files_all_opt, files_mc, files_vm)
->>>>>>> bdd8c739
 
 
 def _RedistributeAncillaryFiles(lu, additional_nodes=None, additional_vm=True):
@@ -3915,11 +3811,7 @@
       nodelist.remove(master_info.name)
 
   # Gather file lists
-<<<<<<< HEAD
   (files_all, _, files_mc, files_vm) = \
-=======
-  (files_all, files_all_opt, files_mc, files_vm) = \
->>>>>>> bdd8c739
     _ComputeAncillaryFiles(cluster, True)
 
   # Never re-distribute configuration file from here
@@ -3929,10 +3821,6 @@
 
   filemap = [
     (online_nodes, files_all),
-<<<<<<< HEAD
-=======
-    (online_nodes, files_all_opt),
->>>>>>> bdd8c739
     (vm_nodes, files_vm),
     ]
 
@@ -4134,7 +4022,6 @@
     self.master_node = self.cfg.GetMasterNode()
 
     assert self.op.power_delay >= 0.0
-<<<<<<< HEAD
 
     if self.op.node_names:
       if (self.op.command in self._SKIP_MASTER and
@@ -4162,35 +4049,6 @@
     if self.op.command in self._SKIP_MASTER:
       assert self.master_node not in self.op.node_names
 
-=======
-
-    if self.op.node_names:
-      if (self.op.command in self._SKIP_MASTER and
-          self.master_node in self.op.node_names):
-        master_node_obj = self.cfg.GetNodeInfo(self.master_node)
-        master_oob_handler = _SupportsOob(self.cfg, master_node_obj)
-
-        if master_oob_handler:
-          additional_text = ("run '%s %s %s' if you want to operate on the"
-                             " master regardless") % (master_oob_handler,
-                                                      self.op.command,
-                                                      self.master_node)
-        else:
-          additional_text = "it does not support out-of-band operations"
-
-        raise errors.OpPrereqError(("Operating on the master node %s is not"
-                                    " allowed for %s; %s") %
-                                   (self.master_node, self.op.command,
-                                    additional_text), errors.ECODE_INVAL)
-    else:
-      self.op.node_names = self.cfg.GetNodeList()
-      if self.op.command in self._SKIP_MASTER:
-        self.op.node_names.remove(self.master_node)
-
-    if self.op.command in self._SKIP_MASTER:
-      assert self.master_node not in self.op.node_names
-
->>>>>>> bdd8c739
     for (node_name, node) in self.cfg.GetMultiNodeInfo(self.op.node_names):
       if node is None:
         raise errors.OpPrereqError("Node %s not found" % node_name,
@@ -4451,7 +4309,6 @@
       status_filter.insert(0, qlang.OP_AND)
     else:
       status_filter = None
-<<<<<<< HEAD
 
     if name_filter and status_filter:
       return [qlang.OP_AND, name_filter, status_filter]
@@ -4464,20 +4321,6 @@
     self.oq = _OsQuery(self._BuildFilter(self.op.output_fields, self.op.names),
                        self.op.output_fields, False)
 
-=======
-
-    if name_filter and status_filter:
-      return [qlang.OP_AND, name_filter, status_filter]
-    elif name_filter:
-      return name_filter
-    else:
-      return status_filter
-
-  def CheckArguments(self):
-    self.oq = _OsQuery(self._BuildFilter(self.op.output_fields, self.op.names),
-                       self.op.output_fields, False)
-
->>>>>>> bdd8c739
   def ExpandNames(self):
     self.oq.ExpandNames(self)
 
@@ -7198,17 +7041,10 @@
     # OpInstanceMigrate. Since other jobs can modify the cluster between
     # running the iallocator and the actual migration, a good consistency model
     # will have to be found.
-<<<<<<< HEAD
 
     assert (frozenset(self.owned_locks(locking.LEVEL_NODE)) ==
             frozenset([self.op.node_name]))
 
-=======
-
-    assert (frozenset(self.owned_locks(locking.LEVEL_NODE)) ==
-            frozenset([self.op.node_name]))
-
->>>>>>> bdd8c739
     return ResultWithJobs(jobs)
 
 
@@ -7379,7 +7215,6 @@
 
   def _RunAllocator(self):
     """Run the allocator based on input opcode.
-<<<<<<< HEAD
 
     """
     ial = IAllocator(self.cfg, self.rpc,
@@ -7390,18 +7225,6 @@
                                     self.instance.primary_node],
                      )
 
-=======
-
-    """
-    ial = IAllocator(self.cfg, self.rpc,
-                     mode=constants.IALLOCATOR_MODE_RELOC,
-                     name=self.instance_name,
-                     # TODO See why hail breaks with a single node below
-                     relocate_from=[self.instance.primary_node,
-                                    self.instance.primary_node],
-                     )
-
->>>>>>> bdd8c739
     ial.Run(self.lu.op.iallocator)
 
     if not ial.success:
@@ -7973,32 +7796,12 @@
       disk_index = idx + base_index
       disk_dev = objects.Disk(dev_type=constants.LD_FILE,
                               size=disk[constants.IDISK_SIZE],
-<<<<<<< HEAD
-=======
                               iv_name="disk/%d" % disk_index,
                               logical_id=(file_driver,
                                           "%s/disk%d" % (file_storage_dir,
                                                          disk_index)),
                               mode=disk[constants.IDISK_MODE])
       disks.append(disk_dev)
-  elif template_name == constants.DT_SHARED_FILE:
-    if len(secondary_nodes) != 0:
-      raise errors.ProgrammerError("Wrong template configuration")
-
-    opcodes.RequireSharedFileStorage()
-
-    for idx, disk in enumerate(disk_info):
-      disk_index = idx + base_index
-      disk_dev = objects.Disk(dev_type=constants.LD_FILE,
-                              size=disk[constants.IDISK_SIZE],
->>>>>>> bdd8c739
-                              iv_name="disk/%d" % disk_index,
-                              logical_id=(file_driver,
-                                          "%s/disk%d" % (file_storage_dir,
-                                                         disk_index)),
-                              mode=disk[constants.IDISK_MODE])
-      disks.append(disk_dev)
-<<<<<<< HEAD
   elif template_name == constants.DT_SHARED_FILE:
     if len(secondary_nodes) != 0:
       raise errors.ProgrammerError("Wrong template configuration")
@@ -8015,8 +7818,6 @@
                                                          disk_index)),
                               mode=disk[constants.IDISK_MODE])
       disks.append(disk_dev)
-=======
->>>>>>> bdd8c739
   elif template_name == constants.DT_BLOCK:
     if len(secondary_nodes) != 0:
       raise errors.ProgrammerError("Wrong template configuration")
@@ -9272,14 +9073,9 @@
 
           feedback_fn("* running the instance OS create scripts...")
           # FIXME: pass debug option from opcode to backend
-<<<<<<< HEAD
           os_add_result = \
             self.rpc.call_instance_os_add(pnode_name, iobj, False,
                                           self.op.debug_level)
-=======
-          result = self.rpc.call_instance_os_add(pnode_name, iobj, False,
-                                                 self.op.debug_level)
->>>>>>> bdd8c739
           if pause_sync:
             feedback_fn("* resuming disk sync")
             result = self.rpc.call_blockdev_pause_resume_sync(pnode_name,
@@ -9289,13 +9085,8 @@
                 logging.warn("resume-sync of instance %s for disk %d failed",
                              instance, idx)
 
-<<<<<<< HEAD
           os_add_result.Raise("Could not add os for instance %s"
                               " on node %s" % (instance, pnode_name))
-=======
-          result.Raise("Could not add os for instance %s"
-                       " on node %s" % (instance, pnode_name))
->>>>>>> bdd8c739
 
       elif self.op.mode == constants.INSTANCE_IMPORT:
         feedback_fn("* running the instance OS import scripts...")
@@ -9797,17 +9588,10 @@
                                                           self.other_node,
                                                           self.target_node]
                               if node_name is not None)
-<<<<<<< HEAD
 
     # Release unneeded node locks
     _ReleaseLocks(self.lu, locking.LEVEL_NODE, keep=touched_nodes)
 
-=======
-
-    # Release unneeded node locks
-    _ReleaseLocks(self.lu, locking.LEVEL_NODE, keep=touched_nodes)
-
->>>>>>> bdd8c739
     # Release any owned node group
     if self.lu.glm.is_owned(locking.LEVEL_NODEGROUP):
       _ReleaseLocks(self.lu, locking.LEVEL_NODEGROUP)
@@ -10554,17 +10338,6 @@
   @param early_release: Whether to release locks early if possible
   @type use_nodes: bool
   @param use_nodes: Whether to display node names instead of groups
-<<<<<<< HEAD
-
-  """
-  (moved, failed, jobs) = alloc_result
-
-  if failed:
-    lu.LogWarning("Unable to evacuate instances %s",
-                  utils.CommaJoin("%s (%s)" % (name, reason)
-                                  for (name, reason) in failed))
-
-=======
 
   """
   (moved, failed, jobs) = alloc_result
@@ -10575,7 +10348,6 @@
     lu.LogWarning("Unable to evacuate instances %s", failreason)
     raise errors.OpExecError("Unable to evacuate instances %s" % failreason)
 
->>>>>>> bdd8c739
   if moved:
     lu.LogInfo("Instances to be moved: %s",
                utils.CommaJoin("%s (to %s)" %
@@ -10664,7 +10436,6 @@
       raise errors.OpExecError("Cannot activate block device to grow")
 
     # First run all grow ops in dry-run mode
-<<<<<<< HEAD
     for node in instance.all_nodes:
       self.cfg.SetDiskID(disk, node)
       result = self.rpc.call_blockdev_grow(node, disk, self.op.amount, True)
@@ -10674,17 +10445,6 @@
     # nodes will succeed, time to run it for real
     for node in instance.all_nodes:
       self.cfg.SetDiskID(disk, node)
-=======
-    for node in instance.all_nodes:
-      self.cfg.SetDiskID(disk, node)
-      result = self.rpc.call_blockdev_grow(node, disk, self.op.amount, True)
-      result.Raise("Grow request failed to node %s" % node)
-
-    # We know that (as far as we can test) operations across different
-    # nodes will succeed, time to run it for real
-    for node in instance.all_nodes:
-      self.cfg.SetDiskID(disk, node)
->>>>>>> bdd8c739
       result = self.rpc.call_blockdev_grow(node, disk, self.op.amount, False)
       result.Raise("Grow request failed to node %s" % node)
 
