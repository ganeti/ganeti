--- conflicted
+++ resolved
@@ -1254,16 +1254,10 @@
       base.ThrowError("Can't remove Volume from cluster with rbd rm: %s - %s",
                       result.fail_reason, result.output)
 
-<<<<<<< HEAD
     # We use "-" for importing from stdin
     return [constants.RBD_CMD, "import",
             "-p", rbd_pool,
             "-", rbd_name]
-=======
-    self.major = os.major(st.st_rdev)
-    self.minor = utils.osminor(st.st_rdev)
-    self.attached = True
->>>>>>> 5e68cc59
 
   def Export(self):
     """Builds the shell command for exporting data from device.
