--- conflicted
+++ resolved
@@ -165,12 +165,7 @@
 
   """
 
-<<<<<<< HEAD
-  _VERSION_RE = re.compile(r"^version: (\d+)\.(\d+)\.(\d+)"
-                           r"(?:\.(\d+))?(?:-(\d+))?"
-=======
   _VERSION_RE = re.compile(r"^version: (\d+)\.(\d+)\.(\d+)(?:([.-])(\d+))?"
->>>>>>> 7f2183e3
                            r" \(api:(\d+)/proto:(\d+)(?:-(\d+))?\)")
   _VALID_LINE_RE = re.compile("^ *([0-9]+): cs:([^ ]+).*$")
 
@@ -186,11 +181,7 @@
       - k_minor
       - k_point
       - k_fix (only on some drbd versions)
-<<<<<<< HEAD
-      - k_release
-=======
       - k_fix_separator (only when k_fix is present)
->>>>>>> 7f2183e3
       - api
       - proto
       - proto2 (only on drbd > 8.2.X)
@@ -205,15 +196,8 @@
     version = self.GetVersion()
     retval = "%d.%d.%d" % \
              (version["k_major"], version["k_minor"], version["k_point"])
-<<<<<<< HEAD
-    if "k_fix" in version:
-      retval += ".%s" % version["k_fix"]
-    if "k_release" in version:
-      retval += "-%s" % version["k_release"]
-=======
     if ("k_fix_separator" in version) and ("k_fix" in version):
       retval += "%s%s" % (version["k_fix_separator"], version["k_fix"])
->>>>>>> 7f2183e3
 
     retval += " (api:%d/proto:%d" % (version["api"], version["proto"])
     if "proto2" in version:
@@ -251,16 +235,9 @@
       "api": int(values[5]),
       "proto": int(values[6]),
       }
-<<<<<<< HEAD
-    if values[3] is not None:
-      retval["k_fix"] = values[3]
-    if values[4] is not None:
-      retval["k_release"] = values[4]
-=======
     if (values[3] is not None) and (values[4] is not None):
       retval["k_fix_separator"] = values[3]
       retval["k_fix"] = values[4]
->>>>>>> 7f2183e3
     if values[7] is not None:
       retval["proto2"] = values[7]
 
