#
#

# Copyright (C) 2006, 2007, 2011, 2012 Google Inc.
# All rights reserved.
#
# Redistribution and use in source and binary forms, with or without
# modification, are permitted provided that the following conditions are
# met:
#
# 1. Redistributions of source code must retain the above copyright notice,
# this list of conditions and the following disclaimer.
#
# 2. Redistributions in binary form must reproduce the above copyright
# notice, this list of conditions and the following disclaimer in the
# documentation and/or other materials provided with the distribution.
#
# THIS SOFTWARE IS PROVIDED BY THE COPYRIGHT HOLDERS AND CONTRIBUTORS "AS
# IS" AND ANY EXPRESS OR IMPLIED WARRANTIES, INCLUDING, BUT NOT LIMITED
# TO, THE IMPLIED WARRANTIES OF MERCHANTABILITY AND FITNESS FOR A PARTICULAR
# PURPOSE ARE DISCLAIMED. IN NO EVENT SHALL THE COPYRIGHT HOLDER OR
# CONTRIBUTORS BE LIABLE FOR ANY DIRECT, INDIRECT, INCIDENTAL, SPECIAL,
# EXEMPLARY, OR CONSEQUENTIAL DAMAGES (INCLUDING, BUT NOT LIMITED TO,
# PROCUREMENT OF SUBSTITUTE GOODS OR SERVICES; LOSS OF USE, DATA, OR
# PROFITS; OR BUSINESS INTERRUPTION) HOWEVER CAUSED AND ON ANY THEORY OF
# LIABILITY, WHETHER IN CONTRACT, STRICT LIABILITY, OR TORT (INCLUDING
# NEGLIGENCE OR OTHERWISE) ARISING IN ANY WAY OUT OF THE USE OF THIS
# SOFTWARE, EVEN IF ADVISED OF THE POSSIBILITY OF SUCH DAMAGE.


"""Module implementing the logic behind the cluster operations

This module implements the logic for doing operations in the cluster. There
are two kinds of classes defined:
  - logical units, which know how to deal with their specific opcode only
  - the processor, which dispatches the opcodes to their logical units

"""

import sys
import logging
import random
import time
import itertools
import traceback

from ganeti import opcodes
from ganeti import opcodes_base
from ganeti import constants
from ganeti import errors
from ganeti import hooksmaster
from ganeti import cmdlib
from ganeti import locking
from ganeti import utils
from ganeti import compat
from ganeti import wconfd


sighupReceived = [False]

_OP_PREFIX = "Op"
_LU_PREFIX = "LU"

#: LU classes which don't need to acquire the node allocation lock
#: (L{locking.NAL}) when they acquire all node or node resource locks
_NODE_ALLOC_WHITELIST = frozenset([])

#: LU classes which don't need to acquire the node allocation lock
#: (L{locking.NAL}) in the same mode (shared/exclusive) as the node
#: or node resource locks
_NODE_ALLOC_MODE_WHITELIST = compat.UniqueFrozenset([
  cmdlib.LUBackupExport,
  cmdlib.LUBackupRemove,
  cmdlib.LUOobCommand,
  ])


class LockAcquireTimeout(Exception):
  """Exception to report timeouts on acquiring locks.

  """


def _CalculateLockAttemptTimeouts():
  """Calculate timeouts for lock attempts.

  """
  result = [constants.LOCK_ATTEMPTS_MINWAIT]
  running_sum = result[0]

  # Wait for a total of at least LOCK_ATTEMPTS_TIMEOUT before doing a
  # blocking acquire
  while running_sum < constants.LOCK_ATTEMPTS_TIMEOUT:
    timeout = (result[-1] * 1.05) ** 1.25

    # Cap max timeout. This gives other jobs a chance to run even if
    # we're still trying to get our locks, before finally moving to a
    # blocking acquire.
    timeout = min(timeout, constants.LOCK_ATTEMPTS_MAXWAIT)
    # And also cap the lower boundary for safety
    timeout = max(timeout, constants.LOCK_ATTEMPTS_MINWAIT)

    result.append(timeout)
    running_sum += timeout

  return result


class LockAttemptTimeoutStrategy(object):
  """Class with lock acquire timeout strategy.

  """
  __slots__ = [
    "_timeouts",
    "_random_fn",
    "_time_fn",
    ]

  _TIMEOUT_PER_ATTEMPT = _CalculateLockAttemptTimeouts()

  def __init__(self, _time_fn=time.time, _random_fn=random.random):
    """Initializes this class.

    @param _time_fn: Time function for unittests
    @param _random_fn: Random number generator for unittests

    """
    object.__init__(self)

    self._timeouts = iter(self._TIMEOUT_PER_ATTEMPT)
    self._time_fn = _time_fn
    self._random_fn = _random_fn

  def NextAttempt(self):
    """Returns the timeout for the next attempt.

    """
    try:
      timeout = self._timeouts.next()
    except StopIteration:
      # No more timeouts, do blocking acquire
      timeout = None

    if timeout is not None:
      # Add a small variation (-/+ 5%) to timeout. This helps in situations
      # where two or more jobs are fighting for the same lock(s).
      variation_range = timeout * 0.1
      timeout += ((self._random_fn() * variation_range) -
                  (variation_range * 0.5))

    return timeout


class OpExecCbBase(object): # pylint: disable=W0232
  """Base class for OpCode execution callbacks.

  """
  def NotifyStart(self):
    """Called when we are about to execute the LU.

    This function is called when we're about to start the lu's Exec() method,
    that is, after we have acquired all locks.

    """

  def NotifyRetry(self):
    """Called when we are about to reset an LU to retry again.

    This function is called after PrepareRetry successfully completed.

    """

  def Feedback(self, *args):
    """Sends feedback from the LU code to the end-user.

    """

  def CurrentPriority(self): # pylint: disable=R0201
    """Returns current priority or C{None}.

    """
    return None

  def SubmitManyJobs(self, jobs):
    """Submits jobs for processing.

    See L{jqueue.JobQueue.SubmitManyJobs}.

    """
    raise NotImplementedError


def _LUNameForOpName(opname):
  """Computes the LU name for a given OpCode name.

  """
  assert opname.startswith(_OP_PREFIX), \
      "Invalid OpCode name, doesn't start with %s: %s" % (_OP_PREFIX, opname)

  return _LU_PREFIX + opname[len(_OP_PREFIX):]


def _ComputeDispatchTable():
  """Computes the opcode-to-lu dispatch table.

  """
  return dict((op, getattr(cmdlib, _LUNameForOpName(op.__name__)))
              for op in opcodes.OP_MAPPING.values()
              if op.WITH_LU)


def _SetBaseOpParams(src, defcomment, dst):
  """Copies basic opcode parameters.

  @type src: L{opcodes.OpCode}
  @param src: Source opcode
  @type defcomment: string
  @param defcomment: Comment to specify if not already given
  @type dst: L{opcodes.OpCode}
  @param dst: Destination opcode

  """
  if hasattr(src, "debug_level"):
    dst.debug_level = src.debug_level

  if (getattr(dst, "priority", None) is None and
      hasattr(src, "priority")):
    dst.priority = src.priority

  if not getattr(dst, opcodes_base.COMMENT_ATTR, None):
    dst.comment = defcomment

  if hasattr(src, constants.OPCODE_REASON):
    dst.reason = getattr(dst, constants.OPCODE_REASON, [])
    dst.reason.extend(getattr(src, constants.OPCODE_REASON, []))


def _ProcessResult(submit_fn, op, result):
  """Examines opcode result.

  If necessary, additional processing on the result is done.

  """
  if isinstance(result, cmdlib.ResultWithJobs):
    # Copy basic parameters (e.g. priority)
    map(compat.partial(_SetBaseOpParams, op,
                       "Submitted by %s" % op.OP_ID),
        itertools.chain(*result.jobs))

    # Submit jobs
    job_submission = submit_fn(result.jobs)

    # Build dictionary
    result = result.other

    assert constants.JOB_IDS_KEY not in result, \
      "Key '%s' found in additional return values" % constants.JOB_IDS_KEY

    result[constants.JOB_IDS_KEY] = job_submission

  return result


def _FailingSubmitManyJobs(_):
  """Implementation of L{OpExecCbBase.SubmitManyJobs} to raise an exception.

  """
  raise errors.ProgrammerError("Opcodes processed without callbacks (e.g."
                               " queries) can not submit jobs")


def _VerifyLocks(lu, _mode_whitelist=_NODE_ALLOC_MODE_WHITELIST,
                 _nal_whitelist=_NODE_ALLOC_WHITELIST):
  """Performs consistency checks on locks acquired by a logical unit.

  @type lu: L{cmdlib.LogicalUnit}
  @param lu: Logical unit instance

  """
  if not __debug__:
    return

  allocset = lu.owned_locks(locking.LEVEL_NODE_ALLOC)
  have_nal = locking.NAL in allocset

  for level in [locking.LEVEL_NODE, locking.LEVEL_NODE_RES]:
    # TODO: Verify using actual lock mode, not using LU variables
    if level in lu.needed_locks:
      share_node_alloc = lu.share_locks[locking.LEVEL_NODE_ALLOC]
      share_level = lu.share_locks[level]

      if lu.__class__ in _mode_whitelist:
        assert share_node_alloc != share_level, \
          "LU is whitelisted to use different modes for node allocation lock"
      else:
        assert bool(share_node_alloc) == bool(share_level), \
          ("Node allocation lock must be acquired using the same mode as nodes"
           " and node resources")

      if lu.__class__ in _nal_whitelist:
        assert not have_nal, \
          "LU is whitelisted for not acquiring the node allocation lock"
      elif lu.needed_locks[level] == locking.ALL_SET:
        assert have_nal, \
          ("Node allocation lock must be used if an LU acquires all nodes"
           " or node resources")


def _LockList(names):
  """If 'names' is a string, make it a single-element list.

  @type names: list or string or NoneType
  @param names: Lock names
  @rtype: a list of strings
  @return: if 'names' argument is an iterable, a list of it;
      if it's a string, make it a one-element list;
      if L{locking.ALL_SET}, L{locking.ALL_SET}

  """
  if names == locking.ALL_SET:
    return names
  elif isinstance(names, basestring):
    return [names]
  else:
    return list(names)


class Processor(object):
  """Object which runs OpCodes"""
  DISPATCH_TABLE = _ComputeDispatchTable()

  def __init__(self, context, ec_id, enable_locks=True):
    """Constructor for Processor

    @type context: GanetiContext
    @param context: global Ganeti context
    @type ec_id: string
    @param ec_id: execution context identifier

    """
    self.context = context
    self._ec_id = ec_id
    self._cbs = None
    self.cfg = context.GetConfig(ec_id)
    self.rpc = context.GetRpc(self.cfg)
    self.hmclass = hooksmaster.HooksMaster
    self._enable_locks = enable_locks
    self.wconfd = wconfd # Indirection to allow testing
    self._wconfdcontext = context.GetWConfdContext(ec_id)

  def _CheckLocksEnabled(self):
    """Checks if locking is enabled.

    @raise errors.ProgrammerError: In case locking is not enabled

    """
    if not self._enable_locks:
      raise errors.ProgrammerError("Attempted to use disabled locks")

  def _RequestAndWait(self, request, timeout):
    """Request locks from WConfD and wait for them to be granted.

    @type request: list
    @param request: the lock request to be sent to WConfD
    @type timeout: float
    @param timeout: the time to wait for the request to be granted
    @raise LockAcquireTimeout: In case locks couldn't be acquired in specified
        amount of time; in this case, locks still might be acquired or a request
        pending.

    """
    logging.debug("Trying %ss to request %s for %s",
                  timeout, request, self._wconfdcontext)
    if self._cbs:
      priority = self._cbs.CurrentPriority() # pylint: disable=W0612
    else:
      priority = None

    if priority is None:
      priority = constants.OP_PRIO_DEFAULT

    ## Expect a signal
    if sighupReceived[0]:
      logging.warning("Ignoring unexpected SIGHUP")
    sighupReceived[0] = False

    # Request locks
    self.wconfd.Client().UpdateLocksWaiting(self._wconfdcontext, priority,
                                            request)
    pending = self.wconfd.Client().HasPendingRequest(self._wconfdcontext)

    if pending:
      def _HasPending():
        if sighupReceived[0]:
          return self.wconfd.Client().HasPendingRequest(self._wconfdcontext)
        else:
          return True

      pending = utils.SimpleRetry(False, _HasPending, 0.05, timeout)

      signal = sighupReceived[0]

      if pending:
        pending = self.wconfd.Client().HasPendingRequest(self._wconfdcontext)

      if pending and signal:
        logging.warning("Ignoring unexpected SIGHUP")
      sighupReceived[0] = False

    logging.debug("Finished trying. Pending: %s", pending)
    if pending:
      raise LockAcquireTimeout()

  def _AcquireLocks(self, level, names, shared, opportunistic, timeout,
                    opportunistic_count=1, request_only=False):
    """Acquires locks via the Ganeti lock manager.

    @type level: int
    @param level: Lock level
    @type names: list or string
    @param names: Lock names
    @type shared: bool
    @param shared: Whether the locks should be acquired in shared mode
    @type opportunistic: bool
    @param opportunistic: Whether to acquire opportunistically
    @type timeout: None or float
    @param timeout: Timeout for acquiring the locks
    @type request_only: bool
    @param request_only: do not acquire the locks, just return the request
    @raise LockAcquireTimeout: In case locks couldn't be acquired in specified
        amount of time; in this case, locks still might be acquired or a request
        pending.

    """
    self._CheckLocksEnabled()

    if self._cbs:
      priority = self._cbs.CurrentPriority() # pylint: disable=W0612
    else:
      priority = None

    if priority is None:
      priority = constants.OP_PRIO_DEFAULT

    if names == locking.ALL_SET:
      if opportunistic:
        expand_fns = {
          locking.LEVEL_CLUSTER: (lambda: [locking.BGL]),
          locking.LEVEL_INSTANCE: self.cfg.GetInstanceList,
          locking.LEVEL_NODE_ALLOC: (lambda: [locking.NAL]),
          locking.LEVEL_NODEGROUP: self.cfg.GetNodeGroupList,
          locking.LEVEL_NODE: self.cfg.GetNodeList,
          locking.LEVEL_NODE_RES: self.cfg.GetNodeList,
          locking.LEVEL_NETWORK: self.cfg.GetNetworkList,
          }
        names = expand_fns[level]()
      else:
        names = locking.LOCKSET_NAME

    names = _LockList(names)

    # For locks of the same level, the lock order is lexicographic
    names.sort()

    levelname = locking.LEVEL_NAMES[level]

    locks = ["%s/%s" % (levelname, lock) for lock in list(names)]

    if not names:
      logging.debug("Acquiring no locks for (%s) at level %s",
                    self._wconfdcontext, levelname)
      return []

    if shared:
      request = [[lock, "shared"] for lock in locks]
    else:
      request = [[lock, "exclusive"] for lock in locks]

<<<<<<< HEAD
    if request_only:
      logging.debug("Lock request for level %s is %s", level, request)
      return request
=======
    self.cfg.OutDate()
>>>>>>> 6f7fcb8a

    if timeout is None:
      ## Note: once we are so desperate for locks to request them
      ## unconditionally, we no longer care about an original plan
      ## to acquire locks opportunistically.
      logging.info("Definitely requesting %s for %s",
                   request, self._wconfdcontext)
      ## The only way to be sure of not getting starved is to sequentially
      ## acquire the locks one by one (in lock order).
      for r in request:
        logging.debug("Definite request %s for %s", r, self._wconfdcontext)
        self.wconfd.Client().UpdateLocksWaiting(self._wconfdcontext, priority,
                                                [r])
        while True:
          pending = self.wconfd.Client().HasPendingRequest(self._wconfdcontext)
          if not pending:
            break
          time.sleep(10.0 * random.random())

    elif opportunistic:
      logging.debug("For %ss trying to opportunistically acquire"
                    "  at least %d of %s for %s.",
                    timeout, opportunistic_count, locks, self._wconfdcontext)
      locks = utils.SimpleRetry(
        lambda l: l != [], self.wconfd.Client().GuardedOpportunisticLockUnion,
        2.0, timeout, args=[opportunistic_count, self._wconfdcontext, request])
      logging.debug("Managed to get the following locks: %s", locks)
      if locks == []:
        raise LockAcquireTimeout()
    else:
      self._RequestAndWait(request, timeout)

    return locks

  def _ExecLU(self, lu):
    """Logical Unit execution sequence.

    """
    write_count = self.cfg.write_count
    lu.cfg.OutDate()
    lu.CheckPrereq()

    hm = self.BuildHooksManager(lu)
    h_results = hm.RunPhase(constants.HOOKS_PHASE_PRE)
    lu.HooksCallBack(constants.HOOKS_PHASE_PRE, h_results,
                     self.Log, None)

    if getattr(lu.op, "dry_run", False):
      # in this mode, no post-hooks are run, and the config is not
      # written (as it might have been modified by another LU, and we
      # shouldn't do writeout on behalf of other threads
      self.LogInfo("dry-run mode requested, not actually executing"
                   " the operation")
      return lu.dry_run_result

    if self._cbs:
      submit_mj_fn = self._cbs.SubmitManyJobs
    else:
      submit_mj_fn = _FailingSubmitManyJobs

    try:
      result = _ProcessResult(submit_mj_fn, lu.op, lu.Exec(self.Log))
      h_results = hm.RunPhase(constants.HOOKS_PHASE_POST)
      result = lu.HooksCallBack(constants.HOOKS_PHASE_POST, h_results,
                                self.Log, result)
    finally:
      # FIXME: This needs locks if not lu_class.REQ_BGL
      if write_count != self.cfg.write_count:
        hm.RunConfigUpdate()

    return result

  def BuildHooksManager(self, lu):
    return self.hmclass.BuildFromLu(lu.rpc.call_hooks_runner, lu)

  def _LockAndExecLU(self, lu, level, calc_timeout, pending=None):
    """Execute a Logical Unit, with the needed locks.

    This is a recursive function that starts locking the given level, and
    proceeds up, till there are no more locks to acquire. Then it executes the
    given LU and its opcodes.

    """
    pending = pending or []
    logging.debug("Looking at locks of level %s, still need to obtain %s",
                  level, pending)
    adding_locks = level in lu.add_locks
    acquiring_locks = level in lu.needed_locks

    if level not in locking.LEVELS:
      if pending:
        self._RequestAndWait(pending, calc_timeout())
        lu.wconfdlocks = self.wconfd.Client().ListLocks(self._wconfdcontext)
        pending = []

      logging.debug("Finished acquiring locks")

      _VerifyLocks(lu)

      if self._cbs:
        self._cbs.NotifyStart()

      try:
        result = self._ExecLU(lu)
      except errors.OpPrereqError, err:
        (_, ecode) = err.args
        if ecode != errors.ECODE_TEMP_NORES:
          raise
        logging.debug("Temporarily out of resources; will retry internally")
        try:
          lu.PrepareRetry(self.Log)
          if self._cbs:
            self._cbs.NotifyRetry()
        except errors.OpRetryNotSupportedError:
          logging.debug("LU does not know how to retry.")
          raise err
        raise LockAcquireTimeout()
      except AssertionError, err:
        # this is a bit ugly, as we don't know from which phase
        # (prereq, exec) this comes; but it's better than an exception
        # with no information
        (_, _, tb) = sys.exc_info()
        err_info = traceback.format_tb(tb)
        del tb
        logging.exception("Detected AssertionError")
        raise errors.OpExecError("Internal assertion error: please report"
                                 " this as a bug.\nError message: '%s';"
                                 " location:\n%s" % (str(err), err_info[-1]))
      return result

    # Determine if the acquiring is opportunistic up front
    opportunistic = lu.opportunistic_locks[level]

    dont_collate = lu.dont_collate_locks[level]

    if dont_collate and pending:
      self._RequestAndWait(pending, calc_timeout())
      lu.wconfdlocks = self.wconfd.Client().ListLocks(self._wconfdcontext)
      pending = []

    if adding_locks and opportunistic:
      # We could simultaneously acquire locks opportunistically and add new
      # ones, but that would require altering the API, and no use cases are
      # present in the system at the moment.
      raise NotImplementedError("Can't opportunistically acquire locks when"
                                " adding new ones")

    if adding_locks and acquiring_locks and \
       lu.needed_locks[level] == locking.ALL_SET:
      # It would also probably be possible to acquire all locks of a certain
      # type while adding new locks, but there is no use case at the moment.
      raise NotImplementedError("Can't request all locks of a certain level"
                                " and add new locks")

    if adding_locks or acquiring_locks:
      self._CheckLocksEnabled()

      lu.DeclareLocks(level)
      share = lu.share_locks[level]
      opportunistic_count = lu.opportunistic_locks_count[level]

      try:
        if acquiring_locks:
          needed_locks = _LockList(lu.needed_locks[level])
        else:
          needed_locks = []

        if adding_locks:
          needed_locks.extend(_LockList(lu.add_locks[level]))

        timeout = calc_timeout()
        if timeout is not None and not opportunistic:
          pending = pending + self._AcquireLocks(level, needed_locks, share,
                                                 opportunistic, timeout,
                                                 request_only=True)
        else:
          if pending:
            self._RequestAndWait(pending, calc_timeout())
            lu.wconfdlocks = self.wconfd.Client().ListLocks(self._wconfdcontext)
            pending = []
          self._AcquireLocks(level, needed_locks, share, opportunistic,
                             timeout,
                             opportunistic_count=opportunistic_count)
          lu.wconfdlocks = self.wconfd.Client().ListLocks(self._wconfdcontext)

        result = self._LockAndExecLU(lu, level + 1, calc_timeout,
                                     pending=pending)
      finally:
        levelname = locking.LEVEL_NAMES[level]
        logging.debug("Freeing locks at level %s for %s",
                      levelname, self._wconfdcontext)
        self.wconfd.Client().FreeLocksLevel(self._wconfdcontext, levelname)
    else:
      result = self._LockAndExecLU(lu, level + 1, calc_timeout, pending=pending)

    return result

  # pylint: disable=R0201
  def _CheckLUResult(self, op, result):
    """Check the LU result against the contract in the opcode.

    """
    resultcheck_fn = op.OP_RESULT
    if not (resultcheck_fn is None or resultcheck_fn(result)):
      logging.error("Expected opcode result matching %s, got %s",
                    resultcheck_fn, result)
      if not getattr(op, "dry_run", False):
        # FIXME: LUs should still behave in dry_run mode, or
        # alternately we should have OP_DRYRUN_RESULT; in the
        # meantime, we simply skip the OP_RESULT check in dry-run mode
        raise errors.OpResultError("Opcode result does not match %s: %s" %
                                   (resultcheck_fn, utils.Truncate(result, 80)))

  def ExecOpCode(self, op, cbs, timeout=None):
    """Execute an opcode.

    @type op: an OpCode instance
    @param op: the opcode to be executed
    @type cbs: L{OpExecCbBase}
    @param cbs: Runtime callbacks
    @type timeout: float or None
    @param timeout: Maximum time to acquire all locks, None for no timeout
    @raise LockAcquireTimeout: In case locks couldn't be acquired in specified
        amount of time

    """
    if not isinstance(op, opcodes.OpCode):
      raise errors.ProgrammerError("Non-opcode instance passed"
                                   " to ExecOpcode (%s)" % type(op))

    lu_class = self.DISPATCH_TABLE.get(op.__class__, None)
    if lu_class is None:
      raise errors.OpCodeUnknown("Unknown opcode")

    if timeout is None:
      calc_timeout = lambda: None
    else:
      calc_timeout = utils.RunningTimeout(timeout, False).Remaining

    self._cbs = cbs
    try:
      if self._enable_locks:
        # Acquire the Big Ganeti Lock exclusively if this LU requires it,
        # and in a shared fashion otherwise (to prevent concurrent run with
        # an exclusive LU.
        self._AcquireLocks(locking.LEVEL_CLUSTER, locking.BGL,
                            not lu_class.REQ_BGL, False, calc_timeout())
      elif lu_class.REQ_BGL:
        raise errors.ProgrammerError("Opcode '%s' requires BGL, but locks are"
                                     " disabled" % op.OP_ID)

      lu = lu_class(self, op, self.context, self.cfg, self.rpc,
                    self._wconfdcontext, self.wconfd)
      lu.wconfdlocks = self.wconfd.Client().ListLocks(self._wconfdcontext)
      lu.ExpandNames()
      assert lu.needed_locks is not None, "needed_locks not set by LU"

      try:
        result = self._LockAndExecLU(lu, locking.LEVEL_CLUSTER + 1,
                                     calc_timeout)
      finally:
        if self._ec_id:
          self.cfg.DropECReservations(self._ec_id)
    finally:
      self.wconfd.Client().FreeLocksLevel(
        self._wconfdcontext, locking.LEVEL_NAMES[locking.LEVEL_CLUSTER])
      self._cbs = None

    self._CheckLUResult(op, result)

    return result

  def Log(self, *args):
    """Forward call to feedback callback function.

    """
    if self._cbs:
      self._cbs.Feedback(*args)

  def LogStep(self, current, total, message):
    """Log a change in LU execution progress.

    """
    logging.debug("Step %d/%d %s", current, total, message)
    self.Log("STEP %d/%d %s" % (current, total, message))

  def LogWarning(self, message, *args, **kwargs):
    """Log a warning to the logs and the user.

    The optional keyword argument is 'hint' and can be used to show a
    hint to the user (presumably related to the warning). If the
    message is empty, it will not be printed at all, allowing one to
    show only a hint.

    """
    assert not kwargs or (len(kwargs) == 1 and "hint" in kwargs), \
           "Invalid keyword arguments for LogWarning (%s)" % str(kwargs)
    if args:
      message = message % tuple(args)
    if message:
      logging.warning(message)
      self.Log(" - WARNING: %s" % message)
    if "hint" in kwargs:
      self.Log("      Hint: %s" % kwargs["hint"])

  def LogInfo(self, message, *args):
    """Log an informational message to the logs and the user.

    """
    if args:
      message = message % tuple(args)
    logging.info(message)
    self.Log(" - INFO: %s" % message)

  def GetECId(self):
    """Returns the current execution context ID.

    """
    if not self._ec_id:
      raise errors.ProgrammerError("Tried to use execution context id when"
                                   " not set")
    return self._ec_id<|MERGE_RESOLUTION|>--- conflicted
+++ resolved
@@ -476,13 +476,11 @@
     else:
       request = [[lock, "exclusive"] for lock in locks]
 
-<<<<<<< HEAD
     if request_only:
       logging.debug("Lock request for level %s is %s", level, request)
       return request
-=======
+
     self.cfg.OutDate()
->>>>>>> 6f7fcb8a
 
     if timeout is None:
       ## Note: once we are so desperate for locks to request them
@@ -575,6 +573,7 @@
     if level not in locking.LEVELS:
       if pending:
         self._RequestAndWait(pending, calc_timeout())
+        lu.cfg.OutDate()
         lu.wconfdlocks = self.wconfd.Client().ListLocks(self._wconfdcontext)
         pending = []
 
@@ -620,6 +619,7 @@
 
     if dont_collate and pending:
       self._RequestAndWait(pending, calc_timeout())
+      lu.cfg.OutDate()
       lu.wconfdlocks = self.wconfd.Client().ListLocks(self._wconfdcontext)
       pending = []
 
@@ -661,6 +661,7 @@
         else:
           if pending:
             self._RequestAndWait(pending, calc_timeout())
+            lu.cfg.OutDate()
             lu.wconfdlocks = self.wconfd.Client().ListLocks(self._wconfdcontext)
             pending = []
           self._AcquireLocks(level, needed_locks, share, opportunistic,
