#
#

# Copyright (C) 2007, 2008, 2009, 2010, 2011, 2012, 2013, 2014 Google Inc.
# All rights reserved.
#
# Redistribution and use in source and binary forms, with or without
# modification, are permitted provided that the following conditions are
# met:
#
# 1. Redistributions of source code must retain the above copyright notice,
# this list of conditions and the following disclaimer.
#
# 2. Redistributions in binary form must reproduce the above copyright
# notice, this list of conditions and the following disclaimer in the
# documentation and/or other materials provided with the distribution.
#
# THIS SOFTWARE IS PROVIDED BY THE COPYRIGHT HOLDERS AND CONTRIBUTORS "AS
# IS" AND ANY EXPRESS OR IMPLIED WARRANTIES, INCLUDING, BUT NOT LIMITED
# TO, THE IMPLIED WARRANTIES OF MERCHANTABILITY AND FITNESS FOR A PARTICULAR
# PURPOSE ARE DISCLAIMED. IN NO EVENT SHALL THE COPYRIGHT HOLDER OR
# CONTRIBUTORS BE LIABLE FOR ANY DIRECT, INDIRECT, INCIDENTAL, SPECIAL,
# EXEMPLARY, OR CONSEQUENTIAL DAMAGES (INCLUDING, BUT NOT LIMITED TO,
# PROCUREMENT OF SUBSTITUTE GOODS OR SERVICES; LOSS OF USE, DATA, OR
# PROFITS; OR BUSINESS INTERRUPTION) HOWEVER CAUSED AND ON ANY THEORY OF
# LIABILITY, WHETHER IN CONTRACT, STRICT LIABILITY, OR TORT (INCLUDING
# NEGLIGENCE OR OTHERWISE) ARISING IN ANY WAY OUT OF THE USE OF THIS
# SOFTWARE, EVEN IF ADVISED OF THE POSSIBILITY OF SUCH DAMAGE.


"""Remote API QA tests.

"""

import functools
import itertools
import random
import re
import tempfile

from ganeti import cli
from ganeti import compat
from ganeti import constants
from ganeti import errors
from ganeti import pathutils
from ganeti import objects
from ganeti import opcodes
from ganeti import query
from ganeti import qlang
from ganeti import rapi
from ganeti import utils

from ganeti.http.auth import ParsePasswordFile
import ganeti.rapi.client        # pylint: disable=W0611
import ganeti.rapi.client_utils

import qa_config
import qa_error
import qa_logging
import qa_utils

from qa_instance import GetInstanceInfo
from qa_instance import IsFailoverSupported
from qa_instance import IsMigrationSupported
from qa_instance import IsDiskReplacingSupported
from qa_utils import (AssertEqual, AssertIn, AssertMatch, StartLocalCommand)
from qa_utils import InstanceCheck, INST_DOWN, INST_UP, FIRST_ARG


_rapi_ca = None
_rapi_client = None
_rapi_username = None
_rapi_password = None


def Setup(username, password):
  """Configures the RAPI client.

  """
  # pylint: disable=W0603
  # due to global usage
  global _rapi_ca
  global _rapi_client
  global _rapi_username
  global _rapi_password

  _rapi_username = username
  _rapi_password = password

  master = qa_config.GetMasterNode()

  # Load RAPI certificate from master node
  cmd = ["cat", qa_utils.MakeNodePath(master, pathutils.RAPI_CERT_FILE)]

  # Write to temporary file
  _rapi_ca = tempfile.NamedTemporaryFile()
  _rapi_ca.write(qa_utils.GetCommandOutput(master.primary,
                                           utils.ShellQuoteArgs(cmd)))
  _rapi_ca.flush()

  port = qa_config.get("rapi-port", default=constants.DEFAULT_RAPI_PORT)
  cfg_curl = rapi.client.GenericCurlConfig(cafile=_rapi_ca.name,
                                           proxy="")

  if qa_config.UseVirtualCluster():
    # TODO: Implement full support for RAPI on virtual clusters
    print qa_logging.FormatWarning("RAPI tests are not yet supported on"
                                   " virtual clusters and will be disabled")

    assert _rapi_client is None
  else:
    _rapi_client = rapi.client.GanetiRapiClient(master.primary, port=port,
                                                username=username,
                                                password=password,
                                                curl_config_fn=cfg_curl)

    print "RAPI protocol version: %s" % _rapi_client.GetVersion()

  return _rapi_client


def LookupRapiSecret(rapi_user):
  """Find the RAPI secret for the given user.

  @param rapi_user: Login user
  @return: Login secret for the user

  """
  CTEXT = "{CLEARTEXT}"
  master = qa_config.GetMasterNode()
  cmd = ["cat", qa_utils.MakeNodePath(master, pathutils.RAPI_USERS_FILE)]
  file_content = qa_utils.GetCommandOutput(master.primary,
                                           utils.ShellQuoteArgs(cmd))
  users = ParsePasswordFile(file_content)
  entry = users.get(rapi_user)
  if not entry:
    raise qa_error.Error("User %s not found in RAPI users file" % rapi_user)
  secret = entry.password
  if secret.upper().startswith(CTEXT):
    secret = secret[len(CTEXT):]
  elif secret.startswith("{"):
    raise qa_error.Error("Unsupported password schema for RAPI user %s:"
                         " not a clear text password" % rapi_user)
  return secret


INSTANCE_FIELDS = ("name", "os", "pnode", "snodes",
                   "admin_state",
                   "disk_template", "disk.sizes", "disk.spindles",
                   "nic.ips", "nic.macs", "nic.modes", "nic.links",
                   "beparams", "hvparams",
                   "oper_state", "oper_ram", "oper_vcpus", "status", "tags")

NODE_FIELDS = ("name", "dtotal", "dfree", "sptotal", "spfree",
               "mtotal", "mnode", "mfree",
               "pinst_cnt", "sinst_cnt", "tags")

GROUP_FIELDS = compat.UniqueFrozenset([
  "name", "uuid",
  "alloc_policy",
  "node_cnt", "node_list",
  ])

JOB_FIELDS = compat.UniqueFrozenset([
  "id", "ops", "status", "summary",
  "opstatus", "opresult", "oplog",
  "received_ts", "start_ts", "end_ts",
  ])

LIST_FIELDS = ("id", "uri")


def Enabled():
  """Return whether remote API tests should be run.

  """
  # TODO: Implement RAPI tests for virtual clusters
  return (qa_config.TestEnabled("rapi") and
          not qa_config.UseVirtualCluster())


def _DoTests(uris):
  # pylint: disable=W0212
  # due to _SendRequest usage
  results = []

  for uri, verify, method, body in uris:
    assert uri.startswith("/")

    print "%s %s" % (method, uri)
    data = _rapi_client._SendRequest(method, uri, None, body)

    if verify is not None:
      if callable(verify):
        verify(data)
      else:
        AssertEqual(data, verify)

    results.append(data)

  return results


# pylint: disable=W0212
# Due to _SendRequest usage
def _DoGetPutTests(get_uri, modify_uri, opcode_params, rapi_only_aliases=None,
                   modify_method="PUT", exceptions=None, set_exceptions=None):
  """ Test if all params of an object can be retrieved, and set as well.

  @type get_uri: string
  @param get_uri: The URI from which information about the object can be
                  retrieved.
  @type modify_uri: string
  @param modify_uri: The URI which can be used to modify the object.
  @type opcode_params: list of tuple
  @param opcode_params: The parameters of the underlying opcode, used to
                        determine which parameters are actually present.
  @type rapi_only_aliases: list of string or None
  @param rapi_only_aliases: Aliases for parameters which differ from the opcode,
                            and become renamed before opcode submission.
  @type modify_method: string
  @param modify_method: The method to be used in the modification.
  @type exceptions: list of string or None
  @param exceptions: The parameters which have not been exposed and should not
                     be tested at all.
  @type set_exceptions: list of string or None
  @param set_exceptions: The parameters whose setting should not be tested as a
                         part of this test.

  """

  assert get_uri.startswith("/")
  assert modify_uri.startswith("/")

  if exceptions is None:
    exceptions = []
  if set_exceptions is None:
    set_exceptions = []

  print "Testing get/modify symmetry of %s and %s" % (get_uri, modify_uri)

  # First we see if all parameters of the opcode are returned through RAPI
  params_of_interest = map(lambda x: x[0], opcode_params)

  # The RAPI-specific aliases are to be checked as well
  if rapi_only_aliases is not None:
    params_of_interest.extend(rapi_only_aliases)

  info = _rapi_client._SendRequest("GET", get_uri, None, {})

  missing_params = filter(lambda x: x not in info and x not in exceptions,
                          params_of_interest)
  if missing_params:
    raise qa_error.Error("The parameters %s which can be set through the "
                         "appropriate opcode are not present in the response "
                         "from %s" % (','.join(missing_params), get_uri))

  print "GET successful at %s" % get_uri

  # Then if we can perform a set with the same values as received
  put_payload = {}
  for param in params_of_interest:
    if param not in exceptions and param not in set_exceptions:
      put_payload[param] = info[param]

  _rapi_client._SendRequest(modify_method, modify_uri, None, put_payload)

  print "%s successful at %s" % (modify_method, modify_uri)
# pylint: enable=W0212


def _VerifyReturnsJob(data):
  if not isinstance(data, int):
    AssertMatch(data, r"^\d+$")


def TestVersion():
  """Testing remote API version.

  """
  _DoTests([
    ("/version", constants.RAPI_VERSION, "GET", None),
    ])


def TestEmptyCluster():
  """Testing remote API on an empty cluster.

  """
  master = qa_config.GetMasterNode()
  master_full = qa_utils.ResolveNodeName(master)

  def _VerifyInfo(data):
    AssertIn("name", data)
    AssertIn("master", data)
    AssertEqual(data["master"], master_full)

  def _VerifyNodes(data):
    master_entry = {
      "id": master_full,
      "uri": "/2/nodes/%s" % master_full,
      }
    AssertIn(master_entry, data)

  def _VerifyNodesBulk(data):
    for node in data:
      for entry in NODE_FIELDS:
        AssertIn(entry, node)

  def _VerifyGroups(data):
    default_group = {
      "name": constants.INITIAL_NODE_GROUP_NAME,
      "uri": "/2/groups/" + constants.INITIAL_NODE_GROUP_NAME,
      }
    AssertIn(default_group, data)

  def _VerifyGroupsBulk(data):
    for group in data:
      for field in GROUP_FIELDS:
        AssertIn(field, group)

  _DoTests([
    ("/", None, "GET", None),
    ("/2/info", _VerifyInfo, "GET", None),
    ("/2/tags", None, "GET", None),
    ("/2/nodes", _VerifyNodes, "GET", None),
    ("/2/nodes?bulk=1", _VerifyNodesBulk, "GET", None),
    ("/2/groups", _VerifyGroups, "GET", None),
    ("/2/groups?bulk=1", _VerifyGroupsBulk, "GET", None),
    ("/2/instances", [], "GET", None),
    ("/2/instances?bulk=1", [], "GET", None),
    ("/2/os", None, "GET", None),
    ])

  # Test HTTP Not Found
  for method in ["GET", "PUT", "POST", "DELETE"]:
    try:
      _DoTests([("/99/resource/not/here/99", None, method, None)])
    except rapi.client.GanetiApiError, err:
      AssertEqual(err.code, 404)
    else:
      raise qa_error.Error("Non-existent resource didn't return HTTP 404")

  # Test HTTP Not Implemented
  for method in ["PUT", "POST", "DELETE"]:
    try:
      _DoTests([("/version", None, method, None)])
    except rapi.client.GanetiApiError, err:
      AssertEqual(err.code, 501)
    else:
      raise qa_error.Error("Non-implemented method didn't fail")

  # Test GET/PUT symmetry
  LEGITIMATELY_MISSING = [
    "force",       # Standard option
    "add_uids",    # Modifies UID pool, is not a param itself
    "remove_uids", # Same as above
  ]
  NOT_EXPOSED_YET = ["hv_state", "disk_state", "modify_etc_hosts"]
  # The nicparams are returned under the default entry, yet accepted as they
  # are - this is a TODO to fix!
  DEFAULT_ISSUES = ["nicparams"]

  _DoGetPutTests("/2/info", "/2/modify", opcodes.OpClusterSetParams.OP_PARAMS,
                 exceptions=(LEGITIMATELY_MISSING + NOT_EXPOSED_YET),
                 set_exceptions=DEFAULT_ISSUES)


def TestRapiQuery():
  """Testing resource queries via remote API.

  """
  # FIXME: the tests are failing if no LVM is enabled, investigate
  # if it is a bug in the QA or in the code
  if not qa_config.IsStorageTypeSupported(constants.ST_LVM_VG):
    return

  master_name = qa_utils.ResolveNodeName(qa_config.GetMasterNode())
  rnd = random.Random(7818)

  for what in constants.QR_VIA_RAPI:
    if what == constants.QR_JOB:
      namefield = "id"
      trivial_filter = [qlang.OP_GE, namefield, 0]
    elif what == constants.QR_EXPORT:
      namefield = "export"
      trivial_filter = [qlang.OP_REGEXP, ".*", namefield]
    else:
      namefield = "name"
      trivial_filter = [qlang.OP_REGEXP, ".*", namefield]

    all_fields = query.ALL_FIELDS[what].keys()
    rnd.shuffle(all_fields)

    # No fields, should return everything
    result = _rapi_client.QueryFields(what)
    qresult = objects.QueryFieldsResponse.FromDict(result)
    AssertEqual(len(qresult.fields), len(all_fields))

    # One field
    result = _rapi_client.QueryFields(what, fields=[namefield])
    qresult = objects.QueryFieldsResponse.FromDict(result)
    AssertEqual(len(qresult.fields), 1)

    # Specify all fields, order must be correct
    result = _rapi_client.QueryFields(what, fields=all_fields)
    qresult = objects.QueryFieldsResponse.FromDict(result)
    AssertEqual(len(qresult.fields), len(all_fields))
    AssertEqual([fdef.name for fdef in qresult.fields], all_fields)

    # Unknown field
    result = _rapi_client.QueryFields(what, fields=["_unknown!"])
    qresult = objects.QueryFieldsResponse.FromDict(result)
    AssertEqual(len(qresult.fields), 1)
    AssertEqual(qresult.fields[0].name, "_unknown!")
    AssertEqual(qresult.fields[0].kind, constants.QFT_UNKNOWN)

    # Try once more, this time without the client
    _DoTests([
      ("/2/query/%s/fields" % what, None, "GET", None),
      ("/2/query/%s/fields?fields=name,name,%s" % (what, all_fields[0]),
       None, "GET", None),
      ])

    # Try missing query argument
    try:
      _DoTests([
        ("/2/query/%s" % what, None, "GET", None),
        ])
    except rapi.client.GanetiApiError, err:
      AssertEqual(err.code, 400)
    else:
      raise qa_error.Error("Request missing 'fields' parameter didn't fail")

    def _Check(exp_fields, data):
      qresult = objects.QueryResponse.FromDict(data)
      AssertEqual([fdef.name for fdef in qresult.fields], exp_fields)
      if not isinstance(qresult.data, list):
        raise qa_error.Error("Query did not return a list")

    _DoTests([
      # Specify fields in query
      ("/2/query/%s?fields=%s" % (what, ",".join(all_fields)),
       compat.partial(_Check, all_fields), "GET", None),

      ("/2/query/%s?fields=%s" % (what, namefield),
       compat.partial(_Check, [namefield]), "GET", None),

      # Note the spaces
      ("/2/query/%s?fields=%s,%%20%s%%09,%s%%20" %
       (what, namefield, namefield, namefield),
       compat.partial(_Check, [namefield] * 3), "GET", None)])

    if what in constants.QR_VIA_RAPI_PUT:
      _DoTests([
        # PUT with fields in query
        ("/2/query/%s?fields=%s" % (what, namefield),
         compat.partial(_Check, [namefield]), "PUT", {}),

        ("/2/query/%s" % what, compat.partial(_Check, [namefield] * 4), "PUT", {
           "fields": [namefield] * 4,
           }),

        ("/2/query/%s" % what, compat.partial(_Check, all_fields), "PUT", {
           "fields": all_fields,
           }),

        ("/2/query/%s" % what, compat.partial(_Check, [namefield] * 4), "PUT", {
           "fields": [namefield] * 4
         })])

    def _CheckFilter():
      _DoTests([
        # With filter
        ("/2/query/%s" % what, compat.partial(_Check, all_fields), "PUT", {
           "fields": all_fields,
           "filter": trivial_filter
           }),
        ])

    if what == constants.QR_LOCK:
      # Locks can't be filtered
      try:
        _CheckFilter()
      except rapi.client.GanetiApiError, err:
        AssertEqual(err.code, 500)
      else:
        raise qa_error.Error("Filtering locks didn't fail")
    else:
      if what in constants.QR_VIA_RAPI_PUT:
        _CheckFilter()

    if what == constants.QR_NODE:
      # Test with filter
      (nodes, ) = _DoTests(
        [("/2/query/%s" % what,
          compat.partial(_Check, ["name", "master"]), "PUT",
          {"fields": ["name", "master"],
           "filter": [qlang.OP_TRUE, "master"],
           })])
      qresult = objects.QueryResponse.FromDict(nodes)
      AssertEqual(qresult.data, [
        [[constants.RS_NORMAL, master_name], [constants.RS_NORMAL, True]],
        ])


@InstanceCheck(INST_UP, INST_UP, FIRST_ARG)
def TestInstance(instance):
  """Testing getting instance(s) info via remote API.

  """
  def _VerifyInstance(data):
    for entry in INSTANCE_FIELDS:
      AssertIn(entry, data)

  def _VerifyInstancesList(data):
    for instance in data:
      for entry in LIST_FIELDS:
        AssertIn(entry, instance)

  def _VerifyInstancesBulk(data):
    for instance_data in data:
      _VerifyInstance(instance_data)

  _DoTests([
    ("/2/instances/%s" % instance.name, _VerifyInstance, "GET", None),
    ("/2/instances", _VerifyInstancesList, "GET", None),
    ("/2/instances?bulk=1", _VerifyInstancesBulk, "GET", None),
    ("/2/instances/%s/activate-disks" % instance.name,
     _VerifyReturnsJob, "PUT", None),
    ("/2/instances/%s/deactivate-disks" % instance.name,
     _VerifyReturnsJob, "PUT", None),
    ])

  # Test OpBackupPrepare
  (job_id, ) = _DoTests([
    ("/2/instances/%s/prepare-export?mode=%s" %
     (instance.name, constants.EXPORT_MODE_REMOTE),
     _VerifyReturnsJob, "PUT", None),
    ])

  result = _WaitForRapiJob(job_id)[0]
  AssertEqual(len(result["handshake"]), 3)
  AssertEqual(result["handshake"][0], constants.RIE_VERSION)
  AssertEqual(len(result["x509_key_name"]), 3)
  AssertIn("-----BEGIN CERTIFICATE-----", result["x509_ca"])


def TestNode(node):
  """Testing getting node(s) info via remote API.

  """
  def _VerifyNode(data):
    for entry in NODE_FIELDS:
      AssertIn(entry, data)

  def _VerifyNodesList(data):
    for node in data:
      for entry in LIST_FIELDS:
        AssertIn(entry, node)

  def _VerifyNodesBulk(data):
    for node_data in data:
      _VerifyNode(node_data)

  _DoTests([
    ("/2/nodes/%s" % node.primary, _VerifyNode, "GET", None),
    ("/2/nodes", _VerifyNodesList, "GET", None),
    ("/2/nodes?bulk=1", _VerifyNodesBulk, "GET", None),
    ])

  # Not parameters of the node, but controlling opcode behavior
  LEGITIMATELY_MISSING = ["force", "powered"]
  # Identifying the node - RAPI provides these itself
  IDENTIFIERS = ["node_name", "node_uuid"]
  # As the name states, these can be set but not retrieved yet
  NOT_EXPOSED_YET = ["hv_state", "disk_state", "auto_promote"]

  _DoGetPutTests("/2/nodes/%s" % node.primary,
                 "/2/nodes/%s/modify" % node.primary,
                 opcodes.OpNodeSetParams.OP_PARAMS,
                 modify_method="POST",
                 exceptions=(LEGITIMATELY_MISSING + NOT_EXPOSED_YET +
                             IDENTIFIERS))


def _FilterTags(seq):
  """Removes unwanted tags from a sequence.

  """
  ignore_re = qa_config.get("ignore-tags-re", None)

  if ignore_re:
    return itertools.ifilterfalse(re.compile(ignore_re).match, seq)
  else:
    return seq


def TestTags(kind, name, tags):
  """Tests .../tags resources.

  """
  if kind == constants.TAG_CLUSTER:
    uri = "/2/tags"
  elif kind == constants.TAG_NODE:
    uri = "/2/nodes/%s/tags" % name
  elif kind == constants.TAG_INSTANCE:
    uri = "/2/instances/%s/tags" % name
  elif kind == constants.TAG_NODEGROUP:
    uri = "/2/groups/%s/tags" % name
  elif kind == constants.TAG_NETWORK:
    uri = "/2/networks/%s/tags" % name
  else:
    raise errors.ProgrammerError("Unknown tag kind")

  def _VerifyTags(data):
    AssertEqual(sorted(tags), sorted(_FilterTags(data)))

  queryargs = "&".join("tag=%s" % i for i in tags)

  # Add tags
  (job_id, ) = _DoTests([
    ("%s?%s" % (uri, queryargs), _VerifyReturnsJob, "PUT", None),
    ])
  _WaitForRapiJob(job_id)

  # Retrieve tags
  _DoTests([
    (uri, _VerifyTags, "GET", None),
    ])

  # Remove tags
  (job_id, ) = _DoTests([
    ("%s?%s" % (uri, queryargs), _VerifyReturnsJob, "DELETE", None),
    ])
  _WaitForRapiJob(job_id)


def _WaitForRapiJob(job_id):
  """Waits for a job to finish.

  """
  def _VerifyJob(data):
    AssertEqual(data["id"], job_id)
    for field in JOB_FIELDS:
      AssertIn(field, data)

  _DoTests([
    ("/2/jobs/%s" % job_id, _VerifyJob, "GET", None),
    ])

  return rapi.client_utils.PollJob(_rapi_client, job_id,
                                   cli.StdioJobPollReportCb())


def TestRapiNodeGroups():
  """Test several node group operations using RAPI.

  """
  (group1, group2, group3) = qa_utils.GetNonexistentGroups(3)

  # Create a group with no attributes
  body = {
    "name": group1,
    }

  (job_id, ) = _DoTests([
    ("/2/groups", _VerifyReturnsJob, "POST", body),
    ])

  _WaitForRapiJob(job_id)

  # Create a group specifying alloc_policy
  body = {
    "name": group2,
    "alloc_policy": constants.ALLOC_POLICY_UNALLOCABLE,
    }

  (job_id, ) = _DoTests([
    ("/2/groups", _VerifyReturnsJob, "POST", body),
    ])

  _WaitForRapiJob(job_id)

  # Modify alloc_policy
  body = {
    "alloc_policy": constants.ALLOC_POLICY_UNALLOCABLE,
    }

  (job_id, ) = _DoTests([
    ("/2/groups/%s/modify" % group1, _VerifyReturnsJob, "PUT", body),
    ])

  _WaitForRapiJob(job_id)

  # Rename a group
  body = {
    "new_name": group3,
    }

  (job_id, ) = _DoTests([
    ("/2/groups/%s/rename" % group2, _VerifyReturnsJob, "PUT", body),
    ])

  _WaitForRapiJob(job_id)

  # Test for get/set symmetry

  # Identifying the node - RAPI provides these itself
  IDENTIFIERS = ["group_name"]
  # As the name states, not exposed yet
  NOT_EXPOSED_YET = ["hv_state", "disk_state"]

  # The parameters we do not want to get and set (as that sets the
  # group-specific params to the filled ones)
  FILLED_PARAMS = ["ndparams", "ipolicy", "diskparams"]

  # The aliases that we can use to perform this test with the group-specific
  # params
  CUSTOM_PARAMS = ["custom_ndparams", "custom_ipolicy", "custom_diskparams"]

  _DoGetPutTests("/2/groups/%s" % group3, "/2/groups/%s/modify" % group3,
                 opcodes.OpGroupSetParams.OP_PARAMS,
                 rapi_only_aliases=CUSTOM_PARAMS,
                 exceptions=(IDENTIFIERS + NOT_EXPOSED_YET),
                 set_exceptions=FILLED_PARAMS)

  # Delete groups
  for group in [group1, group3]:
    (job_id, ) = _DoTests([
      ("/2/groups/%s" % group, _VerifyReturnsJob, "DELETE", None),
      ])

    _WaitForRapiJob(job_id)


def TestRapiInstanceAdd(node, use_client):
  """Test adding a new instance via RAPI"""
  if not qa_config.IsTemplateSupported(constants.DT_PLAIN):
    return
  instance = qa_config.AcquireInstance()
  instance.SetDiskTemplate(constants.DT_PLAIN)
  try:
    disks = [{"size": utils.ParseUnit(d.get("size")),
              "name": str(d.get("name"))}
             for d in qa_config.GetDiskOptions()]
    nic0_mac = instance.GetNicMacAddr(0, constants.VALUE_GENERATE)
    nics = [{
      constants.INIC_MAC: nic0_mac,
      }]

    beparams = {
      constants.BE_MAXMEM: utils.ParseUnit(qa_config.get(constants.BE_MAXMEM)),
      constants.BE_MINMEM: utils.ParseUnit(qa_config.get(constants.BE_MINMEM)),
      }

    if use_client:
      job_id = _rapi_client.CreateInstance(constants.INSTANCE_CREATE,
                                           instance.name,
                                           constants.DT_PLAIN,
                                           disks, nics,
                                           os=qa_config.get("os"),
                                           pnode=node.primary,
                                           beparams=beparams)
    else:
      body = {
        "__version__": 1,
        "mode": constants.INSTANCE_CREATE,
        "name": instance.name,
        "os_type": qa_config.get("os"),
        "disk_template": constants.DT_PLAIN,
        "pnode": node.primary,
        "beparams": beparams,
        "disks": disks,
        "nics": nics,
        }

      (job_id, ) = _DoTests([
        ("/2/instances", _VerifyReturnsJob, "POST", body),
        ])

    _WaitForRapiJob(job_id)

    return instance
  except:
    instance.Release()
    raise


def _GenInstanceAllocationDict(node, instance):
  """Creates an instance allocation dict to be used with the RAPI"""
  instance.SetDiskTemplate(constants.DT_PLAIN)

  disks = [{"size": utils.ParseUnit(d.get("size")),
              "name": str(d.get("name"))}
             for d in qa_config.GetDiskOptions()]

  nic0_mac = instance.GetNicMacAddr(0, constants.VALUE_GENERATE)
  nics = [{
    constants.INIC_MAC: nic0_mac,
    }]

  beparams = {
    constants.BE_MAXMEM: utils.ParseUnit(qa_config.get(constants.BE_MAXMEM)),
    constants.BE_MINMEM: utils.ParseUnit(qa_config.get(constants.BE_MINMEM)),
    }

  return _rapi_client.InstanceAllocation(constants.INSTANCE_CREATE,
                                         instance.name,
                                         constants.DT_PLAIN,
                                         disks, nics,
                                         os=qa_config.get("os"),
                                         pnode=node.primary,
                                         beparams=beparams)


def TestRapiInstanceMultiAlloc(node):
  """Test adding two new instances via the RAPI instance-multi-alloc method"""
  if not qa_config.IsTemplateSupported(constants.DT_PLAIN):
    return

  JOBS_KEY = "jobs"

  instance_one = qa_config.AcquireInstance()
  instance_two = qa_config.AcquireInstance()
  instance_list = [instance_one, instance_two]
  try:
    rapi_dicts = map(functools.partial(_GenInstanceAllocationDict, node),
                     instance_list)

    job_id = _rapi_client.InstancesMultiAlloc(rapi_dicts)

    results, = _WaitForRapiJob(job_id)

    if JOBS_KEY not in results:
      raise qa_error.Error("RAPI instance-multi-alloc did not deliver "
                           "information about created jobs")

    if len(results[JOBS_KEY]) != len(instance_list):
      raise qa_error.Error("RAPI instance-multi-alloc failed to return the "
                           "desired number of jobs!")

    for success, job in results[JOBS_KEY]:
      if success:
        _WaitForRapiJob(job)
      else:
        raise qa_error.Error("Failed to create instance in "
                             "instance-multi-alloc call")
  except:
    # Note that although released, it may be that some of the instance creations
    # have in fact succeeded. Handling this in a better way may be possible, but
    # is not necessary as the QA has already failed at this point.
    for instance in instance_list:
      instance.Release()
    raise

  return (instance_one, instance_two)


@InstanceCheck(None, INST_DOWN, FIRST_ARG)
def TestRapiInstanceRemove(instance, use_client):
  """Test removing instance via RAPI"""
  # FIXME: this does not work if LVM is not enabled. Find out if this is a bug
  # in RAPI or in the test
  if not qa_config.IsStorageTypeSupported(constants.ST_LVM_VG):
    return

  if use_client:
    job_id = _rapi_client.DeleteInstance(instance.name)
  else:
    (job_id, ) = _DoTests([
      ("/2/instances/%s" % instance.name, _VerifyReturnsJob, "DELETE", None),
      ])

  _WaitForRapiJob(job_id)


@InstanceCheck(INST_UP, INST_UP, FIRST_ARG)
def TestRapiInstanceMigrate(instance):
  """Test migrating instance via RAPI"""
  if not IsMigrationSupported(instance):
    print qa_logging.FormatInfo("Instance doesn't support migration, skipping"
                                " test")
    return
  # Move to secondary node
  _WaitForRapiJob(_rapi_client.MigrateInstance(instance.name))
  qa_utils.RunInstanceCheck(instance, True)
  # And back to previous primary
  _WaitForRapiJob(_rapi_client.MigrateInstance(instance.name))


@InstanceCheck(INST_UP, INST_UP, FIRST_ARG)
def TestRapiInstanceFailover(instance):
  """Test failing over instance via RAPI"""
  if not IsFailoverSupported(instance):
    print qa_logging.FormatInfo("Instance doesn't support failover, skipping"
                                " test")
    return
  # Move to secondary node
  _WaitForRapiJob(_rapi_client.FailoverInstance(instance.name))
  qa_utils.RunInstanceCheck(instance, True)
  # And back to previous primary
  _WaitForRapiJob(_rapi_client.FailoverInstance(instance.name))


@InstanceCheck(INST_UP, INST_DOWN, FIRST_ARG)
def TestRapiInstanceShutdown(instance):
  """Test stopping an instance via RAPI"""
  _WaitForRapiJob(_rapi_client.ShutdownInstance(instance.name))


@InstanceCheck(INST_DOWN, INST_UP, FIRST_ARG)
def TestRapiInstanceStartup(instance):
  """Test starting an instance via RAPI"""
  _WaitForRapiJob(_rapi_client.StartupInstance(instance.name))


@InstanceCheck(INST_DOWN, INST_DOWN, FIRST_ARG)
def TestRapiInstanceRenameAndBack(rename_source, rename_target):
  """Test renaming instance via RAPI

  This must leave the instance with the original name (in the
  non-failure case).

  """
  _WaitForRapiJob(_rapi_client.RenameInstance(rename_source, rename_target))
  qa_utils.RunInstanceCheck(rename_source, False)
  qa_utils.RunInstanceCheck(rename_target, False)
  _WaitForRapiJob(_rapi_client.RenameInstance(rename_target, rename_source))
  qa_utils.RunInstanceCheck(rename_target, False)


@InstanceCheck(INST_DOWN, INST_DOWN, FIRST_ARG)
def TestRapiInstanceReinstall(instance):
  """Test reinstalling an instance via RAPI"""
  if instance.disk_template == constants.DT_DISKLESS:
    print qa_logging.FormatInfo("Test not supported for diskless instances")
    return

  _WaitForRapiJob(_rapi_client.ReinstallInstance(instance.name))
  # By default, the instance is started again
  qa_utils.RunInstanceCheck(instance, True)

  # Reinstall again without starting
  _WaitForRapiJob(_rapi_client.ReinstallInstance(instance.name,
                                                 no_startup=True))


@InstanceCheck(INST_UP, INST_UP, FIRST_ARG)
def TestRapiInstanceReplaceDisks(instance):
  """Test replacing instance disks via RAPI"""
  if not IsDiskReplacingSupported(instance):
    print qa_logging.FormatInfo("Instance doesn't support disk replacing,"
                                " skipping test")
    return
  fn = _rapi_client.ReplaceInstanceDisks
  _WaitForRapiJob(fn(instance.name,
                     mode=constants.REPLACE_DISK_AUTO, disks=[]))
  _WaitForRapiJob(fn(instance.name,
                     mode=constants.REPLACE_DISK_SEC, disks="0"))


@InstanceCheck(INST_UP, INST_UP, FIRST_ARG)
def TestRapiInstanceModify(instance):
  """Test modifying instance via RAPI"""
  default_hv = qa_config.GetDefaultHypervisor()

  def _ModifyInstance(**kwargs):
    _WaitForRapiJob(_rapi_client.ModifyInstance(instance.name, **kwargs))

  _ModifyInstance(beparams={
    constants.BE_VCPUS: 3,
    })

  _ModifyInstance(beparams={
    constants.BE_VCPUS: constants.VALUE_DEFAULT,
    })

  if default_hv == constants.HT_XEN_PVM:
    _ModifyInstance(hvparams={
      constants.HV_KERNEL_ARGS: "single",
      })
    _ModifyInstance(hvparams={
      constants.HV_KERNEL_ARGS: constants.VALUE_DEFAULT,
      })
  elif default_hv == constants.HT_XEN_HVM:
    _ModifyInstance(hvparams={
      constants.HV_BOOT_ORDER: "acn",
      })
    _ModifyInstance(hvparams={
      constants.HV_BOOT_ORDER: constants.VALUE_DEFAULT,
      })


@InstanceCheck(INST_UP, INST_UP, FIRST_ARG)
def TestRapiInstanceConsole(instance):
  """Test getting instance console information via RAPI"""
  result = _rapi_client.GetInstanceConsole(instance.name)
  console = objects.InstanceConsole.FromDict(result)
  AssertEqual(console.Validate(), None)
  AssertEqual(console.instance, qa_utils.ResolveInstanceName(instance.name))


@InstanceCheck(INST_DOWN, INST_DOWN, FIRST_ARG)
def TestRapiStoppedInstanceConsole(instance):
  """Test getting stopped instance's console information via RAPI"""
  try:
    _rapi_client.GetInstanceConsole(instance.name)
  except rapi.client.GanetiApiError, err:
    AssertEqual(err.code, 503)
  else:
    raise qa_error.Error("Getting console for stopped instance didn't"
                         " return HTTP 503")


def GetOperatingSystems():
  """Retrieves a list of all available operating systems.

  """
  return _rapi_client.GetOperatingSystems()


def TestInterClusterInstanceMove(src_instance, dest_instance,
                                 inodes, tnode, perform_checks=True):
  """Test tools/move-instance"""
  master = qa_config.GetMasterNode()

  rapi_pw_file = tempfile.NamedTemporaryFile()
  rapi_pw_file.write(_rapi_password)
  rapi_pw_file.flush()

  # Needed only if checks are to be performed
  if perform_checks:
    dest_instance.SetDiskTemplate(src_instance.disk_template)

  # TODO: Run some instance tests before moving back

  if len(inodes) > 1:
    # No disk template currently requires more than 1 secondary node. If this
    # changes, either this test must be skipped or the script must be updated.
    assert len(inodes) == 2
    snode = inodes[1]
  else:
    # instance is not redundant, but we still need to pass a node
    # (which will be ignored)
    snode = tnode
  pnode = inodes[0]
  # note: pnode:snode are the *current* nodes, so we move it first to
  # tnode:pnode, then back to pnode:snode
  for current_src_inst, current_dest_inst, target_pnode, target_snode in \
    [(src_instance.name, dest_instance.name, tnode.primary, pnode.primary),
     (dest_instance.name, src_instance.name, pnode.primary, snode.primary)]:
    cmd = [
      "../tools/move-instance",
      "--verbose",
      "--src-ca-file=%s" % _rapi_ca.name,
      "--src-username=%s" % _rapi_username,
      "--src-password-file=%s" % rapi_pw_file.name,
      "--dest-instance-name=%s" % current_dest_inst,
      "--dest-primary-node=%s" % target_pnode,
      "--dest-secondary-node=%s" % target_snode,
      "--net=0:mac=%s" % constants.VALUE_GENERATE,
      master.primary,
      master.primary,
      current_src_inst,
      ]

    # Some uses of this test might require that RAPI-only commands are used,
    # and the checks are command-line based.

    if perform_checks:
      qa_utils.RunInstanceCheck(current_dest_inst, False)

    AssertEqual(StartLocalCommand(cmd).wait(), 0)
<<<<<<< HEAD

    if perform_checks:
      qa_utils.RunInstanceCheck(current_src_inst, False)
      qa_utils.RunInstanceCheck(current_dest_inst, True)
=======
    qa_utils.RunInstanceCheck(si, False)
    qa_utils.RunInstanceCheck(di, True)


_DRBD_SECRET_RE = re.compile('shared-secret.*"([0-9A-Fa-f]+)"')


def _RetrieveSecret(instance, pnode):
  """Retrieves the DRBD secret given an instance object and the primary node.

  @type instance: L{qa_config._QaInstance}
  @type pnode: L{qa_config._QaNode}

  @rtype: string

  """
  instance_info = GetInstanceInfo(instance.name)

  # We are interested in only the first disk on the primary
  drbd_minor = instance_info["drbd-minors"][pnode.primary][0]

  # This form should work for all DRBD versions
  drbd_command = ("drbdsetup show %d; drbdsetup %d show || true" %
                  (drbd_minor, drbd_minor))
  instance_drbd_info = \
    qa_utils.GetCommandOutput(pnode.primary, drbd_command)

  match_obj = _DRBD_SECRET_RE.search(instance_drbd_info)
  if match_obj is None:
    raise qa_error.Error("Could not retrieve DRBD secret for instance %s from"
                         " node %s." % (instance.name, pnode.primary))

  return match_obj.groups(0)[0]


def TestInstanceDataCensorship(instance, inodes):
  """Test protection of sensitive instance data."""

  if instance.disk_template != constants.DT_DRBD8:
    print qa_utils.FormatInfo("Only the DRBD secret is a sensitive parameter"
                              " right now, skipping for non-DRBD instance.")
    return

  drbd_secret = _RetrieveSecret(instance, inodes[0])

  job_id = _rapi_client.GetInstanceInfo(instance.name)
  if not _rapi_client.WaitForJobCompletion(job_id):
    raise qa_error.Error("Could not fetch instance info for instance %s" %
                         instance.name)
  info_dict = _rapi_client.GetJobStatus(job_id)

  if drbd_secret in str(info_dict):
    print qa_utils.FormatInfo("DRBD secret: %s" % drbd_secret)
    print qa_utils.FormatInfo("Retrieved data\n%s" % str(info_dict))
    raise qa_error.Error("Found DRBD secret in contents of RAPI instance info"
                         " call; see above.")
>>>>>>> 54500c1c
<|MERGE_RESOLUTION|>--- conflicted
+++ resolved
@@ -1072,14 +1072,10 @@
       qa_utils.RunInstanceCheck(current_dest_inst, False)
 
     AssertEqual(StartLocalCommand(cmd).wait(), 0)
-<<<<<<< HEAD
 
     if perform_checks:
       qa_utils.RunInstanceCheck(current_src_inst, False)
       qa_utils.RunInstanceCheck(current_dest_inst, True)
-=======
-    qa_utils.RunInstanceCheck(si, False)
-    qa_utils.RunInstanceCheck(di, True)
 
 
 _DRBD_SECRET_RE = re.compile('shared-secret.*"([0-9A-Fa-f]+)"')
@@ -1133,5 +1129,4 @@
     print qa_utils.FormatInfo("DRBD secret: %s" % drbd_secret)
     print qa_utils.FormatInfo("Retrieved data\n%s" % str(info_dict))
     raise qa_error.Error("Found DRBD secret in contents of RAPI instance info"
-                         " call; see above.")
->>>>>>> 54500c1c
+                         " call; see above.")