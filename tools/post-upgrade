#!/usr/bin/python
#

# Copyright (C) 2014 Google Inc.
# All rights reserved.
#
# Redistribution and use in source and binary forms, with or without
# modification, are permitted provided that the following conditions are
# met:
#
# 1. Redistributions of source code must retain the above copyright notice,
# this list of conditions and the following disclaimer.
#
# 2. Redistributions in binary form must reproduce the above copyright
# notice, this list of conditions and the following disclaimer in the
# documentation and/or other materials provided with the distribution.
#
# THIS SOFTWARE IS PROVIDED BY THE COPYRIGHT HOLDERS AND CONTRIBUTORS "AS
# IS" AND ANY EXPRESS OR IMPLIED WARRANTIES, INCLUDING, BUT NOT LIMITED
# TO, THE IMPLIED WARRANTIES OF MERCHANTABILITY AND FITNESS FOR A PARTICULAR
# PURPOSE ARE DISCLAIMED. IN NO EVENT SHALL THE COPYRIGHT HOLDER OR
# CONTRIBUTORS BE LIABLE FOR ANY DIRECT, INDIRECT, INCIDENTAL, SPECIAL,
# EXEMPLARY, OR CONSEQUENTIAL DAMAGES (INCLUDING, BUT NOT LIMITED TO,
# PROCUREMENT OF SUBSTITUTE GOODS OR SERVICES; LOSS OF USE, DATA, OR
# PROFITS; OR BUSINESS INTERRUPTION) HOWEVER CAUSED AND ON ANY THEORY OF
# LIABILITY, WHETHER IN CONTRACT, STRICT LIABILITY, OR TORT (INCLUDING
# NEGLIGENCE OR OTHERWISE) ARISING IN ANY WAY OUT OF THE USE OF THIS
# SOFTWARE, EVEN IF ADVISED OF THE POSSIBILITY OF SUCH DAMAGE.


# pylint: disable=C0103

"""Hook to be run after upgrading to this version.

"""

import sys

from ganeti import utils
from ganeti import cli


def main():
  """Main program.

  """
  if len(sys.argv) != 2:
    cli.ToStderr("Expecting precisely one argument, the version upgrading from")
    return 1
  versionstring = sys.argv[1]

  version = utils.version.ParseVersion(versionstring)

  error_code = 0

  if utils.version.IsBefore(version, 2, 12, 5):
    result = utils.RunCmd(["gnt-cluster", "renew-crypto",
                           "--new-node-certificates", "-f", "-d"])
    if result.failed:
      cli.ToStderr("Failed to create node certificates: %s; Output %s" %
                   (result.fail_reason, result.output))
      error_code = 1

  if utils.version.IsBefore(version, 2, 13, 0):
    result = utils.RunCmd(["gnt-cluster", "renew-crypto",
<<<<<<< HEAD
                           "--new-ssh-keys", "--no-ssh-key-check",
                           "--verbose", "-f"])
=======
                           "--new-ssh-keys", "--no-ssh-key-check", "-f", "-d"])

>>>>>>> fcac5673
    if result.failed:
      cli.ToStderr("Failed to create SSH keys: %s; Output %s" %
                   (result.fail_reason, result.output))
      error_code = 1

  return error_code

if __name__ == "__main__":
  exit(main())<|MERGE_RESOLUTION|>--- conflicted
+++ resolved
@@ -63,13 +63,9 @@
 
   if utils.version.IsBefore(version, 2, 13, 0):
     result = utils.RunCmd(["gnt-cluster", "renew-crypto",
-<<<<<<< HEAD
                            "--new-ssh-keys", "--no-ssh-key-check",
-                           "--verbose", "-f"])
-=======
-                           "--new-ssh-keys", "--no-ssh-key-check", "-f", "-d"])
+                           "--verbose", "-f", "-d"])
 
->>>>>>> fcac5673
     if result.failed:
       cli.ToStderr("Failed to create SSH keys: %s; Output %s" %
                    (result.fail_reason, result.output))
