--- conflicted
+++ resolved
@@ -712,7 +712,6 @@
             </varlistentry>
 
             <varlistentry>
-<<<<<<< HEAD
               <term>cpu_mask</term>
               <listitem>
                 <simpara>Valid for the LXC hypervisor.</simpara>
@@ -730,7 +729,7 @@
               </listitem>
             </varlistentry>
 
-=======
+            <varlistentry>
               <term>usb_mouse</term>
               <listitem>
                 <simpara>Valid for the KVM hypervisor.</simpara>
@@ -742,8 +741,6 @@
               </listitem>
             </varlistentry>
 
-
->>>>>>> e538a046
           </variablelist>
 
         </para>
