--- conflicted
+++ resolved
@@ -2,7 +2,6 @@
 ====
 
 
-<<<<<<< HEAD
 Version 2.13.0 beta1
 --------------------
 
@@ -57,7 +56,16 @@
   if you use Mond.
 - The formerly optional regex-pcre is now an unconditional dependency because
   the new job filter rules have regular expressions as a core feature.
-=======
+
+Known issues
+~~~~~~~~~~~~
+
+The following issues are known to be present in the beta and will be fixed
+before rc1:
+
+- Issue 1018: Cluster init (and possibly other jobs) occasionally fail to start
+
+
 Version 2.12.2
 --------------
 
@@ -92,24 +100,16 @@
 Inherited from the 2.9 branch:
 
 - Fix file descriptor leak in Confd client
->>>>>>> 8512e317
 
 Known issues
 ~~~~~~~~~~~~
 
-<<<<<<< HEAD
-The following issues are known to be present in the beta and will be fixed
-before rc1:
-
-- Issue 1018: Cluster init (and possibly other jobs) occasionally fail to start.
-=======
 - GHC 7.8 introduced some incompatible changes, so currently Ganeti
   2.12. doesn't compile on GHC 7.8
 - Under certain conditions instance doesn't get unpaused after live
   migration (issue #1050)
 - GlusterFS support breaks at upgrade to 2.12 - switches back to
   shared-file (issue #1030)
->>>>>>> 8512e317
 
 
 Version 2.12.1
