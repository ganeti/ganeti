--- conflicted
+++ resolved
@@ -2,7 +2,6 @@
 ====
 
 
-<<<<<<< HEAD
 Version 2.12.2
 --------------
 
@@ -245,7 +244,8 @@
 
 This was the first beta release of the 2.12 series. All important changes
 are listed in the latest 2.12 entry.
-=======
+
+
 Version 2.11.7
 --------------
 
@@ -255,7 +255,6 @@
   now more robust against intermitten reachability errors. Nodes that
   are temporarily not reachable, are contacted with several retries.
   Nodes which are marked as offline are omitted right away.
->>>>>>> 94d7ecdd
 
 
 Version 2.11.6
