News
====


Version 2.13.2
--------------

*(Released Mon, 13 Jul 2015)*

Incompatible/important changes
~~~~~~~~~~~~~~~~~~~~~~~~~~~~~~

- This release contains a fix for the problem that different encodings in
  SSL certificates can break RPC communication (issue 1094). The fix makes
  it necessary to rerun 'gnt-cluster renew-crypto --new-node-certificates'
<<<<<<< HEAD
  after the cluster is fully upgraded to 2.13.2

Other fixes and known issues
~~~~~~~~~~~~~~~~~~~~~~~~~~~~

Inherited from 2.12:

- Fixed Issue #1115: Race between starting WConfD and updating the config
- Fixed Issue #1114: Binding RAPI to a specific IP makes the watcher
  restart the RAPI
- Fixed Issue #1100: Filter-evaluation for run-time data filter
- Better handling of the "crashed" Xen state
- The watcher can be instructed to skip disk verification
- Reduce amount of logging on successful requests
- Prevent multiple communication NICs being created for instances
- The ``htools`` now properly work also on shared-storage clusters
- Instance moves now work properly also for the plain disk template
- Various improvements to the documentation have been added

Known issues:
- Issue #1104: gnt-backup: dh key too small


Version 2.13.1
--------------

*(Released Tue, 16 Jun 2015)*

Incompatible/important changes
~~~~~~~~~~~~~~~~~~~~~~~~~~~~~~

- The SSH security changes reduced the number of nodes which can SSH into
  other nodes. Unfortunately enough, the Ganeti implementation of migration
  for the xl stack of Xen required SSH to be able to migrate the instance,
  leading to a situation where full movement of an instance around the cluster
  was not possible. This version fixes the issue by using socat to transfer
  instance data. While socat is less secure than SSH, it is about as secure as
  xm migrations, and occurs over the secondary network if present. As a
  consequence of this change, Xen instance migrations using xl cannot occur
  between nodes running 2.13.0 and 2.13.1.

Other fixes and known issues
~~~~~~~~~~~~~~~~~~~~~~~~~~~~

Inherited from 2.12:

- Fixed Issue #1082: RAPI is unresponsive after master-failover
- Fixed Issue #1083: Cluster verify reports existing instance disks on
  non-default VGs as missing
- Fixed Issue #1101: Modifying the storage directory for the shared-file disk
  template doesn't work
- Fixed a possible file descriptor leak when forking jobs
- Fixed missing private parameters in the environment for OS scripts
- Fixed a performance regression when handling configuration
  (only upgrade it if it changes)
- Adapt for compilation with GHC7.8 (compiles with warnings;
  cherrypicked from 2.14)

Known issues:
- Issue #1094: Mismatch in SSL encodings breaks RPC communication
- Issue #1104: Export fails: key is too small


Version 2.13.0
--------------

*(Released Tue, 28 Apr 2015)*

Incompatible/important changes
~~~~~~~~~~~~~~~~~~~~~~~~~~~~~~

- Ganeti now internally retries the instance creation opcode if opportunistic
  locking did not acquire nodes with enough free resources. The internal retry
  will not use opportunistic locking. In particular, instance creation, even
  if opportunistic locking is set, will never fail with ECODE_TEMP_NORES.
- The handling of SSH security had undergone a significant change. From
  this version on, each node has an individual SSH key pair instead of
  sharing one with all nodes of the cluster. From now on, we also
  restrict SSH access to master candidates. This means that only master
  candidates can ssh into other cluster nodes and all
  non-master-candidates cannot. Refer to the UPGRADE notes
  for further instructions on the creation and distribution of the keys.
- Ganeti now checks hypervisor version compatibility before trying an instance
  migration. It errors out if the versions are not compatible. Add the option
  --ignore-hvversions to restore the old behavior of only warning.
- Node tags starting with htools:migration: or htools:allowmigration: now have
  a special meaning to htools(1). See hbal(1) for details.
- The LXC hypervisor code has been repaired and improved. Instances cannot be
  migrated and cannot have more than one disk, but should otherwise work as with
  other hypervisors. OS script changes should not be necessary. LXC version
  1.0.0 or higher required.

New features
~~~~~~~~~~~~

- A new job filter rules system allows to define iptables-like rules for the
  job scheduler, making it easier to (soft-)drain the job queue, perform
  maintenance, and rate-limit selected job types. See gnt-filter(8) for
  details.
- Ganeti jobs can now be ad-hoc rate limited via the reason trail.
  For a set of jobs queued with "--reason=rate-limit:n:label", the job
  scheduler ensures that not more than n will be scheduled to run at the same
  time. See ganeti(7), section "Options", for details.
- The monitoring daemon has now variable sleep times for the data
  collectors. This currently means that the granularity of cpu-avg-load
  can be configured.
- The 'gnt-cluster verify' command now has the option
  '--verify-ssh-clutter', which verifies whether Ganeti (accidentally)
  cluttered up the 'authorized_keys' file.
- Instance disks can now be converted from one disk template to another for many
  different template combinations. When available, more efficient conversions
  will be used, otherwise the disks are simply copied over.

New dependencies
~~~~~~~~~~~~~~~~

- The monitoring daemon uses the PSQueue library. Be sure to install it
  if you use Mond.
- The formerly optional regex-pcre is now an unconditional dependency because
  the new job filter rules have regular expressions as a core feature.

Since 2.13.0 rc1
~~~~~~~~~~~~~~~~~~

The following issues have been fixed:

- Bugs related to ssh-key handling of master candidates (issues 1045,
  1046, 1047)

Fixes inherited from the 2.12 branch:

- Upgrade from old versions (2.5 and 2.6) was failing (issues 1070, 1019).
- gnt-network info outputs wrong external reservations (issue 1068)
- Refuse to demote master from master capability (issue 1023)
=======
  after the cluster is fully upgraded to 2.12.5.

Fixed and improvements
~~~~~~~~~~~~~~~~~~~~~~

- Fixed Issue #1030: GlusterFS support breaks at upgrade to 2.12 -
  switches back to shared-file
- Fixed Issue #1094 (see the notice in Incompatible/important changes):
  Differences in encodings of SSL certificates can render a cluster
  uncommunicative after a master-failover
- Fixed Issue #1098: Support for ECDSA SSH keys
- Fixed Issue #1100: Filter-evaluation for run-time data filter
- Fixed Issue #1101: Modifying the storage directory for the shared-file
  disk template doesn't work
- Fixed Issue #1108: Spurious "NIC name already used" errors during
  instance creation
- Fixed Issue #1114: Binding RAPI to a specific IP makes the watcher
  restart the RAPI
- Fixed Issue #1115: Race between starting WConfD and updating the config
- Better handling of the "crashed" Xen state
- The ``htools`` now properly work also on shared-storage clusters
- Various improvements to the documentation have been added

Inherited from the 2.11 branch:

- Fixed Issue #1113: Reduce amount of logging on successful requests

Known issues
~~~~~~~~~~~~

- Issue #1104: gnt-backup: dh key too small
>>>>>>> 991eb59c


Version 2.12.4
--------------

*(Released Tue, 12 May 2015)*

- Fixed Issue #1082: RAPI is unresponsive after master-failover
- Fixed Issue #1083: Cluster verify reports existing instance disks on
  non-default VGs as missing
- Fixed a possible file descriptor leak when forking jobs
- Fixed missing private parameters in the environment for OS scripts
- Fixed a performance regression when handling configuration
  (only upgrade it if it changes)
- Adapt for compilation with GHC7.8 (compiles with warnings;
  cherrypicked from 2.14)

Known issues
~~~~~~~~~~~~

Pending since 2.12.2:

- Under certain conditions instance doesn't get unpaused after live
  migration (issue #1050)
- GlusterFS support breaks at upgrade to 2.12 - switches back to
  shared-file (issue #1030)


Version 2.13.0 rc1
------------------

*(Released Wed, 25 Mar 2015)*

This was the first release candidate of the 2.13 series.
All important changes are listed in the latest 2.13 entry.

Since 2.13.0 beta1
~~~~~~~~~~~~~~~~~~

The following issues have been fixed:

- Issue 1018: Cluster init (and possibly other jobs) occasionally fail to start


Version 2.13.0 beta1
--------------------

*(Released Wed, 14 Jan 2015)*

This was the first beta release of the 2.13 series. All important changes
are listed in the latest 2.13 entry.


Version 2.12.3
--------------

*(Released Wed, 29 Apr 2015)*

- Fixed Issue #1019: upgrade from 2.6.2 to 2.12 fails. cfgupgrade
  doesn't migrate the config.data file properly
- Fixed Issue 1023: Master master-capable option bug
- Fixed Issue 1068: gnt-network info outputs wrong external reservations
- Fixed Issue 1070: Upgrade of Ganeti 2.5.2 to 2.12.0 fails due to
  missing UUIDs for disks
- Fixed Issue 1073: ssconf_hvparams_* not distributed with ssconf

Inherited from the 2.11 branch:

- Fixed Issue 1032: Renew-crypto --new-node-certificates sometimes does not
  complete.
  The operation 'gnt-cluster renew-crypto --new-node-certificates' is
  now more robust against intermitten reachability errors. Nodes that
  are temporarily not reachable, are contacted with several retries.
  Nodes which are marked as offline are omitted right away.

Inherited from the 2.10 branch:

- Fixed Issue 1057: master-failover succeeds, but IP remains assigned to
  old master
- Fixed Issue 1058: Python's os.minor() does not support devices with
  high minor numbers
- Fixed Issue 1059: Luxid fails if DNS returns an IPv6 address that does
  not reverse resolve

Known issues
~~~~~~~~~~~~

Pending since 2.12.2:

- GHC 7.8 introduced some incompatible changes, so currently Ganeti
  2.12. doesn't compile on GHC 7.8
- Under certain conditions instance doesn't get unpaused after live
  migration (issue #1050)
- GlusterFS support breaks at upgrade to 2.12 - switches back to
  shared-file (issue #1030)


Version 2.12.2
--------------

*(Released Wed, 25 Mar 2015)*

- Support for the lens Haskell library up to version 4.7 (issue #1028)
- SSH keys are now distributed only to master and master candidates
  (issue #377)
- Improved performance for operations that frequently read the
  cluster configuration
- Improved robustness of spawning job processes that occasionally caused
  newly-started jobs to timeout
- Fixed race condition during cluster verify which occasionally caused
  it to fail

Inherited from the 2.11 branch:

- Fix failing automatic glusterfs mounts (issue #984)
- Fix watcher failing to read its status file after an upgrade
  (issue #1022)
- Improve Xen instance state handling, in particular of somewhat exotic
  transitional states

Inherited from the 2.10 branch:

- Fix failing to change a diskless drbd instance to plain
  (issue #1036)
- Fixed issues with auto-upgrades from pre-2.6
  (hv_state_static and disk_state_static)
- Fix memory leak in the monitoring daemon

Inherited from the 2.9 branch:

- Fix file descriptor leak in Confd client

Known issues
~~~~~~~~~~~~

- GHC 7.8 introduced some incompatible changes, so currently Ganeti
  2.12. doesn't compile on GHC 7.8
- Under certain conditions instance doesn't get unpaused after live
  migration (issue #1050)
- GlusterFS support breaks at upgrade to 2.12 - switches back to
  shared-file (issue #1030)


Version 2.12.1
--------------

*(Released Wed, 14 Jan 2015)*

- Fix users under which the wconfd and metad daemons run (issue #976)
- Clean up stale livelock files (issue #865)
- Fix setting up the metadata daemon's network interface for Xen
- Make watcher identify itself on disk activation
- Add "ignore-ipolicy" option to gnt-instance grow-disk
- Check disk size ipolicy during "gnt-instance grow-disk" (issue #995)

Inherited from the 2.11 branch:

- Fix counting votes when doing master failover (issue #962)
- Fix broken haskell dependencies (issues #758 and #912)
- Check if IPv6 is used directly when running SSH (issue #892)

Inherited from the 2.10 branch:

- Fix typo in gnt_cluster output (issue #1015)
- Use the Python path detected at configure time in the top-level Python
  scripts.
- Fix check for sphinx-build from python2-sphinx
- Properly check if an instance exists in 'gnt-instance console'


Version 2.12.0
--------------

*(Released Fri, 10 Oct 2014)*

Incompatible/important changes
~~~~~~~~~~~~~~~~~~~~~~~~~~~~~~

- Ganeti is now distributed under the 2-clause BSD license.
  See the COPYING file.
- Do not use debug mode in production. Certain daemons will issue warnings
  when launched in debug mode. Some debug logging violates some of the new
  invariants in the system (see "New features"). The logging has been kept as
  it aids diagnostics and development.

New features
~~~~~~~~~~~~

- OS install script parameters now come in public, private and secret
  varieties:

  - Public parameters are like all other parameters in Ganeti.
  - Ganeti will not log private and secret parameters, *unless* it is running
    in debug mode.
  - Ganeti will not save secret parameters to configuration. Secret parameters
    must be supplied every time you install, or reinstall, an instance.
  - Attempting to override public parameters with private or secret parameters
    results in an error. Similarly, you may not use secret parameters to
    override private parameters.

- The move-instance tool can now attempt to allocate an instance by using
  opportunistic locking when an iallocator is used.
- The build system creates sample systemd unit files, available under
  doc/examples/systemd. These unit files allow systemd to natively
  manage and supervise all Ganeti processes.
- Different types of compression can be applied during instance moves, including
  user-specified ones.
- Ganeti jobs now run as separate processes. The jobs are coordinated by
  a new daemon "WConfd" that manages cluster's configuration and locks
  for individual jobs. A consequence is that more jobs can run in parallel;
  the number is run-time configurable, see "New features" entry
  of 2.11.0. To avoid luxid being overloaded with tracking running jobs, it
  backs of and only occasionally, in a sequential way, checks if jobs have
  finished and schedules new ones. In this way, luxid keeps responsive under
  high cluster load. The limit as when to start backing of is also run-time
  configurable.
- The metadata daemon is now optionally available, as part of the
  partial implementation of the OS-installs design. It allows pass
  information to OS install scripts or to instances.
  It is also possible to run Ganeti without the daemon, if desired.
- Detection of user shutdown of instances has been implemented for Xen
  as well.

New dependencies
~~~~~~~~~~~~~~~~

- The KVM CPU pinning no longer uses the affinity python package, but psutil
  instead. The package is still optional and needed only if the feature is to
  be used.

Incomplete features
~~~~~~~~~~~~~~~~~~~

The following issues are related to features which are not completely
implemented in 2.12:

- Issue 885: Network hotplugging on KVM sometimes makes an instance
  unresponsive
- Issues 708 and 602: The secret parameters are currently still written
  to disk in the job queue.
- Setting up the metadata network interface under Xen isn't fully
  implemented yet.

Known issues
~~~~~~~~~~~~

- *Wrong UDP checksums in DHCP network packets:*
  If an instance communicates with the metadata daemon and uses DHCP to
  obtain its IP address on the provided virtual network interface,
  it can happen that UDP packets have a wrong checksum, due to
  a bug in virtio. See for example https://bugs.launchpad.net/bugs/930962

  Ganeti works around this bug by disabling the UDP checksums on the way
  from a host to instances (only on the special metadata communication
  network interface) using the ethtool command. Therefore if using
  the metadata daemon the host nodes should have this tool available.
- The metadata daemon is run as root in the split-user mode, to be able
  to bind to port 80.
  This should be improved in future versions, see issue #949.

Since 2.12.0 rc2
~~~~~~~~~~~~~~~~

The following issues have been fixed:

- Fixed passing additional parameters to RecreateInstanceDisks over
  RAPI.
- Fixed the permissions of WConfd when running in the split-user mode.
  As WConfd takes over the previous master daemon to manage the
  configuration, it currently runs under the masterd user.
- Fixed the permissions of the metadata daemon  wn running in the
  split-user mode (see Known issues).
- Watcher now properly adds a reason trail entry when initiating disk
  checks.
- Fixed removing KVM parameters introduced in 2.12 when downgrading a
  cluster to 2.11: "migration_caps", "disk_aio" and "virtio_net_queues".
- Improved retrying of RPC calls that fail due to network errors.


Version 2.12.0 rc2
------------------

*(Released Mon, 22 Sep 2014)*

This was the second release candidate of the 2.12 series.
All important changes are listed in the latest 2.12 entry.

Since 2.12.0 rc1
~~~~~~~~~~~~~~~~

The following issues have been fixed:

- Watcher now checks if WConfd is running and functional.
- Watcher now properly adds reason trail entries.
- Fixed NIC options in Xen's config files.

Inherited from the 2.10 branch:

- Fixed handling of the --online option
- Add warning against hvparam changes with live migrations, which might
  lead to dangerous situations for instances.
- Only the LVs in the configured VG are checked during cluster verify.


Version 2.12.0 rc1
------------------

*(Released Wed, 20 Aug 2014)*

This was the first release candidate of the 2.12 series.
All important changes are listed in the latest 2.12 entry.

Since 2.12.0 beta1
~~~~~~~~~~~~~~~~~~

The following issues have been fixed:

- Issue 881: Handle communication errors in mcpu
- Issue 883: WConfd leaks memory for some long operations
- Issue 884: Under heavy load the IAllocator fails with a "missing
  instance" error

Inherited from the 2.10 branch:

- Improve the recognition of Xen domU states
- Automatic upgrades:
  - Create the config backup archive in a safe way
  - On upgrades, check for upgrades to resume first
  - Pause watcher during upgrade
- Allow instance disks to be added with --no-wait-for-sync


Version 2.12.0 beta1
--------------------

*(Released Mon, 21 Jul 2014)*

This was the first beta release of the 2.12 series. All important changes
are listed in the latest 2.12 entry.


Version 2.11.7
--------------

*(Released Fri, 17 Apr 2015)*

- The operation 'gnt-cluster renew-crypto --new-node-certificates' is
  now more robust against intermitten reachability errors. Nodes that
  are temporarily not reachable, are contacted with several retries.
  Nodes which are marked as offline are omitted right away.


Version 2.11.6
--------------

*(Released Mon, 22 Sep 2014)*

- Ganeti is now distributed under the 2-clause BSD license.
  See the COPYING file.
- Fix userspace access checks.
- Various documentation fixes have been added.

Inherited from the 2.10 branch:

- The --online option now works as documented.
- The watcher is paused during cluster upgrades; also, upgrade
  checks for upgrades to resume first.
- Instance disks can be added with --no-wait-for-sync.


Version 2.11.5
--------------

*(Released Thu, 7 Aug 2014)*

Inherited from the 2.10 branch:

Important security release. In 2.10.0, the
'gnt-cluster upgrade' command was introduced. Before
performing an upgrade, the configuration directory of
the cluster is backed up. Unfortunately, the archive was
written with permissions that make it possible for
non-privileged users to read the archive and thus have
access to cluster and RAPI keys. After this release,
the archive will be created with privileged access only.

We strongly advise you to restrict the permissions of
previously created archives. The archives are found in
/var/lib/ganeti*.tar (unless otherwise configured with
--localstatedir or --with-backup-dir).

If you suspect that non-privileged users have accessed
your archives already, we advise you to renew the
cluster's crypto keys using 'gnt-cluster renew-crypto'
and to reset the RAPI credentials by editing
/var/lib/ganeti/rapi_users (respectively under a
different path if configured differently with
--localstatedir).

Other changes included in this release:

- Fix handling of Xen instance states.
- Fix NIC configuration with absent NIC VLAN
- Adapt relative path expansion in PATH to new environment
- Exclude archived jobs from configuration backups
- Fix RAPI for split query setup
- Allow disk hot-remove even with chroot or SM

Inherited from the 2.9 branch:

- Make htools tolerate missing 'spfree' on luxi


Version 2.11.4
--------------

*(Released Thu, 31 Jul 2014)*

- Improved documentation of the instance shutdown behavior.

Inherited from the 2.10 branch:

- KVM: fix NIC configuration with absent NIC VLAN (Issue 893)
- Adapt relative path expansion in PATH to new environment
- Exclude archived jobs from configuration backup
- Expose early_release for ReplaceInstanceDisks
- Add backup directory for configuration backups for upgrades
- Fix BlockdevSnapshot in case of non lvm-based disk
- Improve RAPI error handling for queries in non-existing items
- Allow disk hot-remove even with chroot or SM
- Remove superflous loop in instance queries (Issue 875)

Inherited from the 2.9 branch:

- Make ganeti-cleaner switch to save working directory (Issue 880)


Version 2.11.3
--------------

*(Released Wed, 9 Jul 2014)*

- Readd nodes to their previous node group
- Remove old-style gnt-network connect

Inherited from the 2.10 branch:

- Make network_vlan an optional OpParam
- hspace: support --accept-existing-errors
- Make hspace support --independent-groups
- Add a modifier for a group's allocation policy
- Export VLAN nicparam to NIC configuration scripts
- Fix gnt-network client to accept vlan info
- Support disk hotplug with userspace access

Inherited from the 2.9 branch:

- Make htools tolerate missing "spfree" on luxi
- Move the design for query splitting to the implemented list
- Add tests for DRBD setups with empty first resource

Inherited from the 2.8 branch:

- DRBD parser: consume initial empty resource lines


Version 2.11.2
--------------

*(Released Fri, 13 Jun 2014)*

- Improvements to KVM wrt to the kvmd and instance shutdown behavior.
  WARNING: In contrast to our standard policy, this bug fix update
  introduces new parameters to the configuration. This means in
  particular that after an upgrade from 2.11.0 or 2.11.1, 'cfgupgrade'
  needs to be run, either manually or explicitly by running
  'gnt-cluster upgrade --to 2.11.2' (which requires that they
  had configured the cluster with --enable-versionfull).
  This also means, that it is not easily possible to downgrade from
  2.11.2 to 2.11.1 or 2.11.0. The only way is to go back to 2.10 and
  back.

Inherited from the 2.10 branch:

- Check for SSL encoding inconsistencies
- Check drbd helper only in VM capable nodes
- Improvements in statistics utils

Inherited from the 2.9 branch:

- check-man-warnings: use C.UTF-8 and set LC_ALL


Version 2.11.1
--------------

*(Released Wed, 14 May 2014)*

- Add design-node-security.rst to docinput
- kvm: use a dedicated QMP socket for kvmd

Inherited from the 2.10 branch:

- Set correct Ganeti version on setup commands
- Add a utility to combine shell commands
- Add design doc for performance tests
- Fix failed DRBD disk creation cleanup
- Hooking up verification for shared file storage
- Fix --shared-file-storage-dir option of gnt-cluster modify
- Clarify default setting of 'metavg'
- Fix invocation of GetCommandOutput in QA
- Clean up RunWithLocks
- Add an exception-trapping thread class
- Wait for delay to provide interruption information
- Add an expected block option to RunWithLocks
- Track if a QA test was blocked by locks
- Add a RunWithLocks QA utility function
- Add restricted migration
- Add an example for node evacuation
- Add a test for parsing version strings
- Tests for parallel job execution
- Fail in replace-disks if attaching disks fails
- Fix passing of ispecs in cluster init during QA
- Move QAThreadGroup to qa_job_utils.py
- Extract GetJobStatuses and use an unified version
- Run disk template specific tests only if possible

Inherited from the 2.9 branch:

- If Automake version > 1.11, force serial tests
- KVM: set IFF_ONE_QUEUE on created tap interfaces
- Add configure option to pass GHC flags


Version 2.11.0
--------------

*(Released Fri, 25 Apr 2014)*

Incompatible/important changes
~~~~~~~~~~~~~~~~~~~~~~~~~~~~~~

- ``gnt-node list`` no longer shows disk space information for shared file
  disk templates because it is not a node attribute. (For example, if you have
  both the file and shared file disk templates enabled, ``gnt-node list`` now
  only shows information about the file disk template.)
- The shared file disk template is now in the new 'sharedfile' storage type.
  As a result, ``gnt-node list-storage -t file`` now only shows information
  about the file disk template and you may use ``gnt-node list-storage -t
  sharedfile`` to query storage information for the shared file disk template.
- Over luxi, syntactially incorrect queries are now rejected as a whole;
  before, a 'SumbmitManyJobs' request was partially executed, if the outer
  structure of the request was syntactically correct. As the luxi protocol
  is internal (external applications are expected to use RAPI), the impact
  of this incompatible change should be limited.
- Queries for nodes, instances, groups, backups and networks are now
  exclusively done via the luxi daemon. Legacy python code was removed,
  as well as the --enable-split-queries configuration option.
- Orphan volumes errors are demoted to warnings and no longer affect the exit
  code of ``gnt-cluster verify``.
- RPC security got enhanced by using different client SSL certificates
  for each node. In this context 'gnt-cluster renew-crypto' got a new
  option '--renew-node-certificates', which renews the client
  certificates of all nodes. After a cluster upgrade from pre-2.11, run
  this to create client certificates and activate this feature.

New features
~~~~~~~~~~~~

- Instance moves, backups and imports can now use compression to transfer the
  instance data.
- Node groups can be configured to use an SSH port different than the
  default 22.
- Added experimental support for Gluster distributed file storage as the
  ``gluster`` disk template under the new ``sharedfile`` storage type through
  automatic management of per-node FUSE mount points. You can configure the
  mount point location at ``gnt-cluster init`` time by using the new
  ``--gluster-storage-dir`` switch.
- Job scheduling is now handled by luxid, and the maximal number of jobs running
  in parallel is a run-time parameter of the cluster.
- A new tool for planning dynamic power management, called ``hsqueeze``, has
  been added. It suggests nodes to power up or down and corresponding instance
  moves.

New dependencies
~~~~~~~~~~~~~~~~

The following new dependencies have been added:

For Haskell:

- ``zlib`` library (http://hackage.haskell.org/package/base64-bytestring)

- ``base64-bytestring`` library (http://hackage.haskell.org/package/zlib),
  at least version 1.0.0.0

- ``lifted-base`` library (http://hackage.haskell.org/package/lifted-base)

- ``lens`` library (http://hackage.haskell.org/package/lens)

Since 2.11.0 rc1
~~~~~~~~~~~~~~~~

- Fix Xen instance state

Inherited from the 2.10 branch:

- Fix conflict between virtio + spice or soundhw
- Fix bitarray ops wrt PCI slots
- Allow releases scheduled 5 days in advance
- Make watcher submit queries low priority
- Fix specification of TIDiskParams
- Add unittests for instance modify parameter renaming
- Add renaming of instance custom params
- Add RAPI symmetry tests for groups
- Extend RAPI symmetry tests with RAPI-only aliases
- Add test for group custom parameter renaming
- Add renaming of group custom ndparams, ipolicy, diskparams
- Add the RAPI symmetry test for nodes
- Add aliases for nodes
- Allow choice of HTTP method for modification
- Add cluster RAPI symmetry test
- Fix failing cluster query test
- Add aliases for cluster parameters
- Add support for value aliases to RAPI
- Provide tests for GET/PUT symmetry
- Sort imports
- Also consider filter fields for deciding if using live data
- Document the python-fdsend dependency
- Verify configuration version number before parsing
- KVM: use running HVPs to calc blockdev options
- KVM: reserve a PCI slot for the SCSI controller
- Check for LVM-based verification results only when enabled
- Fix "existing" typos
- Fix output of gnt-instance info after migration
- Warn in UPGRADE about not tar'ing exported insts
- Fix non-running test and remove custom_nicparams rename
- Account for NODE_RES lock in opportunistic locking
- Fix request flooding of noded during disk sync

Inherited from the 2.9 branch:

- Make watcher submit queries low priority
- Fix failing gnt-node list-drbd command
- Update installation guide wrt to DRBD version
- Fix list-drbd QA test
- Add messages about skipped QA disk template tests
- Allow QA asserts to produce more messages
- Set exclusion tags correctly in requested instance
- Export extractExTags and updateExclTags
- Document spindles in the hbal man page
- Sample logrotate conf breaks permissions with split users
- Fix 'gnt-cluster' and 'gnt-node list-storage' outputs

Inherited from the 2.8 branch:

- Add reason parameter to RAPI client functions
- Include qa/patch in Makefile
- Handle empty patches better
- Move message formatting functions to separate file
- Add optional ordering of QA patch files
- Allow multiple QA patches
- Refactor current patching code


Version 2.11.0 rc1
------------------

*(Released Thu, 20 Mar 2014)*

This was the first RC release of the 2.11 series. Since 2.11.0 beta1:

- Convert int to float when checking config. consistency
- Rename compression option in gnt-backup export

Inherited from the 2.9 branch:

- Fix error introduced during merge
- gnt-cluster copyfile: accept relative paths

Inherited from the 2.8 branch:

- Improve RAPI detection of the watcher
- Add patching QA configuration files on buildbots
- Enable a timeout for instance shutdown
- Allow KVM commands to have a timeout
- Allow xen commands to have a timeout
- Fix wrong docstring


Version 2.11.0 beta1
--------------------

*(Released Wed, 5 Mar 2014)*

This was the first beta release of the 2.11 series. All important changes
are listed in the latest 2.11 entry.


Version 2.10.7
--------------

*(Released Thu, 7 Aug 2014)*

Important security release. In 2.10.0, the
'gnt-cluster upgrade' command was introduced. Before
performing an upgrade, the configuration directory of
the cluster is backed up. Unfortunately, the archive was
written with permissions that make it possible for
non-privileged users to read the archive and thus have
access to cluster and RAPI keys. After this release,
the archive will be created with privileged access only.

We strongly advise you to restrict the permissions of
previously created archives. The archives are found in
/var/lib/ganeti*.tar (unless otherwise configured with
--localstatedir or --with-backup-dir).

If you suspect that non-privileged users have accessed
your archives already, we advise you to renew the
cluster's crypto keys using 'gnt-cluster renew-crypto'
and to reset the RAPI credentials by editing
/var/lib/ganeti/rapi_users (respectively under a
different path if configured differently with
--localstatedir).

Other changes included in this release:

- Fix handling of Xen instance states.
- Fix NIC configuration with absent NIC VLAN
- Adapt relative path expansion in PATH to new environment
- Exclude archived jobs from configuration backups
- Fix RAPI for split query setup
- Allow disk hot-remove even with chroot or SM

Inherited from the 2.9 branch:

- Make htools tolerate missing 'spfree' on luxi


Version 2.10.6
--------------

*(Released Mon, 30 Jun 2014)*

- Make Ganeti tolerant towards differnt openssl library
  version on different nodes (issue 853).
- Allow hspace to make useful predictions in multi-group
  clusters with one group overfull (isse 861).
- Various gnt-network related fixes.
- Fix disk hotplug with userspace access.
- Various documentation errors fixed.


Version 2.10.5
--------------

*(Released Mon, 2 Jun 2014)*

- Two new options have been added to gnt-group evacuate.
  The 'sequential' option forces all the evacuation steps to
  be carried out sequentially, thus avoiding congestion on a
  slow link between node groups. The 'force-failover' option
  disallows migrations and forces failovers to be used instead.
  In this way evacuation to a group with vastly differnet
  hypervisor is possible.
- In tiered allocation, when looking for ways on how to shrink
  an instance, the canoncial path is tried first, i.e., in each
  step reduce on the resource most placements are blocked on. Only
  if no smaller fitting instance can be found shrinking a single
  resource till fit is tried.
- For finding the placement of an instance, the duplicate computations
  in the computation of the various cluster scores are computed only
  once. This significantly improves the performance of hspace for DRBD
  on large clusters; for other clusters, a slight performance decrease
  might occur. Moreover, due to the changed order, floating point
  number inaccuracies accumulate differently, thus resulting in different
  cluster scores. It has been verified that the effect of these different
  roundings is less than 1e-12.
- network queries fixed with respect to instances
- relax too strict prerequisite in LUClusterSetParams for DRBD helpers
- VArious improvements to QA and build-time tests


Version 2.10.4
--------------

*(Released Thu, 15 May 2014)*

- Support restricted migration in hbal
- Fix for the --shared-file-storage-dir of gnt-cluster modify (issue 811)
- Fail in replace-disks if attaching disks fails (issue 814)
- Set IFF_ONE_QUEUE on created tap interfaces for KVM
- Small fixes and enhancements in the build system
- Various documentation fixes (e.g. issue 810)


Version 2.10.3
--------------

*(Released Wed, 16 Apr 2014)*

- Fix filtering of pending jobs with -o id (issue 778)
- Make RAPI API calls more symmetric (issue 770)
- Make parsing of old cluster configuration more robust (issue 783)
- Fix wrong output of gnt-instance info after migrations
- Fix reserved PCI slots for KVM hotplugging
- Use runtime hypervisor parameters to calculate bockdevice options for KVM
- Fix high node daemon load during disk sync if the sync is paused manually
  (issue 792)
- Improve opportunistic locking during instance creation (issue 791)

Inherited from the 2.9 branch:

- Make watcher submit queries low priority (issue 772)
- Add reason parameter to RAPI client functions (issue 776)
- Fix failing gnt-node list-drbd command (issue 777)
- Properly display fake job locks in gnt-debug.
- small fixes in documentation


Version 2.10.2
--------------

*(Released Mon, 24 Mar 2014)*

- Fix conflict between virtio + spice or soundhw (issue 757)
- accept relative paths in gnt-cluster copyfile (issue 754)
- Introduce shutdown timeout for 'xm shutdown' command
- Improve RAPI detection of the watcher (issue 752)


Version 2.10.1
--------------

*(Released Wed, 5 Mar 2014)*

- Fix incorrect invocation of hooks on offline nodes (issue 742)
- Fix incorrect exit code of gnt-cluster verify in certain circumstances
  (issue 744)

Inherited from the 2.9 branch:

- Fix overflow problem in hbal that caused it to break when waiting for
  jobs for more than 10 minutes (issue 717)
- Make hbal properly handle non-LVM storage
- Properly export and import NIC parameters, and do so in a backwards
  compatible way (issue 716)
- Fix net-common script in case of routed mode (issue 728)
- Improve documentation (issues 724, 730)


Version 2.10.0
--------------

*(Released Thu, 20 Feb 2014)*

Incompatible/important changes
~~~~~~~~~~~~~~~~~~~~~~~~~~~~~~

- Adding disks with 'gnt-instance modify' now waits for the disks to sync per
  default. Specify --no-wait-for-sync to override this behavior.
- The Ganeti python code now adheres to a private-module layout. In particular,
  the module 'ganeti' is no longer in the python search path.
- On instance allocation, the iallocator now considers non-LVM storage
  properly. In particular, actual file storage space information is used
  when allocating space for a file/sharedfile instance.
- When disabling disk templates cluster-wide, the cluster now first
  checks whether there are instances still using those templates.
- 'gnt-node list-storage' now also reports storage information about
  file-based storage types.
- In case of non drbd instances, export \*_SECONDARY environment variables
  as empty strings (and not "None") during 'instance-migrate' related hooks.

New features
~~~~~~~~~~~~

- KVM hypervisors can now access RBD storage directly without having to
  go through a block device.
- A new command 'gnt-cluster upgrade' was added that automates the upgrade
  procedure between two Ganeti versions that are both 2.10 or higher.
- The move-instance command can now change disk templates when moving
  instances, and does not require any node placement options to be
  specified if the destination cluster has a default iallocator.
- Users can now change the soundhw and cpuid settings for XEN hypervisors.
- Hail and hbal now have the (optional) capability of accessing average CPU
  load information through the monitoring deamon, and to use it to dynamically
  adapt the allocation of instances.
- Hotplug support. Introduce new option '--hotplug' to ``gnt-instance modify``
  so that disk and NIC modifications take effect without the need of actual
  reboot. There are a couple of constrains currently for this feature:

   - only KVM hypervisor (versions >= 1.0) supports it,
   - one can not (yet) hotplug a disk using userspace access mode for RBD
   - in case of a downgrade instances should suffer a reboot in order to
     be migratable (due to core change of runtime files)
   - ``python-fdsend`` is required for NIC hotplugging.

Misc changes
~~~~~~~~~~~~

- A new test framework for logical units was introduced and the test
  coverage for logical units was improved significantly.
- Opcodes are entirely generated from Haskell using the tool 'hs2py' and
  the module 'src/Ganeti/OpCodes.hs'.
- Constants are also generated from Haskell using the tool
  'hs2py-constants' and the module 'src/Ganeti/Constants.hs', with the
  exception of socket related constants, which require changing the
  cluster configuration file, and HVS related constants, because they
  are part of a port of instance queries to Haskell.  As a result, these
  changes will be part of the next release of Ganeti.

New dependencies
~~~~~~~~~~~~~~~~

The following new dependencies have been added/updated.

Python

- The version requirements for ``python-mock`` have increased to at least
  version 1.0.1. It is still used for testing only.
- ``python-fdsend`` (https://gitorious.org/python-fdsend) is optional
  but required for KVM NIC hotplugging to work.

Since 2.10.0 rc3
~~~~~~~~~~~~~~~~

- Fix integer overflow problem in hbal


Version 2.10.0 rc3
------------------

*(Released Wed, 12 Feb 2014)*

This was the third RC release of the 2.10 series. Since 2.10.0 rc2:

- Improved hotplug robustness
- Start Ganeti daemons after ensure-dirs during upgrade
- Documentation improvements

Inherited from the 2.9 branch:

- Fix the RAPI instances-multi-alloc call
- assign unique filenames to file-based disks
- gracefully handle degraded non-diskless instances with 0 disks (issue 697)
- noded now runs with its specified group, which is the default group,
  defaulting to root (issue 707)
- make using UUIDs to identify nodes in gnt-node consistently possible
  (issue 703)


Version 2.10.0 rc2
------------------

*(Released Fri, 31 Jan 2014)*

This was the second RC release of the 2.10 series. Since 2.10.0 rc1:

- Documentation improvements
- Run drbdsetup syncer only on network attach
- Include target node in hooks nodes for migration
- Fix configure dirs
- Support post-upgrade hooks during cluster upgrades

Inherited from the 2.9 branch:

- Ensure that all the hypervisors exist in the config file (Issue 640)
- Correctly recognise the role as master node (Issue 687)
- configure: allow detection of Sphinx 1.2+ (Issue 502)
- gnt-instance now honors the KVM path correctly (Issue 691)

Inherited from the 2.8 branch:

- Change the list separator for the usb_devices parameter from comma to space.
  Commas could not work because they are already the hypervisor option
  separator (Issue 649)
- Add support for blktap2 file-driver (Issue 638)
- Add network tag definitions to the haskell codebase (Issue 641)
- Fix RAPI network tag handling
- Add the network tags to the tags searched by gnt-cluster search-tags
- Fix caching bug preventing jobs from being cancelled
- Start-master/stop-master was always failing if ConfD was disabled. (Issue 685)


Version 2.10.0 rc1
------------------

*(Released Tue, 17 Dec 2013)*

This was the first RC release of the 2.10 series. Since 2.10.0 beta1:

- All known issues in 2.10.0 beta1 have been resolved (see changes from
  the 2.8 branch).
- Improve handling of KVM runtime files from earlier Ganeti versions
- Documentation fixes

Inherited from the 2.9 branch:

- use custom KVM path if set for version checking
- SingleNotifyPipeCondition: don't share pollers

Inherited from the 2.8 branch:

- Fixed Luxi daemon socket permissions after master-failover
- Improve IP version detection code directly checking for colons rather than
  passing the family from the cluster object
- Fix NODE/NODE_RES locking in LUInstanceCreate by not acquiring NODE_RES locks
  opportunistically anymore (Issue 622)
- Allow link local IPv6 gateways (Issue 624)
- Fix error printing (Issue 616)
- Fix a bug in InstanceSetParams concerning names: in case no name is passed in
  disk modifications, keep the old one. If name=none then set disk name to
  None.
- Update build_chroot script to work with the latest hackage packages
- Add a packet number limit to "fping" in master-ip-setup (Issue 630)
- Fix evacuation out of drained node (Issue 615)
- Add default file_driver if missing (Issue 571)
- Fix job error message after unclean master shutdown (Issue 618)
- Lock group(s) when creating instances (Issue 621)
- SetDiskID() before accepting an instance (Issue 633)
- Allow the ext template disks to receive arbitrary parameters, both at creation
  time and while being modified
- Xen handle domain shutdown (future proofing cherry-pick)
- Refactor reading live data in htools (future proofing cherry-pick)


Version 2.10.0 beta1
--------------------

*(Released Wed, 27 Nov 2013)*

This was the first beta release of the 2.10 series. All important changes
are listed in the latest 2.10 entry.

Known issues
~~~~~~~~~~~~

The following issues are known to be present in the beta and will be fixed
before rc1.

- Issue 477: Wrong permissions for confd LUXI socket
- Issue 621: Instance related opcodes do not aquire network/group locks
- Issue 622: Assertion Error: Node locks differ from node resource locks
- Issue 623: IPv6 Masterd <-> Luxid communication error


Version 2.9.6
-------------

*(Released Mon, 7 Apr 2014)*

- Improve RAPI detection of the watcher (Issue 752)
- gnt-cluster copyfile: accept relative paths (Issue 754)
- Make watcher submit queries low priority (Issue 772)
- Add reason parameter to RAPI client functions (Issue 776)
- Fix failing gnt-node list-drbd command (Issue 777)
- Properly display fake job locks in gnt-debug.
- Enable timeout for instance shutdown
- small fixes in documentation


Version 2.9.5
-------------

*(Released Tue, 25 Feb 2014)*

- Fix overflow problem in hbal that caused it to break when waiting for
  jobs for more than 10 minutes (issue 717)
- Make hbal properly handle non-LVM storage
- Properly export and import NIC parameters, and do so in a backwards
  compatible way (issue 716)
- Fix net-common script in case of routed mode (issue 728)
- Improve documentation (issues 724, 730)


Version 2.9.4
-------------

*(Released Mon, 10 Feb 2014)*

- Fix the RAPI instances-multi-alloc call
- assign unique filenames to file-based disks
- gracefully handle degraded non-diskless instances with 0 disks (issue 697)
- noded now runs with its specified group, which is the default group,
  defaulting to root (issue 707)
- make using UUIDs to identify nodes in gnt-node consistently possible
  (issue 703)


Version 2.9.3
-------------

*(Released Mon, 27 Jan 2014)*

- Ensure that all the hypervisors exist in the config file (Issue 640)
- Correctly recognise the role as master node (Issue 687)
- configure: allow detection of Sphinx 1.2+ (Issue 502)
- gnt-instance now honors the KVM path correctly (Issue 691)

Inherited from the 2.8 branch:

- Change the list separator for the usb_devices parameter from comma to space.
  Commas could not work because they are already the hypervisor option
  separator (Issue 649)
- Add support for blktap2 file-driver (Issue 638)
- Add network tag definitions to the haskell codebase (Issue 641)
- Fix RAPI network tag handling
- Add the network tags to the tags searched by gnt-cluster search-tags
- Fix caching bug preventing jobs from being cancelled
- Start-master/stop-master was always failing if ConfD was disabled. (Issue 685)


Version 2.9.2
-------------

*(Released Fri, 13 Dec 2013)*

- use custom KVM path if set for version checking
- SingleNotifyPipeCondition: don't share pollers

Inherited from the 2.8 branch:

- Fixed Luxi daemon socket permissions after master-failover
- Improve IP version detection code directly checking for colons rather than
  passing the family from the cluster object
- Fix NODE/NODE_RES locking in LUInstanceCreate by not acquiring NODE_RES locks
  opportunistically anymore (Issue 622)
- Allow link local IPv6 gateways (Issue 624)
- Fix error printing (Issue 616)
- Fix a bug in InstanceSetParams concerning names: in case no name is passed in
  disk modifications, keep the old one. If name=none then set disk name to
  None.
- Update build_chroot script to work with the latest hackage packages
- Add a packet number limit to "fping" in master-ip-setup (Issue 630)
- Fix evacuation out of drained node (Issue 615)
- Add default file_driver if missing (Issue 571)
- Fix job error message after unclean master shutdown (Issue 618)
- Lock group(s) when creating instances (Issue 621)
- SetDiskID() before accepting an instance (Issue 633)
- Allow the ext template disks to receive arbitrary parameters, both at creation
  time and while being modified
- Xen handle domain shutdown (future proofing cherry-pick)
- Refactor reading live data in htools (future proofing cherry-pick)


Version 2.9.1
-------------

*(Released Wed, 13 Nov 2013)*

- fix bug, that kept nodes offline when readding
- when verifying DRBD versions, ignore unavailable nodes
- fix bug that made the console unavailable on kvm in split-user
  setup (issue 608)
- DRBD: ensure peers are UpToDate for dual-primary (inherited 2.8.2)


Version 2.9.0
-------------

*(Released Tue, 5 Nov 2013)*

Incompatible/important changes
~~~~~~~~~~~~~~~~~~~~~~~~~~~~~~

- hroller now also plans for capacity to move non-redundant instances off
  any node to be rebooted; the old behavior of completely ignoring any
  non-redundant instances can be restored by adding the --ignore-non-redundant
  option.
- The cluster option '--no-lvm-storage' was removed in favor of the new option
  '--enabled-disk-templates'.
- On instance creation, disk templates no longer need to be specified
  with '-t'. The default disk template will be taken from the list of
  enabled disk templates.
- The monitoring daemon is now running as root, in order to be able to collect
  information only available to root (such as the state of Xen instances).
- The ConfD client is now IPv6 compatible.
- File and shared file storage is no longer dis/enabled at configure time,
  but using the option '--enabled-disk-templates' at cluster initialization and
  modification.
- The default directories for file and shared file storage are not anymore
  specified at configure time, but taken from the cluster's configuration.
  They can be set at cluster initialization and modification with
  '--file-storage-dir' and '--shared-file-storage-dir'.
- Cluster verification now includes stricter checks regarding the
  default file and shared file storage directories. It now checks that
  the directories are explicitely allowed in the 'file-storage-paths' file and
  that the directories exist on all nodes.
- The list of allowed disk templates in the instance policy and the list
  of cluster-wide enabled disk templates is now checked for consistency
  on cluster or group modification. On cluster initialization, the ipolicy
  disk templates are ensured to be a subset of the cluster-wide enabled
  disk templates.

New features
~~~~~~~~~~~~

- DRBD 8.4 support. Depending on the installed DRBD version, Ganeti now uses
  the correct command syntax. It is possible to use different DRBD versions
  on different nodes as long as they are compatible to each other. This
  enables rolling upgrades of DRBD with no downtime. As permanent operation
  of different DRBD versions within a node group is discouraged,
  ``gnt-cluster verify`` will emit a warning if it detects such a situation.
- New "inst-status-xen" data collector for the monitoring daemon, providing
  information about the state of the xen instances on the nodes.
- New "lv" data collector for the monitoring daemon, collecting data about the
  logical volumes on the nodes, and pairing them with the name of the instances
  they belong to.
- New "diskstats" data collector, collecting the data from /proc/diskstats and
  presenting them over the monitoring daemon interface.
- The ConfD client is now IPv6 compatible.

New dependencies
~~~~~~~~~~~~~~~~
The following new dependencies have been added.

Python

- ``python-mock`` (http://www.voidspace.org.uk/python/mock/) is now a required
  for the unit tests (and only used for testing).

Haskell

- ``hslogger`` (http://software.complete.org/hslogger) is now always
  required, even if confd is not enabled.

Since 2.9.0 rc3
~~~~~~~~~~~~~~~

- Correctly start/stop luxid during gnt-cluster master-failover (inherited
  from stable-2.8)
- Improved error messsages (inherited from stable-2.8)


Version 2.9.0 rc3
-----------------

*(Released Tue, 15 Oct 2013)*

The third release candidate in the 2.9 series. Since 2.9.0 rc2:

- in implicit configuration upgrade, match ipolicy with enabled disk templates
- improved harep documentation (inherited from stable-2.8)


Version 2.9.0 rc2
-----------------

*(Released Wed, 9 Oct 2013)*

The second release candidate in the 2.9 series. Since 2.9.0 rc1:

- Fix bug in cfgupgrade that led to failure when upgrading from 2.8 with
  at least one DRBD instance.
- Fix bug in cfgupgrade that led to an invalid 2.8 configuration after
  downgrading.


Version 2.9.0 rc1
-----------------

*(Released Tue, 1 Oct 2013)*

The first release candidate in the 2.9 series. Since 2.9.0 beta1:

- various bug fixes
- update of the documentation, in particular installation instructions
- merging of LD_* constants into DT_* constants
- python style changes to be compatible with newer versions of pylint


Version 2.9.0 beta1
-------------------

*(Released Thu, 29 Aug 2013)*

This was the first beta release of the 2.9 series. All important changes
are listed in the latest 2.9 entry.


Version 2.8.4
-------------

*(Released Thu, 23 Jan 2014)*

- Change the list separator for the usb_devices parameter from comma to space.
  Commas could not work because they are already the hypervisor option
  separator (Issue 649)
- Add support for blktap2 file-driver (Issue 638)
- Add network tag definitions to the haskell codebase (Issue 641)
- Fix RAPI network tag handling
- Add the network tags to the tags searched by gnt-cluster search-tags
- Fix caching bug preventing jobs from being cancelled
- Start-master/stop-master was always failing if ConfD was disabled. (Issue 685)


Version 2.8.3
-------------

*(Released Thu, 12 Dec 2013)*

- Fixed Luxi daemon socket permissions after master-failover
- Improve IP version detection code directly checking for colons rather than
  passing the family from the cluster object
- Fix NODE/NODE_RES locking in LUInstanceCreate by not acquiring NODE_RES locks
  opportunistically anymore (Issue 622)
- Allow link local IPv6 gateways (Issue 624)
- Fix error printing (Issue 616)
- Fix a bug in InstanceSetParams concerning names: in case no name is passed in
  disk modifications, keep the old one. If name=none then set disk name to
  None.
- Update build_chroot script to work with the latest hackage packages
- Add a packet number limit to "fping" in master-ip-setup (Issue 630)
- Fix evacuation out of drained node (Issue 615)
- Add default file_driver if missing (Issue 571)
- Fix job error message after unclean master shutdown (Issue 618)
- Lock group(s) when creating instances (Issue 621)
- SetDiskID() before accepting an instance (Issue 633)
- Allow the ext template disks to receive arbitrary parameters, both at creation
  time and while being modified
- Xen handle domain shutdown (future proofing cherry-pick)
- Refactor reading live data in htools (future proofing cherry-pick)


Version 2.8.2
-------------

*(Released Thu, 07 Nov 2013)*

- DRBD: ensure peers are UpToDate for dual-primary
- Improve error message for replace-disks
- More dependency checks at configure time
- Placate warnings on ganeti.outils_unittest.py


Version 2.8.1
-------------

*(Released Thu, 17 Oct 2013)*

- Correctly start/stop luxid during gnt-cluster master-failover
- Don't attempt IPv6 ssh in case of IPv4 cluster (Issue 595)
- Fix path for the job queue serial file
- Improved harep man page
- Minor documentation improvements


Version 2.8.0
-------------

*(Released Mon, 30 Sep 2013)*

Incompatible/important changes
~~~~~~~~~~~~~~~~~~~~~~~~~~~~~~

- Instance policy can contain multiple instance specs, as described in
  the “Constrained instance sizes” section of :doc:`Partitioned Ganeti
  <design-partitioned>`. As a consequence, it's not possible to partially change
  or override instance specs. Bounding specs (min and max) can be specified as a
  whole using the new option ``--ipolicy-bounds-specs``, while standard
  specs use the new option ``--ipolicy-std-specs``.
- The output of the info command of gnt-cluster, gnt-group, gnt-node,
  gnt-instance is a valid YAML object.
- hail now honors network restrictions when allocating nodes. This led to an
  update of the IAllocator protocol. See the IAllocator documentation for
  details.
- confd now only answers static configuration request over the network. luxid
  was extracted, listens on the local LUXI socket and responds to live queries.
  This allows finer grained permissions if using separate users.

New features
~~~~~~~~~~~~

- The :doc:`Remote API <rapi>` daemon now supports a command line flag
  to always require authentication, ``--require-authentication``. It can
  be specified in ``$sysconfdir/default/ganeti``.
- A new cluster attribute 'enabled_disk_templates' is introduced. It will
  be used to manage the disk templates to be used by instances in the cluster.
  Initially, it will be set to a list that includes plain, drbd, if they were
  enabled by specifying a volume group name, and file and sharedfile, if those
  were enabled at configure time. Additionally, it will include all disk
  templates that are currently used by instances. The order of disk templates
  will be based on Ganeti's history of supporting them. In the future, the
  first entry of the list will be used as a default disk template on instance
  creation.
- ``cfgupgrade`` now supports a ``--downgrade`` option to bring the
  configuration back to the previous stable version.
- Disk templates in group ipolicy can be restored to the default value.
- Initial support for diskless instances and virtual clusters in QA.
- More QA and unit tests for instance policies.
- Every opcode now contains a reason trail (visible through ``gnt-job info``)
  describing why the opcode itself was executed.
- The monitoring daemon is now available. It allows users to query the cluster
  for obtaining information about the status of the system. The daemon is only
  responsible for providing the information over the network: the actual data
  gathering is performed by data collectors (currently, only the DRBD status
  collector is available).
- In order to help developers work on Ganeti, a new script
  (``devel/build_chroot``) is provided, for building a chroot that contains all
  the required development libraries and tools for compiling Ganeti on a Debian
  Squeeze system.
- A new tool, ``harep``, for performing self-repair and recreation of instances
  in Ganeti has been added.
- Split queries are enabled for tags, network, exports, cluster info, groups,
  jobs, nodes.
- New command ``show-ispecs-cmd`` for ``gnt-cluster`` and ``gnt-group``.
  It prints the command line to set the current policies, to ease
  changing them.
- Add the ``vnet_hdr`` HV parameter for KVM, to control whether the tap
  devices for KVM virtio-net interfaces will get created with VNET_HDR
  (IFF_VNET_HDR) support. If set to false, it disables offloading on the
  virtio-net interfaces, which prevents host kernel tainting and log
  flooding, when dealing with broken or malicious virtio-net drivers.
  It's set to true by default.
- Instance failover now supports a ``--cleanup`` parameter for fixing previous
  failures.
- Support 'viridian' parameter in Xen HVM
- Support DSA SSH keys in bootstrap
- To simplify the work of packaging frameworks that want to add the needed users
  and groups in a split-user setup themselves, at build time three files in
  ``doc/users`` will be generated. The ``groups`` files contains, one per line,
  the groups to be generated, the ``users`` file contains, one per line, the
  users to be generated, optionally followed by their primary group, where
  important. The ``groupmemberships`` file contains, one per line, additional
  user-group membership relations that need to be established. The syntax of
  these files will remain stable in all future versions.


New dependencies
~~~~~~~~~~~~~~~~
The following new dependencies have been added:

For Haskell:
- The ``curl`` library is not optional anymore for compiling the Haskell code.
- ``snap-server`` library (if monitoring is enabled).

For Python:
- The minimum Python version needed to run Ganeti is now 2.6.
- ``yaml`` library (only for running the QA).

Since 2.8.0 rc3
~~~~~~~~~~~~~~~
- Perform proper cleanup on termination of Haskell daemons
- Fix corner-case in handling of remaining retry time


Version 2.8.0 rc3
-----------------

*(Released Tue, 17 Sep 2013)*

- To simplify the work of packaging frameworks that want to add the needed users
  and groups in a split-user setup themselves, at build time three files in
  ``doc/users`` will be generated. The ``groups`` files contains, one per line,
  the groups to be generated, the ``users`` file contains, one per line, the
  users to be generated, optionally followed by their primary group, where
  important. The ``groupmemberships`` file contains, one per line, additional
  user-group membership relations that need to be established. The syntax of
  these files will remain stable in all future versions.
- Add a default to file-driver when unspecified over RAPI (Issue 571)
- Mark the DSA host pubkey as optional, and remove it during config downgrade
  (Issue 560)
- Some documentation fixes


Version 2.8.0 rc2
-----------------

*(Released Tue, 27 Aug 2013)*

The second release candidate of the 2.8 series. Since 2.8.0. rc1:

- Support 'viridian' parameter in Xen HVM (Issue 233)
- Include VCS version in ``gnt-cluster version``
- Support DSA SSH keys in bootstrap (Issue 338)
- Fix batch creation of instances
- Use FQDN to check master node status (Issue 551)
- Make the DRBD collector more failure-resilient


Version 2.8.0 rc1
-----------------

*(Released Fri, 2 Aug 2013)*

The first release candidate of the 2.8 series. Since 2.8.0 beta1:

- Fix upgrading/downgrading from 2.7
- Increase maximum RAPI message size
- Documentation updates
- Split ``confd`` between ``luxid`` and ``confd``
- Merge 2.7 series up to the 2.7.1 release
- Allow the ``modify_etc_hosts`` option to be changed
- Add better debugging for ``luxid`` queries
- Expose bulk parameter for GetJobs in RAPI client
- Expose missing ``network`` fields in RAPI
- Add some ``cluster verify`` tests
- Some unittest fixes
- Fix a malfunction in ``hspace``'s tiered allocation
- Fix query compatibility between haskell and python implementations
- Add the ``vnet_hdr`` HV parameter for KVM
- Add ``--cleanup`` to instance failover
- Change the connected groups format in ``gnt-network info`` output; it
  was previously displayed as a raw list by mistake. (Merged from 2.7)


Version 2.8.0 beta1
-------------------

*(Released Mon, 24 Jun 2013)*

This was the first beta release of the 2.8 series. All important changes
are listed in the latest 2.8 entry.


Version 2.7.2
-------------

*(Released Thu, 26 Sep 2013)*

- Change the connected groups format in ``gnt-network info`` output; it
  was previously displayed as a raw list by mistake
- Check disk template in right dict when copying
- Support multi-instance allocs without iallocator
- Fix some errors in the documentation
- Fix formatting of tuple in an error message


Version 2.7.1
-------------

*(Released Thu, 25 Jul 2013)*

- Add logrotate functionality in daemon-util
- Add logrotate example file
- Add missing fields to network queries over rapi
- Fix network object timestamps
- Add support for querying network timestamps
- Fix a typo in the example crontab
- Fix a documentation typo


Version 2.7.0
-------------

*(Released Thu, 04 Jul 2013)*

Incompatible/important changes
~~~~~~~~~~~~~~~~~~~~~~~~~~~~~~

- Instance policies for disk size were documented to be on a per-disk
  basis, but hail applied them to the sum of all disks. This has been
  fixed.
- ``hbal`` will now exit with status 0 if, during job execution over
  LUXI, early exit has been requested and all jobs are successful;
  before, exit status 1 was used, which cannot be differentiated from
  "job error" case
- Compatibility with newer versions of rbd has been fixed
- ``gnt-instance batch-create`` has been changed to use the bulk create
  opcode from Ganeti. This lead to incompatible changes in the format of
  the JSON file. It's now not a custom dict anymore but a dict
  compatible with the ``OpInstanceCreate`` opcode.
- Parent directories for file storage need to be listed in
  ``$sysconfdir/ganeti/file-storage-paths`` now. ``cfgupgrade`` will
  write the file automatically based on old configuration values, but it
  can not distribute it across all nodes and the file contents should be
  verified. Use ``gnt-cluster copyfile
  $sysconfdir/ganeti/file-storage-paths`` once the cluster has been
  upgraded. The reason for requiring this list of paths now is that
  before it would have been possible to inject new paths via RPC,
  allowing files to be created in arbitrary locations. The RPC protocol
  is protected using SSL/X.509 certificates, but as a design principle
  Ganeti does not permit arbitrary paths to be passed.
- The parsing of the variants file for OSes (see
  :manpage:`ganeti-os-interface(7)`) has been slightly changed: now empty
  lines and comment lines (starting with ``#``) are ignored for better
  readability.
- The ``setup-ssh`` tool added in Ganeti 2.2 has been replaced and is no
  longer available. ``gnt-node add`` now invokes a new tool on the
  destination node, named ``prepare-node-join``, to configure the SSH
  daemon. Paramiko is no longer necessary to configure nodes' SSH
  daemons via ``gnt-node add``.
- Draining (``gnt-cluster queue drain``) and un-draining the job queue
  (``gnt-cluster queue undrain``) now affects all nodes in a cluster and
  the flag is not reset after a master failover.
- Python 2.4 has *not* been tested with this release. Using 2.6 or above
  is recommended. 2.6 will be mandatory from the 2.8 series.


New features
~~~~~~~~~~~~

- New network management functionality to support automatic allocation
  of IP addresses and managing of network parameters. See
  :manpage:`gnt-network(8)` for more details.
- New external storage backend, to allow managing arbitrary storage
  systems external to the cluster. See
  :manpage:`ganeti-extstorage-interface(7)`.
- New ``exclusive-storage`` node parameter added, restricted to
  nodegroup level. When it's set to true, physical disks are assigned in
  an exclusive fashion to instances, as documented in :doc:`Partitioned
  Ganeti <design-partitioned>`.  Currently, only instances using the
  ``plain`` disk template are supported.
- The KVM hypervisor has been updated with many new hypervisor
  parameters, including a generic one for passing arbitrary command line
  values. See a complete list in :manpage:`gnt-instance(8)`. It is now
  compatible up to qemu 1.4.
- A new tool, called ``mon-collector``, is the stand-alone executor of
  the data collectors for a monitoring system. As of this version, it
  just includes the DRBD data collector, that can be executed by calling
  ``mon-collector`` using the ``drbd`` parameter. See
  :manpage:`mon-collector(7)`.
- A new user option, :pyeval:`rapi.RAPI_ACCESS_READ`, has been added
  for RAPI users. It allows granting permissions to query for
  information to a specific user without giving
  :pyeval:`rapi.RAPI_ACCESS_WRITE` permissions.
- A new tool named ``node-cleanup`` has been added. It cleans remains of
  a cluster from a machine by stopping all daemons, removing
  certificates and ssconf files. Unless the ``--no-backup`` option is
  given, copies of the certificates are made.
- Instance creations now support the use of opportunistic locking,
  potentially speeding up the (parallel) creation of multiple instances.
  This feature is currently only available via the :doc:`RAPI
  <rapi>` interface and when an instance allocator is used. If the
  ``opportunistic_locking`` parameter is set the opcode will try to
  acquire as many locks as possible, but will not wait for any locks
  held by other opcodes. If not enough resources can be found to
  allocate the instance, the temporary error code
  :pyeval:`errors.ECODE_TEMP_NORES` is returned. The operation can be
  retried thereafter, with or without opportunistic locking.
- New experimental linux-ha resource scripts.
- Restricted-commands support: ganeti can now be asked (via command line
  or rapi) to perform commands on a node. These are passed via ganeti
  RPC rather than ssh. This functionality is restricted to commands
  specified on the ``$sysconfdir/ganeti/restricted-commands`` for security
  reasons. The file is not copied automatically.


Misc changes
~~~~~~~~~~~~

- Diskless instances are now externally mirrored (Issue 237). This for
  now has only been tested in conjunction with explicit target nodes for
  migration/failover.
- Queries not needing locks or RPC access to the node can now be
  performed by the confd daemon, making them independent from jobs, and
  thus faster to execute. This is selectable at configure time.
- The functionality for allocating multiple instances at once has been
  overhauled and is now also available through :doc:`RAPI <rapi>`.

There are no significant changes from version 2.7.0~rc3.


Version 2.7.0 rc3
-----------------

*(Released Tue, 25 Jun 2013)*

- Fix permissions on the confd query socket (Issue 477)
- Fix permissions on the job archive dir (Issue 498)
- Fix handling of an internal exception in replace-disks (Issue 472)
- Fix gnt-node info handling of shortened names (Issue 497)
- Fix gnt-instance grow-disk when wiping is enabled
- Documentation improvements, and support for newer pandoc
- Fix hspace honoring ipolicy for disks (Issue 484)
- Improve handling of the ``kvm_extra`` HV parameter


Version 2.7.0 rc2
-----------------

*(Released Fri, 24 May 2013)*

- ``devel/upload`` now works when ``/var/run`` on the target nodes is a
  symlink.
- Disks added through ``gnt-instance modify`` or created through
  ``gnt-instance recreate-disks`` are wiped, if the
  ``prealloc_wipe_disks`` flag is set.
- If wiping newly created disks fails, the disks are removed. Also,
  partial failures in creating disks through ``gnt-instance modify``
  triggers a cleanup of the partially-created disks.
- Removing the master IP address doesn't fail if the address has been
  already removed.
- Fix ownership of the OS log dir
- Workaround missing SO_PEERCRED constant (Issue 191)


Version 2.7.0 rc1
-----------------

*(Released Fri, 3 May 2013)*

This was the first release candidate of the 2.7 series. Since beta3:

- Fix kvm compatibility with qemu 1.4 (Issue 389)
- Documentation updates (admin guide, upgrade notes, install
  instructions) (Issue 372)
- Fix gnt-group list nodes and instances count (Issue 436)
- Fix compilation without non-mandatory libraries (Issue 441)
- Fix xen-hvm hypervisor forcing nics to type 'ioemu' (Issue 247)
- Make confd logging more verbose at INFO level (Issue 435)
- Improve "networks" documentation in :manpage:`gnt-instance(8)`
- Fix failure path for instance storage type conversion (Issue 229)
- Update htools text backend documentation
- Improve the renew-crypto section of :manpage:`gnt-cluster(8)`
- Disable inter-cluster instance move for file-based instances, because
  it is dependant on instance export, which is not supported for
  file-based instances. (Issue 414)
- Fix gnt-job crashes on non-ascii characters (Issue 427)
- Fix volume group checks on non-vm-capable nodes (Issue 432)


Version 2.7.0 beta3
-------------------

*(Released Mon, 22 Apr 2013)*

This was the third beta release of the 2.7 series. Since beta2:

- Fix hail to verify disk instance policies on a per-disk basis (Issue 418).
- Fix data loss on wrong usage of ``gnt-instance move``
- Properly export errors in confd-based job queries
- Add ``users-setup`` tool
- Fix iallocator protocol to report 0 as a disk size for diskless
  instances. This avoids hail breaking when a diskless instance is
  present.
- Fix job queue directory permission problem that made confd job queries
  fail. This requires running an ``ensure-dirs --full-run`` on upgrade
  for access to archived jobs (Issue 406).
- Limit the sizes of networks supported by ``gnt-network`` to something
  between a ``/16`` and a ``/30`` to prevent memory bloat and crashes.
- Fix bugs in instance disk template conversion
- Fix GHC 7 compatibility
- Fix ``burnin`` install path (Issue 426).
- Allow very small disk grows (Issue 347).
- Fix a ``ganeti-noded`` memory bloat introduced in 2.5, by making sure
  that noded doesn't import masterd code (Issue 419).
- Make sure the default metavg at cluster init is the same as the vg, if
  unspecified (Issue 358).
- Fix cleanup of partially created disks (part of Issue 416)


Version 2.7.0 beta2
-------------------

*(Released Tue, 2 Apr 2013)*

This was the second beta release of the 2.7 series. Since beta1:

- Networks no longer have a "type" slot, since this information was
  unused in Ganeti: instead of it tags should be used.
- The rapi client now has a ``target_node`` option to MigrateInstance.
- Fix early exit return code for hbal (Issue 386).
- Fix ``gnt-instance migrate/failover -n`` (Issue 396).
- Fix ``rbd showmapped`` output parsing (Issue 312).
- Networks are now referenced indexed by UUID, rather than name. This
  will require running cfgupgrade, from 2.7.0beta1, if networks are in
  use.
- The OS environment now includes network information.
- Deleting of a network is now disallowed if any instance nic is using
  it, to prevent dangling references.
- External storage is now documented in man pages.
- The exclusive_storage flag can now only be set at nodegroup level.
- Hbal can now submit an explicit priority with its jobs.
- Many network related locking fixes.
- Bump up the required pylint version to 0.25.1.
- Fix the ``no_remember`` option in RAPI client.
- Many ipolicy related tests, qa, and fixes.
- Many documentation improvements and fixes.
- Fix building with ``--disable-file-storage``.
- Fix ``-q`` option in htools, which was broken if passed more than
  once.
- Some haskell/python interaction improvements and fixes.
- Fix iallocator in case of missing LVM storage.
- Fix confd config load in case of ``--no-lvm-storage``.
- The confd/query functionality is now mentioned in the security
  documentation.


Version 2.7.0 beta1
-------------------

*(Released Wed, 6 Feb 2013)*

This was the first beta release of the 2.7 series. All important changes
are listed in the latest 2.7 entry.


Version 2.6.2
-------------

*(Released Fri, 21 Dec 2012)*

Important behaviour change: hbal won't rebalance anymore instances which
have the ``auto_balance`` attribute set to false. This was the intention
all along, but until now it only skipped those from the N+1 memory
reservation (DRBD-specific).

A significant number of bug fixes in this release:

- Fixed disk adoption interaction with ipolicy checks.
- Fixed networking issues when instances are started, stopped or
  migrated, by forcing the tap device's MAC prefix to "fe" (issue 217).
- Fixed the warning in cluster verify for shared storage instances not
  being redundant.
- Fixed removal of storage directory on shared file storage (issue 262).
- Fixed validation of LVM volume group name in OpClusterSetParams
  (``gnt-cluster modify``) (issue 285).
- Fixed runtime memory increases (``gnt-instance modify -m``).
- Fixed live migration under Xen's ``xl`` mode.
- Fixed ``gnt-instance console`` with ``xl``.
- Fixed building with newer Haskell compiler/libraries.
- Fixed PID file writing in Haskell daemons (confd); this prevents
  restart issues if confd was launched manually (outside of
  ``daemon-util``) while another copy of it was running
- Fixed a type error when doing live migrations with KVM (issue 297) and
  the error messages for failing migrations have been improved.
- Fixed opcode validation for the out-of-band commands (``gnt-node
  power``).
- Fixed a type error when unsetting OS hypervisor parameters (issue
  311); now it's possible to unset all OS-specific hypervisor
  parameters.
- Fixed the ``dry-run`` mode for many operations: verification of
  results was over-zealous but didn't take into account the ``dry-run``
  operation, resulting in "wrong" failures.
- Fixed bash completion in ``gnt-job list`` when the job queue has
  hundreds of entries; especially with older ``bash`` versions, this
  results in significant CPU usage.

And lastly, a few other improvements have been made:

- Added option to force master-failover without voting (issue 282).
- Clarified error message on lock conflict (issue 287).
- Logging of newly submitted jobs has been improved (issue 290).
- Hostname checks have been made uniform between instance rename and
  create (issue 291).
- The ``--submit`` option is now supported by ``gnt-debug delay``.
- Shutting down the master daemon by sending SIGTERM now stops it from
  processing jobs waiting for locks; instead, those jobs will be started
  once again after the master daemon is started the next time (issue
  296).
- Support for Xen's ``xl`` program has been improved (besides the fixes
  above).
- Reduced logging noise in the Haskell confd daemon (only show one log
  entry for each config reload, instead of two).
- Several man page updates and typo fixes.


Version 2.6.1
-------------

*(Released Fri, 12 Oct 2012)*

A small bugfix release. Among the bugs fixed:

- Fixed double use of ``PRIORITY_OPT`` in ``gnt-node migrate``, that
  made the command unusable.
- Commands that issue many jobs don't fail anymore just because some jobs
  take so long that other jobs are archived.
- Failures during ``gnt-instance reinstall`` are reflected by the exit
  status.
- Issue 190 fixed. Check for DRBD in cluster verify is enabled only when
  DRBD is enabled.
- When ``always_failover`` is set, ``--allow-failover`` is not required
  in migrate commands anymore.
- ``bash_completion`` works even if extglob is disabled.
- Fixed bug with locks that made failover for RDB-based instances fail.
- Fixed bug in non-mirrored instance allocation that made Ganeti choose
  a random node instead of one based on the allocator metric.
- Support for newer versions of pylint and pep8.
- Hail doesn't fail anymore when trying to add an instance of type
  ``file``, ``sharedfile`` or ``rbd``.
- Added new Makefile target to rebuild the whole distribution, so that
  all files are included.


Version 2.6.0
-------------

*(Released Fri, 27 Jul 2012)*


.. attention:: The ``LUXI`` protocol has been made more consistent
   regarding its handling of command arguments. This, however, leads to
   incompatibility issues with previous versions. Please ensure that you
   restart Ganeti daemons soon after the upgrade, otherwise most
   ``LUXI`` calls (job submission, setting/resetting the drain flag,
   pausing/resuming the watcher, cancelling and archiving jobs, querying
   the cluster configuration) will fail.


New features
~~~~~~~~~~~~

Instance run status
+++++++++++++++++++

The current ``admin_up`` field, which used to denote whether an instance
should be running or not, has been removed. Instead, ``admin_state`` is
introduced, with 3 possible values -- ``up``, ``down`` and ``offline``.

The rational behind this is that an instance being “down” can have
different meanings:

- it could be down during a reboot
- it could be temporarily be down for a reinstall
- or it could be down because it is deprecated and kept just for its
  disk

The previous Boolean state was making it difficult to do capacity
calculations: should Ganeti reserve memory for a down instance? Now, the
tri-state field makes it clear:

- in ``up`` and ``down`` state, all resources are reserved for the
  instance, and it can be at any time brought up if it is down
- in ``offline`` state, only disk space is reserved for it, but not
  memory or CPUs

The field can have an extra use: since the transition between ``up`` and
``down`` and vice-versus is done via ``gnt-instance start/stop``, but
transition between ``offline`` and ``down`` is done via ``gnt-instance
modify``, it is possible to given different rights to users. For
example, owners of an instance could be allowed to start/stop it, but
not transition it out of the offline state.

Instance policies and specs
+++++++++++++++++++++++++++

In previous Ganeti versions, an instance creation request was not
limited on the minimum size and on the maximum size just by the cluster
resources. As such, any policy could be implemented only in third-party
clients (RAPI clients, or shell wrappers over ``gnt-*``
tools). Furthermore, calculating cluster capacity via ``hspace`` again
required external input with regards to instance sizes.

In order to improve these workflows and to allow for example better
per-node group differentiation, we introduced instance specs, which
allow declaring:

- minimum instance disk size, disk count, memory size, cpu count
- maximum values for the above metrics
- and “standard” values (used in ``hspace`` to calculate the standard
  sized instances)

The minimum/maximum values can be also customised at node-group level,
for example allowing more powerful hardware to support bigger instance
memory sizes.

Beside the instance specs, there are a few other settings belonging to
the instance policy framework. It is possible now to customise, per
cluster and node-group:

- the list of allowed disk templates
- the maximum ratio of VCPUs per PCPUs (to control CPU oversubscription)
- the maximum ratio of instance to spindles (see below for more
  information) for local storage

All these together should allow all tools that talk to Ganeti to know
what are the ranges of allowed values for instances and the
over-subscription that is allowed.

For the VCPU/PCPU ratio, we already have the VCPU configuration from the
instance configuration, and the physical CPU configuration from the
node. For the spindle ratios however, we didn't track before these
values, so new parameters have been added:

- a new node parameter ``spindle_count``, defaults to 1, customisable at
  node group or node level
- at new backend parameter (for instances), ``spindle_use`` defaults to 1

Note that spindles in this context doesn't need to mean actual
mechanical hard-drives; it's just a relative number for both the node
I/O capacity and instance I/O consumption.

Instance migration behaviour
++++++++++++++++++++++++++++

While live-migration is in general desirable over failover, it is
possible that for some workloads it is actually worse, due to the
variable time of the “suspend” phase during live migration.

To allow the tools to work consistently over such instances (without
having to hard-code instance names), a new backend parameter
``always_failover`` has been added to control the migration/failover
behaviour. When set to True, all migration requests for an instance will
instead fall-back to failover.

Instance memory ballooning
++++++++++++++++++++++++++

Initial support for memory ballooning has been added. The memory for an
instance is no longer fixed (backend parameter ``memory``), but instead
can vary between minimum and maximum values (backend parameters
``minmem`` and ``maxmem``). Currently we only change an instance's
memory when:

- live migrating or failing over and instance and the target node
  doesn't have enough memory
- user requests changing the memory via ``gnt-instance modify
  --runtime-memory``

Instance CPU pinning
++++++++++++++++++++

In order to control the use of specific CPUs by instance, support for
controlling CPU pinning has been added for the Xen, HVM and LXC
hypervisors. This is controlled by a new hypervisor parameter
``cpu_mask``; details about possible values for this are in the
:manpage:`gnt-instance(8)`. Note that use of the most specific (precise
VCPU-to-CPU mapping) form will work well only when all nodes in your
cluster have the same amount of CPUs.

Disk parameters
+++++++++++++++

Another area in which Ganeti was not customisable were the parameters
used for storage configuration, e.g. how many stripes to use for LVM,
DRBD resync configuration, etc.

To improve this area, we've added disks parameters, which are
customisable at cluster and node group level, and which allow to
specify various parameters for disks (DRBD has the most parameters
currently), for example:

- DRBD resync algorithm and parameters (e.g. speed)
- the default VG for meta-data volumes for DRBD
- number of stripes for LVM (plain disk template)
- the RBD pool

These parameters can be modified via ``gnt-cluster modify -D …`` and
``gnt-group modify -D …``, and are used at either instance creation (in
case of LVM stripes, for example) or at disk “activation” time
(e.g. resync speed).

Rados block device support
++++++++++++++++++++++++++

A Rados (http://ceph.com/wiki/Rbd) storage backend has been added,
denoted by the ``rbd`` disk template type. This is considered
experimental, feedback is welcome. For details on configuring it, see
the :doc:`install` document and the :manpage:`gnt-cluster(8)` man page.

Master IP setup
+++++++++++++++

The existing master IP functionality works well only in simple setups (a
single network shared by all nodes); however, if nodes belong to
different networks, then the ``/32`` setup and lack of routing
information is not enough.

To allow the master IP to function well in more complex cases, the
system was reworked as follows:

- a master IP netmask setting has been added
- the master IP activation/turn-down code was moved from the node daemon
  to a separate script
- whether to run the Ganeti-supplied master IP script or a user-supplied
  on is a ``gnt-cluster init`` setting

Details about the location of the standard and custom setup scripts are
in the man page :manpage:`gnt-cluster(8)`; for information about the
setup script protocol, look at the Ganeti-supplied script.

SPICE support
+++++++++++++

The `SPICE <http://www.linux-kvm.org/page/SPICE>`_ support has been
improved.

It is now possible to use TLS-protected connections, and when renewing
or changing the cluster certificates (via ``gnt-cluster renew-crypto``,
it is now possible to specify spice or spice CA certificates. Also, it
is possible to configure a password for SPICE sessions via the
hypervisor parameter ``spice_password_file``.

There are also new parameters to control the compression and streaming
options (e.g. ``spice_image_compression``, ``spice_streaming_video``,
etc.). For details, see the man page :manpage:`gnt-instance(8)` and look
for the spice parameters.

Lastly, it is now possible to see the SPICE connection information via
``gnt-instance console``.

OVF converter
+++++++++++++

A new tool (``tools/ovfconverter``) has been added that supports
conversion between Ganeti and the `Open Virtualization Format
<http://en.wikipedia.org/wiki/Open_Virtualization_Format>`_ (both to and
from).

This relies on the ``qemu-img`` tool to convert the disk formats, so the
actual compatibility with other virtualization solutions depends on it.

Confd daemon changes
++++++++++++++++++++

The configuration query daemon (``ganeti-confd``) is now optional, and
has been rewritten in Haskell; whether to use the daemon at all, use the
Python (default) or the Haskell version is selectable at configure time
via the ``--enable-confd`` parameter, which can take one of the
``haskell``, ``python`` or ``no`` values. If not used, disabling the
daemon will result in a smaller footprint; for larger systems, we
welcome feedback on the Haskell version which might become the default
in future versions.

If you want to use ``gnt-node list-drbd`` you need to have the Haskell
daemon running. The Python version doesn't implement the new call.


User interface changes
~~~~~~~~~~~~~~~~~~~~~~

We have replaced the ``--disks`` option of ``gnt-instance
replace-disks`` with a more flexible ``--disk`` option, which allows
adding and removing disks at arbitrary indices (Issue 188). Furthermore,
disk size and mode can be changed upon recreation (via ``gnt-instance
recreate-disks``, which accepts the same ``--disk`` option).

As many people are used to a ``show`` command, we have added that as an
alias to ``info`` on all ``gnt-*`` commands.

The ``gnt-instance grow-disk`` command has a new mode in which it can
accept the target size of the disk, instead of the delta; this can be
more safe since two runs in absolute mode will be idempotent, and
sometimes it's also easier to specify the desired size directly.

Also the handling of instances with regard to offline secondaries has
been improved. Instance operations should not fail because one of it's
secondary nodes is offline, even though it's safe to proceed.

A new command ``list-drbd`` has been added to the ``gnt-node`` script to
support debugging of DRBD issues on nodes. It provides a mapping of DRBD
minors to instance name.

API changes
~~~~~~~~~~~

RAPI coverage has improved, with (for example) new resources for
recreate-disks, node power-cycle, etc.

Compatibility
~~~~~~~~~~~~~

There is partial support for ``xl`` in the Xen hypervisor; feedback is
welcome.

Python 2.7 is better supported, and after Ganeti 2.6 we will investigate
whether to still support Python 2.4 or move to Python 2.6 as minimum
required version.

Support for Fedora has been slightly improved; the provided example
init.d script should work better on it and the INSTALL file should
document the needed dependencies.

Internal changes
~~~~~~~~~~~~~~~~

The deprecated ``QueryLocks`` LUXI request has been removed. Use
``Query(what=QR_LOCK, ...)`` instead.

The LUXI requests :pyeval:`luxi.REQ_QUERY_JOBS`,
:pyeval:`luxi.REQ_QUERY_INSTANCES`, :pyeval:`luxi.REQ_QUERY_NODES`,
:pyeval:`luxi.REQ_QUERY_GROUPS`, :pyeval:`luxi.REQ_QUERY_EXPORTS` and
:pyeval:`luxi.REQ_QUERY_TAGS` are deprecated and will be removed in a
future version. :pyeval:`luxi.REQ_QUERY` should be used instead.

RAPI client: ``CertificateError`` now derives from
``GanetiApiError``. This should make it more easy to handle Ganeti
errors.

Deprecation warnings due to PyCrypto/paramiko import in
``tools/setup-ssh`` have been silenced, as usually they are safe; please
make sure to run an up-to-date paramiko version, if you use this tool.

The QA scripts now depend on Python 2.5 or above (the main code base
still works with Python 2.4).

The configuration file (``config.data``) is now written without
indentation for performance reasons; if you want to edit it, it can be
re-formatted via ``tools/fmtjson``.

A number of bugs has been fixed in the cluster merge tool.

``x509`` certification verification (used in import-export) has been
changed to allow the same clock skew as permitted by the cluster
verification. This will remove some rare but hard to diagnose errors in
import-export.


Version 2.6.0 rc4
-----------------

*(Released Thu, 19 Jul 2012)*

Very few changes from rc4 to the final release, only bugfixes:

- integrated fixes from release 2.5.2 (fix general boot flag for KVM
  instance, fix CDROM booting for KVM instances)
- fixed node group modification of node parameters
- fixed issue in LUClusterVerifyGroup with multi-group clusters
- fixed generation of bash completion to ensure a stable ordering
- fixed a few typos


Version 2.6.0 rc3
-----------------

*(Released Fri, 13 Jul 2012)*

Third release candidate for 2.6. The following changes were done from
rc3 to rc4:

- Fixed ``UpgradeConfig`` w.r.t. to disk parameters on disk objects.
- Fixed an inconsistency in the LUXI protocol with the provided
  arguments (NOT backwards compatible)
- Fixed a bug with node groups ipolicy where ``min`` was greater than
  the cluster ``std`` value
- Implemented a new ``gnt-node list-drbd`` call to list DRBD minors for
  easier instance debugging on nodes (requires ``hconfd`` to work)


Version 2.6.0 rc2
-----------------

*(Released Tue, 03 Jul 2012)*

Second release candidate for 2.6. The following changes were done from
rc2 to rc3:

- Fixed ``gnt-cluster verify`` regarding ``master-ip-script`` on non
  master candidates
- Fixed a RAPI regression on missing beparams/memory
- Fixed redistribution of files on offline nodes
- Added possibility to run activate-disks even though secondaries are
  offline. With this change it relaxes also the strictness on some other
  commands which use activate disks internally:
  * ``gnt-instance start|reboot|rename|backup|export``
- Made it possible to remove safely an instance if its secondaries are
  offline
- Made it possible to reinstall even though secondaries are offline


Version 2.6.0 rc1
-----------------

*(Released Mon, 25 Jun 2012)*

First release candidate for 2.6. The following changes were done from
rc1 to rc2:

- Fixed bugs with disk parameters and ``rbd`` templates as well as
  ``instance_os_add``
- Made ``gnt-instance modify`` more consistent regarding new NIC/Disk
  behaviour. It supports now the modify operation
- ``hcheck`` implemented to analyze cluster health and possibility of
  improving health by rebalance
- ``hbal`` has been improved in dealing with split instances


Version 2.6.0 beta2
-------------------

*(Released Mon, 11 Jun 2012)*

Second beta release of 2.6. The following changes were done from beta2
to rc1:

- Fixed ``daemon-util`` with non-root user models
- Fixed creation of plain instances with ``--no-wait-for-sync``
- Fix wrong iv_names when running ``cfgupgrade``
- Export more information in RAPI group queries
- Fixed bug when changing instance network interfaces
- Extended burnin to do NIC changes
- query: Added ``<``, ``>``, ``<=``, ``>=`` comparison operators
- Changed default for DRBD barriers
- Fixed DRBD error reporting for syncer rate
- Verify the options on disk parameters

And of course various fixes to documentation and improved unittests and
QA.


Version 2.6.0 beta1
-------------------

*(Released Wed, 23 May 2012)*

First beta release of 2.6. The following changes were done from beta1 to
beta2:

- integrated patch for distributions without ``start-stop-daemon``
- adapted example init.d script to work on Fedora
- fixed log handling in Haskell daemons
- adapted checks in the watcher for pycurl linked against libnss
- add partial support for ``xl`` instead of ``xm`` for Xen
- fixed a type issue in cluster verification
- fixed ssconf handling in the Haskell code (was breaking confd in IPv6
  clusters)

Plus integrated fixes from the 2.5 branch:

- fixed ``kvm-ifup`` to use ``/bin/bash``
- fixed parallel build failures
- KVM live migration when using a custom keymap


Version 2.5.2
-------------

*(Released Tue, 24 Jul 2012)*

A small bugfix release, with no new features:

- fixed bash-isms in kvm-ifup, for compatibility with systems which use a
  different default shell (e.g. Debian, Ubuntu)
- fixed KVM startup and live migration with a custom keymap (fixes Issue
  243 and Debian bug #650664)
- fixed compatibility with KVM versions that don't support multiple boot
  devices (fixes Issue 230 and Debian bug #624256)

Additionally, a few fixes were done to the build system (fixed parallel
build failures) and to the unittests (fixed race condition in test for
FileID functions, and the default enable/disable mode for QA test is now
customisable).


Version 2.5.1
-------------

*(Released Fri, 11 May 2012)*

A small bugfix release.

The main issues solved are on the topic of compatibility with newer LVM
releases:

- fixed parsing of ``lv_attr`` field
- adapted to new ``vgreduce --removemissing`` behaviour where sometimes
  the ``--force`` flag is needed

Also on the topic of compatibility, ``tools/lvmstrap`` has been changed
to accept kernel 3.x too (was hardcoded to 2.6.*).

A regression present in 2.5.0 that broke handling (in the gnt-* scripts)
of hook results and that also made display of other errors suboptimal
was fixed; the code behaves now like 2.4 and earlier.

Another change in 2.5, the cleanup of the OS scripts environment, is too
aggressive: it removed even the ``PATH`` variable, which requires the OS
scripts to *always* need to export it. Since this is a bit too strict,
we now export a minimal PATH, the same that we export for hooks.

The fix for issue 201 (Preserve bridge MTU in KVM ifup script) was
integrated into this release.

Finally, a few other miscellaneous changes were done (no new features,
just small improvements):

- Fix ``gnt-group --help`` display
- Fix hardcoded Xen kernel path
- Fix grow-disk handling of invalid units
- Update synopsis for ``gnt-cluster repair-disk-sizes``
- Accept both PUT and POST in noded (makes future upgrade to 2.6 easier)


Version 2.5.0
-------------

*(Released Thu, 12 Apr 2012)*

Incompatible/important changes and bugfixes
~~~~~~~~~~~~~~~~~~~~~~~~~~~~~~~~~~~~~~~~~~~

- The default of the ``/2/instances/[instance_name]/rename`` RAPI
  resource's ``ip_check`` parameter changed from ``True`` to ``False``
  to match the underlying LUXI interface.
- The ``/2/nodes/[node_name]/evacuate`` RAPI resource was changed to use
  body parameters, see :doc:`RAPI documentation <rapi>`. The server does
  not maintain backwards-compatibility as the underlying operation
  changed in an incompatible way. The RAPI client can talk to old
  servers, but it needs to be told so as the return value changed.
- When creating file-based instances via RAPI, the ``file_driver``
  parameter no longer defaults to ``loop`` and must be specified.
- The deprecated ``bridge`` NIC parameter is no longer supported. Use
  ``link`` instead.
- Support for the undocumented and deprecated RAPI instance creation
  request format version 0 has been dropped. Use version 1, supported
  since Ganeti 2.1.3 and :doc:`documented <rapi>`, instead.
- Pyparsing 1.4.6 or above is required, see :doc:`installation
  documentation <install>`.
- The "cluster-verify" hooks are now executed per group by the
  ``OP_CLUSTER_VERIFY_GROUP`` opcode. This maintains the same behavior
  if you just run ``gnt-cluster verify``, which generates one opcode per
  group.
- The environment as passed to the OS scripts is cleared, and thus no
  environment variables defined in the node daemon's environment will be
  inherited by the scripts.
- The :doc:`iallocator <iallocator>` mode ``multi-evacuate`` has been
  deprecated.
- :doc:`New iallocator modes <design-multi-reloc>` have been added to
  support operations involving multiple node groups.
- Offline nodes are ignored when failing over an instance.
- Support for KVM version 1.0, which changed the version reporting format
  from 3 to 2 digits.
- TCP/IP ports used by DRBD disks are returned to a pool upon instance
  removal.
- ``Makefile`` is now compatible with Automake 1.11.2
- Includes all bugfixes made in the 2.4 series

New features
~~~~~~~~~~~~

- The ganeti-htools project has been merged into the ganeti-core source
  tree and will be built as part of Ganeti (see :doc:`install-quick`).
- Implemented support for :doc:`shared storage <design-shared-storage>`.
- Add support for disks larger than 2 TB in ``lvmstrap`` by supporting
  GPT-style partition tables (requires `parted
  <http://www.gnu.org/s/parted/>`_).
- Added support for floppy drive and 2nd CD-ROM drive in KVM hypervisor.
- Allowed adding tags on instance creation.
- Export instance tags to hooks (``INSTANCE_TAGS``, see :doc:`hooks`)
- Allow instances to be started in a paused state, enabling the user to
  see the complete console output on boot using the console.
- Added new hypervisor flag to control default reboot behaviour
  (``reboot_behavior``).
- Added support for KVM keymaps (hypervisor parameter ``keymap``).
- Improved out-of-band management support:

  - Added ``gnt-node health`` command reporting the health status of
    nodes.
  - Added ``gnt-node power`` command to manage power status of nodes.
  - Added command for emergency power-off (EPO), ``gnt-cluster epo``.

- Instance migration can fall back to failover if instance is not
  running.
- Filters can be used when listing nodes, instances, groups and locks;
  see :manpage:`ganeti(7)` manpage.
- Added post-execution status as variables to :doc:`hooks <hooks>`
  environment.
- Instance tags are exported/imported together with the instance.
- When given an explicit job ID, ``gnt-job info`` will work for archived
  jobs.
- Jobs can define dependencies on other jobs (not yet supported via
  RAPI or command line, but used by internal commands and usable via
  LUXI).

  - Lock monitor (``gnt-debug locks``) shows jobs waiting for
    dependencies.

- Instance failover is now available as a RAPI resource
  (``/2/instances/[instance_name]/failover``).
- ``gnt-instance info`` defaults to static information if primary node
  is offline.
- Opcodes have a new ``comment`` attribute.
- Added basic SPICE support to KVM hypervisor.
- ``tools/ganeti-listrunner`` allows passing of arguments to executable.

Node group improvements
~~~~~~~~~~~~~~~~~~~~~~~

- ``gnt-cluster verify`` has been modified to check groups separately,
  thereby improving performance.
- Node group support has been added to ``gnt-cluster verify-disks``,
  which now operates per node group.
- Watcher has been changed to work better with node groups.

  - One process and state file per node group.
  - Slow watcher in one group doesn't block other group's watcher.

- Added new command, ``gnt-group evacuate``, to move all instances in a
  node group to other groups.
- Added ``gnt-instance change-group`` to move an instance to another
  node group.
- ``gnt-cluster command`` and ``gnt-cluster copyfile`` now support
  per-group operations.
- Node groups can be tagged.
- Some operations switch from an exclusive to a shared lock as soon as
  possible.
- Instance's primary and secondary nodes' groups are now available as
  query fields (``pnode.group``, ``pnode.group.uuid``, ``snodes.group``
  and ``snodes.group.uuid``).

Misc
~~~~

- Numerous updates to documentation and manpages.

  - :doc:`RAPI <rapi>` documentation now has detailed parameter
    descriptions.
  - Some opcode/job results are now also documented, see :doc:`RAPI
    <rapi>`.

- A lockset's internal lock is now also visible in lock monitor.
- Log messages from job queue workers now contain information about the
  opcode they're processing.
- ``gnt-instance console`` no longer requires the instance lock.
- A short delay when waiting for job changes reduces the number of LUXI
  requests significantly.
- DRBD metadata volumes are overwritten with zeros during disk creation.
- Out-of-band commands no longer acquire the cluster lock in exclusive
  mode.
- ``devel/upload`` now uses correct permissions for directories.


Version 2.5.0 rc6
-----------------

*(Released Fri, 23 Mar 2012)*

This was the sixth release candidate of the 2.5 series.


Version 2.5.0 rc5
-----------------

*(Released Mon, 9 Jan 2012)*

This was the fifth release candidate of the 2.5 series.


Version 2.5.0 rc4
-----------------

*(Released Thu, 27 Oct 2011)*

This was the fourth release candidate of the 2.5 series.


Version 2.5.0 rc3
-----------------

*(Released Wed, 26 Oct 2011)*

This was the third release candidate of the 2.5 series.


Version 2.5.0 rc2
-----------------

*(Released Tue, 18 Oct 2011)*

This was the second release candidate of the 2.5 series.


Version 2.5.0 rc1
-----------------

*(Released Tue, 4 Oct 2011)*

This was the first release candidate of the 2.5 series.


Version 2.5.0 beta3
-------------------

*(Released Wed, 31 Aug 2011)*

This was the third beta release of the 2.5 series.


Version 2.5.0 beta2
-------------------

*(Released Mon, 22 Aug 2011)*

This was the second beta release of the 2.5 series.


Version 2.5.0 beta1
-------------------

*(Released Fri, 12 Aug 2011)*

This was the first beta release of the 2.5 series.


Version 2.4.5
-------------

*(Released Thu, 27 Oct 2011)*

- Fixed bug when parsing command line parameter values ending in
  backslash
- Fixed assertion error after unclean master shutdown
- Disable HTTP client pool for RPC, significantly reducing memory usage
  of master daemon
- Fixed queue archive creation with wrong permissions


Version 2.4.4
-------------

*(Released Tue, 23 Aug 2011)*

Small bug-fixes:

- Fixed documentation for importing with ``--src-dir`` option
- Fixed a bug in ``ensure-dirs`` with queue/archive permissions
- Fixed a parsing issue with DRBD 8.3.11 in the Linux kernel


Version 2.4.3
-------------

*(Released Fri, 5 Aug 2011)*

Many bug-fixes and a few small features:

- Fixed argument order in ``ReserveLV`` and ``ReserveMAC`` which caused
  issues when you tried to add an instance with two MAC addresses in one
  request
- KVM: fixed per-instance stored UID value
- KVM: configure bridged NICs at migration start
- KVM: Fix a bug where instance will not start with never KVM versions
  (>= 0.14)
- Added OS search path to ``gnt-cluster info``
- Fixed an issue with ``file_storage_dir`` where you were forced to
  provide an absolute path, but the documentation states it is a
  relative path, the documentation was right
- Added a new parameter to instance stop/start called ``--no-remember``
  that will make the state change to not be remembered
- Implemented ``no_remember`` at RAPI level
- Improved the documentation
- Node evacuation: don't call IAllocator if node is already empty
- Fixed bug in DRBD8 replace disks on current nodes
- Fixed bug in recreate-disks for DRBD instances
- Moved assertion checking locks in ``gnt-instance replace-disks``
  causing it to abort with not owning the right locks for some situation
- Job queue: Fixed potential race condition when cancelling queued jobs
- Fixed off-by-one bug in job serial generation
- ``gnt-node volumes``: Fix instance names
- Fixed aliases in bash completion
- Fixed a bug in reopening log files after being sent a SIGHUP
- Added a flag to burnin to allow specifying VCPU count
- Bugfixes to non-root Ganeti configuration


Version 2.4.2
-------------

*(Released Thu, 12 May 2011)*

Many bug-fixes and a few new small features:

- Fixed a bug related to log opening failures
- Fixed a bug in instance listing with orphan instances
- Fixed a bug which prevented resetting the cluster-level node parameter
  ``oob_program`` to the default
- Many fixes related to the ``cluster-merge`` tool
- Fixed a race condition in the lock monitor, which caused failures
  during (at least) creation of many instances in parallel
- Improved output for gnt-job info
- Removed the quiet flag on some ssh calls which prevented debugging
  failures
- Improved the N+1 failure messages in cluster verify by actually
  showing the memory values (needed and available)
- Increased lock attempt timeouts so that when executing long operations
  (e.g. DRBD replace-disks) other jobs do not enter 'blocking acquire'
  too early and thus prevent the use of the 'fair' mechanism
- Changed instance query data (``gnt-instance info``) to not acquire
  locks unless needed, thus allowing its use on locked instance if only
  static information is asked for
- Improved behaviour with filesystems that do not support rename on an
  opened file
- Fixed the behaviour of ``prealloc_wipe_disks`` cluster parameter which
  kept locks on all nodes during the wipe, which is unneeded
- Fixed ``gnt-watcher`` handling of errors during hooks execution
- Fixed bug in ``prealloc_wipe_disks`` with small disk sizes (less than
  10GiB) which caused the wipe to fail right at the end in some cases
- Fixed master IP activation when doing master failover with no-voting
- Fixed bug in ``gnt-node add --readd`` which allowed the re-adding of
  the master node itself
- Fixed potential data-loss in under disk full conditions, where Ganeti
  wouldn't check correctly the return code and would consider
  partially-written files 'correct'
- Fixed bug related to multiple VGs and DRBD disk replacing
- Added new disk parameter ``metavg`` that allows placement of the meta
  device for DRBD in a different volume group
- Fixed error handling in the node daemon when the system libc doesn't
  have major number 6 (i.e. if ``libc.so.6`` is not the actual libc)
- Fixed lock release during replace-disks, which kept cluster-wide locks
  when doing disk replaces with an iallocator script
- Added check for missing bridges in cluster verify
- Handle EPIPE errors while writing to the terminal better, so that
  piping the output to e.g. ``less`` doesn't cause a backtrace
- Fixed rare case where a ^C during Luxi calls could have been
  interpreted as server errors, instead of simply terminating
- Fixed a race condition in LUGroupAssignNodes (``gnt-group
  assign-nodes``)
- Added a few more parameters to the KVM hypervisor, allowing a second
  CDROM, custom disk type for CDROMs and a floppy image
- Removed redundant message in instance rename when the name is given
  already as a FQDN
- Added option to ``gnt-instance recreate-disks`` to allow creating the
  disks on new nodes, allowing recreation when the original instance
  nodes are completely gone
- Added option when converting disk templates to DRBD to skip waiting
  for the resync, in order to make the instance available sooner
- Added two new variables to the OS scripts environment (containing the
  instance's nodes)
- Made the root_path and optional parameter for the xen-pvm hypervisor,
  to allow use of ``pvgrub`` as bootloader
- Changed the instance memory modifications to only check out-of-memory
  conditions on memory increases, and turned the secondary node warnings
  into errors (they can still be overridden via ``--force``)
- Fixed the handling of a corner case when the Python installation gets
  corrupted (e.g. a bad disk) while ganeti-noded is running and we try
  to execute a command that doesn't exist
- Fixed a bug in ``gnt-instance move`` (LUInstanceMove) when the primary
  node of the instance returned failures during instance shutdown; this
  adds the option ``--ignore-consistency`` to gnt-instance move

And as usual, various improvements to the error messages, documentation
and man pages.


Version 2.4.1
-------------

*(Released Wed, 09 Mar 2011)*

Emergency bug-fix release. ``tools/cfgupgrade`` was broken and overwrote
the RAPI users file if run twice (even with ``--dry-run``).

The release fixes that bug (nothing else changed).


Version 2.4.0
-------------

*(Released Mon, 07 Mar 2011)*

Final 2.4.0 release. Just a few small fixes:

- Fixed RAPI node evacuate
- Fixed the kvm-ifup script
- Fixed internal error handling for special job cases
- Updated man page to specify the escaping feature for options


Version 2.4.0 rc3
-----------------

*(Released Mon, 28 Feb 2011)*

A critical fix for the ``prealloc_wipe_disks`` feature: it is possible
that this feature wiped the disks of the wrong instance, leading to loss
of data.

Other changes:

- Fixed title of query field containing instance name
- Expanded the glossary in the documentation
- Fixed one unittest (internal issue)


Version 2.4.0 rc2
-----------------

*(Released Mon, 21 Feb 2011)*

A number of bug fixes plus just a couple functionality changes.

On the user-visible side, the ``gnt-* list`` command output has changed
with respect to "special" field states. The current rc1 style of display
can be re-enabled by passing a new ``--verbose`` (``-v``) flag, but in
the default output mode special fields states are displayed as follows:

- Offline resource: ``*``
- Unavailable/not applicable: ``-``
- Data missing (RPC failure): ``?``
- Unknown field: ``??``

Another user-visible change is the addition of ``--force-join`` to
``gnt-node add``.

As for bug fixes:

- ``tools/cluster-merge`` has seen many fixes and is now enabled again
- Fixed regression in RAPI/instance reinstall where all parameters were
  required (instead of optional)
- Fixed ``gnt-cluster repair-disk-sizes``, was broken since Ganeti 2.2
- Fixed iallocator usage (offline nodes were not considered offline)
- Fixed ``gnt-node list`` with respect to non-vm_capable nodes
- Fixed hypervisor and OS parameter validation with respect to
  non-vm_capable nodes
- Fixed ``gnt-cluster verify`` with respect to offline nodes (mostly
  cosmetic)
- Fixed ``tools/listrunner`` with respect to agent-based usage


Version 2.4.0 rc1
-----------------

*(Released Fri,  4 Feb 2011)*

Many changes and fixes since the beta1 release. While there were some
internal changes, the code has been mostly stabilised for the RC
release.

Note: the dumb allocator was removed in this release, as it was not kept
up-to-date with the IAllocator protocol changes. It is recommended to
use the ``hail`` command from the ganeti-htools package.

Note: the 2.4 and up versions of Ganeti are not compatible with the
0.2.x branch of ganeti-htools. You need to upgrade to
ganeti-htools-0.3.0 (or later).

Regressions fixed from 2.3
~~~~~~~~~~~~~~~~~~~~~~~~~~

- Fixed the ``gnt-cluster verify-disks`` command
- Made ``gnt-cluster verify-disks`` work in parallel (as opposed to
  serially on nodes)
- Fixed disk adoption breakage
- Fixed wrong headers in instance listing for field aliases

Other bugs fixed
~~~~~~~~~~~~~~~~

- Fixed corner case in KVM handling of NICs
- Fixed many cases of wrong handling of non-vm_capable nodes
- Fixed a bug where a missing instance symlink was not possible to
  recreate with any ``gnt-*`` command (now ``gnt-instance
  activate-disks`` does it)
- Fixed the volume group name as reported by ``gnt-cluster
  verify-disks``
- Increased timeouts for the import-export code, hopefully leading to
  fewer aborts due network or instance timeouts
- Fixed bug in ``gnt-node list-storage``
- Fixed bug where not all daemons were started on cluster
  initialisation, but only at the first watcher run
- Fixed many bugs in the OOB implementation
- Fixed watcher behaviour in presence of instances with offline
  secondaries
- Fixed instance list output for instances running on the wrong node
- a few fixes to the cluster-merge tool, but it still cannot merge
  multi-node groups (currently it is not recommended to use this tool)


Improvements
~~~~~~~~~~~~

- Improved network configuration for the KVM hypervisor
- Added e1000 as a supported NIC for Xen-HVM
- Improved the lvmstrap tool to also be able to use partitions, as
  opposed to full disks
- Improved speed of disk wiping (the cluster parameter
  ``prealloc_wipe_disks``, so that it has a low impact on the total time
  of instance creations
- Added documentation for the OS parameters
- Changed ``gnt-instance deactivate-disks`` so that it can work if the
  hypervisor is not responding
- Added display of blacklisted and hidden OS information in
  ``gnt-cluster info``
- Extended ``gnt-cluster verify`` to also validate hypervisor, backend,
  NIC and node parameters, which might create problems with currently
  invalid (but undetected) configuration files, but prevents validation
  failures when unrelated parameters are modified
- Changed cluster initialisation to wait for the master daemon to become
  available
- Expanded the RAPI interface:

  - Added config redistribution resource
  - Added activation/deactivation of instance disks
  - Added export of console information

- Implemented log file reopening on SIGHUP, which allows using
  logrotate(8) for the Ganeti log files
- Added a basic OOB helper script as an example


Version 2.4.0 beta1
-------------------

*(Released Fri, 14 Jan 2011)*

User-visible
~~~~~~~~~~~~

- Fixed timezone issues when formatting timestamps
- Added support for node groups, available via ``gnt-group`` and other
  commands
- Added out-of-band framework and management, see :doc:`design
  document <design-oob>`
- Removed support for roman numbers from ``gnt-node list`` and
  ``gnt-instance list``.
- Allowed modification of master network interface via ``gnt-cluster
  modify --master-netdev``
- Accept offline secondaries while shutting down instance disks
- Added ``blockdev_prefix`` parameter to Xen PVM and HVM hypervisors
- Added support for multiple LVM volume groups
- Avoid sorting nodes for ``gnt-node list`` if specific nodes are
  requested
- Added commands to list available fields:

  - ``gnt-node list-fields``
  - ``gnt-group list-fields``
  - ``gnt-instance list-fields``

- Updated documentation and man pages

Integration
~~~~~~~~~~~

- Moved ``rapi_users`` file into separate directory, now named
  ``.../ganeti/rapi/users``, ``cfgupgrade`` moves the file and creates a
  symlink
- Added new tool for running commands on many machines,
  ``tools/ganeti-listrunner``
- Implemented more verbose result in ``OpInstanceConsole`` opcode, also
  improving the ``gnt-instance console`` output
- Allowed customisation of disk index separator at ``configure`` time
- Export node group allocation policy to :doc:`iallocator <iallocator>`
- Added support for non-partitioned md disks in ``lvmstrap``
- Added script to gracefully power off KVM instances
- Split ``utils`` module into smaller parts
- Changed query operations to return more detailed information, e.g.
  whether an information is unavailable due to an offline node. To use
  this new functionality, the LUXI call ``Query`` must be used. Field
  information is now stored by the master daemon and can be retrieved
  using ``QueryFields``. Instances, nodes and groups can also be queried
  using the new opcodes ``OpQuery`` and ``OpQueryFields`` (not yet
  exposed via RAPI). The following commands make use of this
  infrastructure change:

  - ``gnt-group list``
  - ``gnt-group list-fields``
  - ``gnt-node list``
  - ``gnt-node list-fields``
  - ``gnt-instance list``
  - ``gnt-instance list-fields``
  - ``gnt-debug locks``

Remote API
~~~~~~~~~~

- New RAPI resources (see :doc:`rapi`):

  - ``/2/modify``
  - ``/2/groups``
  - ``/2/groups/[group_name]``
  - ``/2/groups/[group_name]/assign-nodes``
  - ``/2/groups/[group_name]/modify``
  - ``/2/groups/[group_name]/rename``
  - ``/2/instances/[instance_name]/disk/[disk_index]/grow``

- RAPI changes:

  - Implemented ``no_install`` for instance creation
  - Implemented OS parameters for instance reinstallation, allowing
    use of special settings on reinstallation (e.g. for preserving data)

Misc
~~~~

- Added IPv6 support in import/export
- Pause DRBD synchronization while wiping disks on instance creation
- Updated unittests and QA scripts
- Improved network parameters passed to KVM
- Converted man pages from docbook to reStructuredText


Version 2.3.1
-------------

*(Released Mon, 20 Dec 2010)*

Released version 2.3.1~rc1 without any changes.


Version 2.3.1 rc1
-----------------

*(Released Wed, 1 Dec 2010)*

- impexpd: Disable OpenSSL compression in socat if possible (backport
  from master, commit e90739d625b, see :doc:`installation guide
  <install-quick>` for details)
- Changed unittest coverage report to exclude test scripts
- Added script to check version format


Version 2.3.0
-------------

*(Released Wed, 1 Dec 2010)*

Released version 2.3.0~rc1 without any changes.


Version 2.3.0 rc1
-----------------

*(Released Fri, 19 Nov 2010)*

A number of bugfixes and documentation updates:

- Update ganeti-os-interface documentation
- Fixed a bug related to duplicate MACs or similar items which should be
  unique
- Fix breakage in OS state modify
- Reinstall instance: disallow offline secondaries (fixes bug related to
  OS changing but reinstall failing)
- plus all the other fixes between 2.2.1 and 2.2.2


Version 2.3.0 rc0
-----------------

*(Released Tue, 2 Nov 2010)*

- Fixed clearing of the default iallocator using ``gnt-cluster modify``
- Fixed master failover race with watcher
- Fixed a bug in ``gnt-node modify`` which could lead to an inconsistent
  configuration
- Accept previously stopped instance for export with instance removal
- Simplify and extend the environment variables for instance OS scripts
- Added new node flags, ``master_capable`` and ``vm_capable``
- Added optional instance disk wiping prior during allocation. This is a
  cluster-wide option and can be set/modified using
  ``gnt-cluster {init,modify} --prealloc-wipe-disks``.
- Added IPv6 support, see :doc:`design document <design-2.3>` and
  :doc:`install-quick`
- Added a new watcher option (``--ignore-pause``)
- Added option to ignore offline node on instance start/stop
  (``--ignore-offline``)
- Allow overriding OS parameters with ``gnt-instance reinstall``
- Added ability to change node's secondary IP address using ``gnt-node
  modify``
- Implemented privilege separation for all daemons except
  ``ganeti-noded``, see ``configure`` options
- Complain if an instance's disk is marked faulty in ``gnt-cluster
  verify``
- Implemented job priorities (see ``ganeti(7)`` manpage)
- Ignore failures while shutting down instances during failover from
  offline node
- Exit daemon's bootstrap process only once daemon is ready
- Export more information via ``LUInstanceQuery``/remote API
- Improved documentation, QA and unittests
- RAPI daemon now watches ``rapi_users`` all the time and doesn't need a
  restart if the file was created or changed
- Added LUXI protocol version sent with each request and response,
  allowing detection of server/client mismatches
- Moved the Python scripts among gnt-* and ganeti-* into modules
- Moved all code related to setting up SSH to an external script,
  ``setup-ssh``
- Infrastructure changes for node group support in future versions


Version 2.2.2
-------------

*(Released Fri, 19 Nov 2010)*

A few small bugs fixed, and some improvements to the build system:

- Fix documentation regarding conversion to drbd
- Fix validation of parameters in cluster modify (``gnt-cluster modify
  -B``)
- Fix error handling in node modify with multiple changes
- Allow remote imports without checked names


Version 2.2.1
-------------

*(Released Tue, 19 Oct 2010)*

- Disable SSL session ID cache in RPC client


Version 2.2.1 rc1
-----------------

*(Released Thu, 14 Oct 2010)*

- Fix interaction between Curl/GnuTLS and the Python's HTTP server
  (thanks Apollon Oikonomopoulos!), finally allowing the use of Curl
  with GnuTLS
- Fix problems with interaction between Curl and Python's HTTP server,
  resulting in increased speed in many RPC calls
- Improve our release script to prevent breakage with older aclocal and
  Python 2.6


Version 2.2.1 rc0
-----------------

*(Released Thu, 7 Oct 2010)*

- Fixed issue 125, replace hardcoded "xenvg" in ``gnt-cluster`` with
  value retrieved from master
- Added support for blacklisted or hidden OS definitions
- Added simple lock monitor (accessible via (``gnt-debug locks``)
- Added support for -mem-path in KVM hypervisor abstraction layer
- Allow overriding instance parameters in tool for inter-cluster
  instance moves (``tools/move-instance``)
- Improved opcode summaries (e.g. in ``gnt-job list``)
- Improve consistency of OS listing by sorting it
- Documentation updates


Version 2.2.0.1
---------------

*(Released Fri, 8 Oct 2010)*

- Rebuild with a newer autotools version, to fix python 2.6 compatibility


Version 2.2.0
-------------

*(Released Mon, 4 Oct 2010)*

- Fixed regression in ``gnt-instance rename``


Version 2.2.0 rc2
-----------------

*(Released Wed, 22 Sep 2010)*

- Fixed OS_VARIANT variable for OS scripts
- Fixed cluster tag operations via RAPI
- Made ``setup-ssh`` exit with non-zero code if an error occurred
- Disabled RAPI CA checks in watcher


Version 2.2.0 rc1
-----------------

*(Released Mon, 23 Aug 2010)*

- Support DRBD versions of the format "a.b.c.d"
- Updated manpages
- Re-introduce support for usage from multiple threads in RAPI client
- Instance renames and modify via RAPI
- Work around race condition between processing and archival in job
  queue
- Mark opcodes following failed one as failed, too
- Job field ``lock_status`` was removed due to difficulties making it
  work with the changed job queue in Ganeti 2.2; a better way to monitor
  locks is expected for a later 2.2.x release
- Fixed dry-run behaviour with many commands
- Support ``ssh-agent`` again when adding nodes
- Many additional bugfixes


Version 2.2.0 rc0
-----------------

*(Released Fri, 30 Jul 2010)*

Important change: the internal RPC mechanism between Ganeti nodes has
changed from using a home-grown http library (based on the Python base
libraries) to use the PycURL library. This requires that PycURL is
installed on nodes. Please note that on Debian/Ubuntu, PycURL is linked
against GnuTLS by default. cURL's support for GnuTLS had known issues
before cURL 7.21.0 and we recommend using the latest cURL release or
linking against OpenSSL. Most other distributions already link PycURL
and cURL against OpenSSL. The command::

  python -c 'import pycurl; print pycurl.version'

can be used to determine the libraries PycURL and cURL are linked
against.

Other significant changes:

- Rewrote much of the internals of the job queue, in order to achieve
  better parallelism; this decouples job query operations from the job
  processing, and it should allow much nicer behaviour of the master
  daemon under load, and it also has uncovered some long-standing bugs
  related to the job serialisation (now fixed)
- Added a default iallocator setting to the cluster parameters,
  eliminating the need to always pass nodes or an iallocator for
  operations that require selection of new node(s)
- Added experimental support for the LXC virtualization method
- Added support for OS parameters, which allows the installation of
  instances to pass parameter to OS scripts in order to customise the
  instance
- Added a hypervisor parameter controlling the migration type (live or
  non-live), since hypervisors have various levels of reliability; this
  has renamed the 'live' parameter to 'mode'
- Added a cluster parameter ``reserved_lvs`` that denotes reserved
  logical volumes, meaning that cluster verify will ignore them and not
  flag their presence as errors
- The watcher will now reset the error count for failed instances after
  8 hours, thus allowing self-healing if the problem that caused the
  instances to be down/fail to start has cleared in the meantime
- Added a cluster parameter ``drbd_usermode_helper`` that makes Ganeti
  check for, and warn, if the drbd module parameter ``usermode_helper``
  is not consistent with the cluster-wide setting; this is needed to
  make diagnose easier of failed drbd creations
- Started adding base IPv6 support, but this is not yet
  enabled/available for use
- Rename operations (cluster, instance) will now return the new name,
  which is especially useful if a short name was passed in
- Added support for instance migration in RAPI
- Added a tool to pre-configure nodes for the SSH setup, before joining
  them to the cluster; this will allow in the future a simplified model
  for node joining (but not yet fully enabled in 2.2); this needs the
  paramiko python library
- Fixed handling of name-resolving errors
- Fixed consistency of job results on the error path
- Fixed master-failover race condition when executed multiple times in
  sequence
- Fixed many bugs related to the job queue (mostly introduced during the
  2.2 development cycle, so not all are impacting 2.1)
- Fixed instance migration with missing disk symlinks
- Fixed handling of unknown jobs in ``gnt-job archive``
- And many other small fixes/improvements

Internal changes:

- Enhanced both the unittest and the QA coverage
- Switched the opcode validation to a generic model, and extended the
  validation to all opcode parameters
- Changed more parts of the code that write shell scripts to use the
  same class for this
- Switched the master daemon to use the asyncore library for the Luxi
  server endpoint


Version 2.2.0 beta0
-------------------

*(Released Thu, 17 Jun 2010)*

- Added tool (``move-instance``) and infrastructure to move instances
  between separate clusters (see :doc:`separate documentation
  <move-instance>` and :doc:`design document <design-2.2>`)
- Added per-request RPC timeout
- RAPI now requires a Content-Type header for requests with a body (e.g.
  ``PUT`` or ``POST``) which must be set to ``application/json`` (see
  :rfc:`2616` (HTTP/1.1), section 7.2.1)
- ``ganeti-watcher`` attempts to restart ``ganeti-rapi`` if RAPI is not
  reachable
- Implemented initial support for running Ganeti daemons as separate
  users, see configure-time flags ``--with-user-prefix`` and
  ``--with-group-prefix`` (only ``ganeti-rapi`` is supported at this
  time)
- Instances can be removed after export (``gnt-backup export
  --remove-instance``)
- Self-signed certificates generated by Ganeti now use a 2048 bit RSA
  key (instead of 1024 bit)
- Added new cluster configuration file for cluster domain secret
- Import/export now use SSL instead of SSH
- Added support for showing estimated time when exporting an instance,
  see the ``ganeti-os-interface(7)`` manpage and look for
  ``EXP_SIZE_FD``


Version 2.1.8
-------------

*(Released Tue, 16 Nov 2010)*

Some more bugfixes. Unless critical bugs occur, this will be the last
2.1 release:

- Fix case of MAC special-values
- Fix mac checker regex
- backend: Fix typo causing "out of range" error
- Add missing --units in gnt-instance list man page


Version 2.1.7
-------------

*(Released Tue, 24 Aug 2010)*

Bugfixes only:
  - Don't ignore secondary node silently on non-mirrored disk templates
    (issue 113)
  - Fix --master-netdev arg name in gnt-cluster(8) (issue 114)
  - Fix usb_mouse parameter breaking with vnc_console (issue 109)
  - Properly document the usb_mouse parameter
  - Fix path in ganeti-rapi(8) (issue 116)
  - Adjust error message when the ganeti user's .ssh directory is
    missing
  - Add same-node-check when changing the disk template to drbd


Version 2.1.6
-------------

*(Released Fri, 16 Jul 2010)*

Bugfixes only:
  - Add an option to only select some reboot types during qa/burnin.
    (on some hypervisors consequent reboots are not supported)
  - Fix infrequent race condition in master failover. Sometimes the old
    master ip address would be still detected as up for a short time
    after it was removed, causing failover to fail.
  - Decrease mlockall warnings when the ctypes module is missing. On
    Python 2.4 we support running even if no ctypes module is installed,
    but we were too verbose about this issue.
  - Fix building on old distributions, on which man doesn't have a
    --warnings option.
  - Fix RAPI not to ignore the MAC address on instance creation
  - Implement the old instance creation format in the RAPI client.


Version 2.1.5
-------------

*(Released Thu, 01 Jul 2010)*

A small bugfix release:
  - Fix disk adoption: broken by strict --disk option checking in 2.1.4
  - Fix batch-create: broken in the whole 2.1 series due to a lookup on
    a non-existing option
  - Fix instance create: the --force-variant option was ignored
  - Improve pylint 0.21 compatibility and warnings with Python 2.6
  - Fix modify node storage with non-FQDN arguments
  - Fix RAPI client to authenticate under Python 2.6 when used
    for more than 5 requests needing authentication
  - Fix gnt-instance modify -t (storage) giving a wrong error message
    when converting a non-shutdown drbd instance to plain


Version 2.1.4
-------------

*(Released Fri, 18 Jun 2010)*

A small bugfix release:

  - Fix live migration of KVM instances started with older Ganeti
    versions which had fewer hypervisor parameters
  - Fix gnt-instance grow-disk on down instances
  - Fix an error-reporting bug during instance migration
  - Better checking of the ``--net`` and ``--disk`` values, to avoid
    silently ignoring broken ones
  - Fix an RPC error reporting bug affecting, for example, RAPI client
    users
  - Fix bug triggered by different API version os-es on different nodes
  - Fix a bug in instance startup with custom hvparams: OS level
    parameters would fail to be applied.
  - Fix the RAPI client under Python 2.6 (but more work is needed to
    make it work completely well with OpenSSL)
  - Fix handling of errors when resolving names from DNS


Version 2.1.3
-------------

*(Released Thu, 3 Jun 2010)*

A medium sized development cycle. Some new features, and some
fixes/small improvements/cleanups.

Significant features
~~~~~~~~~~~~~~~~~~~~

The node deamon now tries to mlock itself into memory, unless the
``--no-mlock`` flag is passed. It also doesn't fail if it can't write
its logs, and falls back to console logging. This allows emergency
features such as ``gnt-node powercycle`` to work even in the event of a
broken node disk (tested offlining the disk hosting the node's
filesystem and dropping its memory caches; don't try this at home)

KVM: add vhost-net acceleration support. It can be tested with a new
enough version of the kernel and of qemu-kvm.

KVM: Add instance chrooting feature. If you use privilege dropping for
your VMs you can also now force them to chroot to an empty directory,
before starting the emulated guest.

KVM: Add maximum migration bandwith and maximum downtime tweaking
support (requires a new-enough version of qemu-kvm).

Cluster verify will now warn if the master node doesn't have the master
ip configured on it.

Add a new (incompatible) instance creation request format to RAPI which
supports all parameters (previously only a subset was supported, and it
wasn't possible to extend the old format to accomodate all the new
features. The old format is still supported, and a client can check for
this feature, before using it, by checking for its presence in the
``features`` RAPI resource.

Now with ancient latin support. Try it passing the ``--roman`` option to
``gnt-instance info``, ``gnt-cluster info`` or ``gnt-node list``
(requires the python-roman module to be installed, in order to work).

Other changes
~~~~~~~~~~~~~

As usual many internal code refactorings, documentation updates, and
such. Among others:

  - Lots of improvements and cleanups to the experimental Remote API
    (RAPI) client library.
  - A new unit test suite for the core daemon libraries.
  - A fix to creating missing directories makes sure the umask is not
    applied anymore. This enforces the same directory permissions
    everywhere.
  - Better handling terminating daemons with ctrl+c (used when running
    them in debugging mode).
  - Fix a race condition in live migrating a KVM instance, when stat()
    on the old proc status file returned EINVAL, which is an unexpected
    value.
  - Fixed manpage checking with newer man and utf-8 charachters. But now
    you need the en_US.UTF-8 locale enabled to build Ganeti from git.


Version 2.1.2.1
---------------

*(Released Fri, 7 May 2010)*

Fix a bug which prevented untagged KVM instances from starting.


Version 2.1.2
-------------

*(Released Fri, 7 May 2010)*

Another release with a long development cycle, during which many
different features were added.

Significant features
~~~~~~~~~~~~~~~~~~~~

The KVM hypervisor now can run the individual instances as non-root, to
reduce the impact of a VM being hijacked due to bugs in the
hypervisor. It is possible to run all instances as a single (non-root)
user, to manually specify a user for each instance, or to dynamically
allocate a user out of a cluster-wide pool to each instance, with the
guarantee that no two instances will run under the same user ID on any
given node.

An experimental RAPI client library, that can be used standalone
(without the other Ganeti libraries), is provided in the source tree as
``lib/rapi/client.py``. Note this client might change its interface in
the future, as we iterate on its capabilities.

A new command, ``gnt-cluster renew-crypto`` has been added to easily
replace the cluster's certificates and crypto keys. This might help in
case they have been compromised, or have simply expired.

A new disk option for instance creation has been added that allows one
to "adopt" currently existing logical volumes, with data
preservation. This should allow easier migration to Ganeti from
unmanaged (or managed via other software) instances.

Another disk improvement is the possibility to convert between redundant
(DRBD) and plain (LVM) disk configuration for an instance. This should
allow better scalability (starting with one node and growing the
cluster, or shrinking a two-node cluster to one node).

A new feature that could help with automated node failovers has been
implemented: if a node sees itself as offline (by querying the master
candidates), it will try to shutdown (hard) all instances and any active
DRBD devices. This reduces the risk of duplicate instances if an
external script automatically failovers the instances on such nodes. To
enable this, the cluster parameter ``maintain_node_health`` should be
enabled; in the future this option (per the name) will enable other
automatic maintenance features.

Instance export/import now will reuse the original instance
specifications for all parameters; that means exporting an instance,
deleting it and the importing it back should give an almost identical
instance. Note that the default import behaviour has changed from
before, where it created only one NIC; now it recreates the original
number of NICs.

Cluster verify has added a few new checks: SSL certificates validity,
/etc/hosts consistency across the cluster, etc.

Other changes
~~~~~~~~~~~~~

As usual, many internal changes were done, documentation fixes,
etc. Among others:

- Fixed cluster initialization with disabled cluster storage (regression
  introduced in 2.1.1)
- File-based storage supports growing the disks
- Fixed behaviour of node role changes
- Fixed cluster verify for some corner cases, plus a general rewrite of
  cluster verify to allow future extension with more checks
- Fixed log spamming by watcher and node daemon (regression introduced
  in 2.1.1)
- Fixed possible validation issues when changing the list of enabled
  hypervisors
- Fixed cleanup of /etc/hosts during node removal
- Fixed RAPI response for invalid methods
- Fixed bug with hashed passwords in ``ganeti-rapi`` daemon
- Multiple small improvements to the KVM hypervisor (VNC usage, booting
  from ide disks, etc.)
- Allow OS changes without re-installation (to record a changed OS
  outside of Ganeti, or to allow OS renames)
- Allow instance creation without OS installation (useful for example if
  the OS will be installed manually, or restored from a backup not in
  Ganeti format)
- Implemented option to make cluster ``copyfile`` use the replication
  network
- Added list of enabled hypervisors to ssconf (possibly useful for
  external scripts)
- Added a new tool (``tools/cfgupgrade12``) that allows upgrading from
  1.2 clusters
- A partial form of node re-IP is possible via node readd, which now
  allows changed node primary IP
- Command line utilities now show an informational message if the job is
  waiting for a lock
- The logs of the master daemon now show the PID/UID/GID of the
  connected client


Version 2.1.1
-------------

*(Released Fri, 12 Mar 2010)*

During the 2.1.0 long release candidate cycle, a lot of improvements and
changes have accumulated with were released later as 2.1.1.

Major changes
~~~~~~~~~~~~~

The node evacuate command (``gnt-node evacuate``) was significantly
rewritten, and as such the IAllocator protocol was changed - a new
request type has been added. This unfortunate change during a stable
series is designed to improve performance of node evacuations; on
clusters with more than about five nodes and which are well-balanced,
evacuation should proceed in parallel for all instances of the node
being evacuated. As such, any existing IAllocator scripts need to be
updated, otherwise the above command will fail due to the unknown
request. The provided "dumb" allocator has not been updated; but the
ganeti-htools package supports the new protocol since version 0.2.4.

Another important change is increased validation of node and instance
names. This might create problems in special cases, if invalid host
names are being used.

Also, a new layer of hypervisor parameters has been added, that sits at
OS level between the cluster defaults and the instance ones. This allows
customisation of virtualization parameters depending on the installed
OS. For example instances with OS 'X' may have a different KVM kernel
(or any other parameter) than the cluster defaults. This is intended to
help managing a multiple OSes on the same cluster, without manual
modification of each instance's parameters.

A tool for merging clusters, ``cluster-merge``, has been added in the
tools sub-directory.

Bug fixes
~~~~~~~~~

- Improved the int/float conversions that should make the code more
  robust in face of errors from the node daemons
- Fixed the remove node code in case of internal configuration errors
- Fixed the node daemon behaviour in face of inconsistent queue
  directory (e.g. read-only file-system where we can't open the files
  read-write, etc.)
- Fixed the behaviour of gnt-node modify for master candidate demotion;
  now it either aborts cleanly or, if given the new "auto_promote"
  parameter, will automatically promote other nodes as needed
- Fixed compatibility with (unreleased yet) Python 2.6.5 that would
  completely prevent Ganeti from working
- Fixed bug for instance export when not all disks were successfully
  exported
- Fixed behaviour of node add when the new node is slow in starting up
  the node daemon
- Fixed handling of signals in the LUXI client, which should improve
  behaviour of command-line scripts
- Added checks for invalid node/instance names in the configuration (now
  flagged during cluster verify)
- Fixed watcher behaviour for disk activation errors
- Fixed two potentially endless loops in http library, which led to the
  RAPI daemon hanging and consuming 100% CPU in some cases
- Fixed bug in RAPI daemon related to hashed passwords
- Fixed bug for unintended qemu-level bridging of multi-NIC KVM
  instances
- Enhanced compatibility with non-Debian OSes, but not using absolute
  path in some commands and allowing customisation of the ssh
  configuration directory
- Fixed possible future issue with new Python versions by abiding to the
  proper use of ``__slots__`` attribute on classes
- Added checks that should prevent directory traversal attacks
- Many documentation fixes based on feedback from users

New features
~~~~~~~~~~~~

- Added an "early_release" more for instance replace disks and node
  evacuate, where we release locks earlier and thus allow higher
  parallelism within the cluster
- Added watcher hooks, intended to allow the watcher to restart other
  daemons (e.g. from the ganeti-nbma project), but they can be used of
  course for any other purpose
- Added a compile-time disable for DRBD barriers, to increase
  performance if the administrator trusts the power supply or the
  storage system to not lose writes
- Added the option of using syslog for logging instead of, or in
  addition to, Ganeti's own log files
- Removed boot restriction for paravirtual NICs for KVM, recent versions
  can indeed boot from a paravirtual NIC
- Added a generic debug level for many operations; while this is not
  used widely yet, it allows one to pass the debug value all the way to
  the OS scripts
- Enhanced the hooks environment for instance moves (failovers,
  migrations) where the primary/secondary nodes changed during the
  operation, by adding {NEW,OLD}_{PRIMARY,SECONDARY} vars
- Enhanced data validations for many user-supplied values; one important
  item is the restrictions imposed on instance and node names, which
  might reject some (invalid) host names
- Add a configure-time option to disable file-based storage, if it's not
  needed; this allows greater security separation between the master
  node and the other nodes from the point of view of the inter-node RPC
  protocol
- Added user notification in interactive tools if job is waiting in the
  job queue or trying to acquire locks
- Added log messages when a job is waiting for locks
- Added filtering by node tags in instance operations which admit
  multiple instances (start, stop, reboot, reinstall)
- Added a new tool for cluster mergers, ``cluster-merge``
- Parameters from command line which are of the form ``a=b,c=d`` can now
  use backslash escapes to pass in values which contain commas,
  e.g. ``a=b\\c,d=e`` where the 'a' parameter would get the value
  ``b,c``
- For KVM, the instance name is the first parameter passed to KVM, so
  that it's more visible in the process list


Version 2.1.0
-------------

*(Released Tue, 2 Mar 2010)*

Ganeti 2.1 brings many improvements with it. Major changes:

- Added infrastructure to ease automated disk repairs
- Added new daemon to export configuration data in a cheaper way than
  using the remote API
- Instance NICs can now be routed instead of being associated with a
  networking bridge
- Improved job locking logic to reduce impact of jobs acquiring multiple
  locks waiting for other long-running jobs

In-depth implementation details can be found in the Ganeti 2.1 design
document.

Details
~~~~~~~

- Added chroot hypervisor
- Added more options to xen-hvm hypervisor (``kernel_path`` and
  ``device_model``)
- Added more options to xen-pvm hypervisor (``use_bootloader``,
  ``bootloader_path`` and ``bootloader_args``)
- Added the ``use_localtime`` option for the xen-hvm and kvm
  hypervisors, and the default value for this has changed to false (in
  2.0 xen-hvm always enabled it)
- Added luxi call to submit multiple jobs in one go
- Added cluster initialization option to not modify ``/etc/hosts``
  file on nodes
- Added network interface parameters
- Added dry run mode to some LUs
- Added RAPI resources:

  - ``/2/instances/[instance_name]/info``
  - ``/2/instances/[instance_name]/replace-disks``
  - ``/2/nodes/[node_name]/evacuate``
  - ``/2/nodes/[node_name]/migrate``
  - ``/2/nodes/[node_name]/role``
  - ``/2/nodes/[node_name]/storage``
  - ``/2/nodes/[node_name]/storage/modify``
  - ``/2/nodes/[node_name]/storage/repair``

- Added OpCodes to evacuate or migrate all instances on a node
- Added new command to list storage elements on nodes (``gnt-node
  list-storage``) and modify them (``gnt-node modify-storage``)
- Added new ssconf files with master candidate IP address
  (``ssconf_master_candidates_ips``), node primary IP address
  (``ssconf_node_primary_ips``) and node secondary IP address
  (``ssconf_node_secondary_ips``)
- Added ``ganeti-confd`` and a client library to query the Ganeti
  configuration via UDP
- Added ability to run hooks after cluster initialization and before
  cluster destruction
- Added automatic mode for disk replace (``gnt-instance replace-disks
  --auto``)
- Added ``gnt-instance recreate-disks`` to re-create (empty) disks
  after catastrophic data-loss
- Added ``gnt-node repair-storage`` command to repair damaged LVM volume
  groups
- Added ``gnt-instance move`` command to move instances
- Added ``gnt-cluster watcher`` command to control watcher
- Added ``gnt-node powercycle`` command to powercycle nodes
- Added new job status field ``lock_status``
- Added parseable error codes to cluster verification (``gnt-cluster
  verify --error-codes``) and made output less verbose (use
  ``--verbose`` to restore previous behaviour)
- Added UUIDs to the main config entities (cluster, nodes, instances)
- Added support for OS variants
- Added support for hashed passwords in the Ganeti remote API users file
  (``rapi_users``)
- Added option to specify maximum timeout on instance shutdown
- Added ``--no-ssh-init`` option to ``gnt-cluster init``
- Added new helper script to start and stop Ganeti daemons
  (``daemon-util``), with the intent to reduce the work necessary to
  adjust Ganeti for non-Debian distributions and to start/stop daemons
  from one place
- Added more unittests
- Fixed critical bug in ganeti-masterd startup
- Removed the configure-time ``kvm-migration-port`` parameter, this is
  now customisable at the cluster level for both the KVM and Xen
  hypervisors using the new ``migration_port`` parameter
- Pass ``INSTANCE_REINSTALL`` variable to OS installation script when
  reinstalling an instance
- Allowed ``@`` in tag names
- Migrated to Sphinx (http://sphinx.pocoo.org/) for documentation
- Many documentation updates
- Distribute hypervisor files on ``gnt-cluster redist-conf``
- ``gnt-instance reinstall`` can now reinstall multiple instances
- Updated many command line parameters
- Introduced new OS API version 15
- No longer support a default hypervisor
- Treat virtual LVs as inexistent
- Improved job locking logic to reduce lock contention
- Match instance and node names case insensitively
- Reimplemented bash completion script to be more complete
- Improved burnin


Version 2.0.6
-------------

*(Released Thu, 4 Feb 2010)*

- Fix cleaner behaviour on nodes not in a cluster (Debian bug 568105)
- Fix a string formatting bug
- Improve safety of the code in some error paths
- Improve data validation in the master of values returned from nodes


Version 2.0.5
-------------

*(Released Thu, 17 Dec 2009)*

- Fix security issue due to missing validation of iallocator names; this
  allows local and remote execution of arbitrary executables
- Fix failure of gnt-node list during instance removal
- Ship the RAPI documentation in the archive


Version 2.0.4
-------------

*(Released Wed, 30 Sep 2009)*

- Fixed many wrong messages
- Fixed a few bugs related to the locking library
- Fixed MAC checking at instance creation time
- Fixed a DRBD parsing bug related to gaps in /proc/drbd
- Fixed a few issues related to signal handling in both daemons and
  scripts
- Fixed the example startup script provided
- Fixed insserv dependencies in the example startup script (patch from
  Debian)
- Fixed handling of drained nodes in the iallocator framework
- Fixed handling of KERNEL_PATH parameter for xen-hvm (Debian bug
  #528618)
- Fixed error related to invalid job IDs in job polling
- Fixed job/opcode persistence on unclean master shutdown
- Fixed handling of partial job processing after unclean master
  shutdown
- Fixed error reporting from LUs, previously all errors were converted
  into execution errors
- Fixed error reporting from burnin
- Decreased significantly the memory usage of the job queue
- Optimised slightly multi-job submission
- Optimised slightly opcode loading
- Backported the multi-job submit framework from the development
  branch; multi-instance start and stop should be faster
- Added script to clean archived jobs after 21 days; this will reduce
  the size of the queue directory
- Added some extra checks in disk size tracking
- Added an example ethers hook script
- Added a cluster parameter that prevents Ganeti from modifying of
  /etc/hosts
- Added more node information to RAPI responses
- Added a ``gnt-job watch`` command that allows following the ouput of a
  job
- Added a bind-address option to ganeti-rapi
- Added more checks to the configuration verify
- Enhanced the burnin script such that some operations can be retried
  automatically
- Converted instance reinstall to multi-instance model


Version 2.0.3
-------------

*(Released Fri, 7 Aug 2009)*

- Added ``--ignore-size`` to the ``gnt-instance activate-disks`` command
  to allow using the pre-2.0.2 behaviour in activation, if any existing
  instances have mismatched disk sizes in the configuration
- Added ``gnt-cluster repair-disk-sizes`` command to check and update
  any configuration mismatches for disk sizes
- Added ``gnt-master cluste-failover --no-voting`` to allow master
  failover to work on two-node clusters
- Fixed the ``--net`` option of ``gnt-backup import``, which was
  unusable
- Fixed detection of OS script errors in ``gnt-backup export``
- Fixed exit code of ``gnt-backup export``


Version 2.0.2
-------------

*(Released Fri, 17 Jul 2009)*

- Added experimental support for stripped logical volumes; this should
  enhance performance but comes with a higher complexity in the block
  device handling; stripping is only enabled when passing
  ``--with-lvm-stripecount=N`` to ``configure``, but codepaths are
  affected even in the non-stripped mode
- Improved resiliency against transient failures at the end of DRBD
  resyncs, and in general of DRBD resync checks
- Fixed a couple of issues with exports and snapshot errors
- Fixed a couple of issues in instance listing
- Added display of the disk size in ``gnt-instance info``
- Fixed checking for valid OSes in instance creation
- Fixed handling of the "vcpus" parameter in instance listing and in
  general of invalid parameters
- Fixed http server library, and thus RAPI, to handle invalid
  username/password combinations correctly; this means that now they
  report unauthorized for queries too, not only for modifications,
  allowing earlier detect of configuration problems
- Added a new "role" node list field, equivalent to the master/master
  candidate/drained/offline flags combinations
- Fixed cluster modify and changes of candidate pool size
- Fixed cluster verify error messages for wrong files on regular nodes
- Fixed a couple of issues with node demotion from master candidate role
- Fixed node readd issues
- Added non-interactive mode for ``ganeti-masterd --no-voting`` startup
- Added a new ``--no-voting`` option for masterfailover to fix failover
  on two-nodes clusters when the former master node is unreachable
- Added instance reinstall over RAPI


Version 2.0.1
-------------

*(Released Tue, 16 Jun 2009)*

- added ``-H``/``-B`` startup parameters to ``gnt-instance``, which will
  allow re-adding the start in single-user option (regression from 1.2)
- the watcher writes the instance status to a file, to allow monitoring
  to report the instance status (from the master) based on cached
  results of the watcher's queries; while this can get stale if the
  watcher is being locked due to other work on the cluster, this is
  still an improvement
- the watcher now also restarts the node daemon and the rapi daemon if
  they died
- fixed the watcher to handle full and drained queue cases
- hooks export more instance data in the environment, which helps if
  hook scripts need to take action based on the instance's properties
  (no longer need to query back into ganeti)
- instance failovers when the instance is stopped do not check for free
  RAM, so that failing over a stopped instance is possible in low memory
  situations
- rapi uses queries for tags instead of jobs (for less job traffic), and
  for cluster tags it won't talk to masterd at all but read them from
  ssconf
- a couple of error handling fixes in RAPI
- drbd handling: improved the error handling of inconsistent disks after
  resync to reduce the frequency of "there are some degraded disks for
  this instance" messages
- fixed a bug in live migration when DRBD doesn't want to reconnect (the
  error handling path called a wrong function name)


Version 2.0.0
-------------

*(Released Wed, 27 May 2009)*

- no changes from rc5


Version 2.0 rc5
---------------

*(Released Wed, 20 May 2009)*

- fix a couple of bugs (validation, argument checks)
- fix ``gnt-cluster getmaster`` on non-master nodes (regression)
- some small improvements to RAPI and IAllocator
- make watcher automatically start the master daemon if down


Version 2.0 rc4
---------------

*(Released Mon, 27 Apr 2009)*

- change the OS list to not require locks; this helps with big clusters
- fix ``gnt-cluster verify`` and ``gnt-cluster verify-disks`` when the
  volume group is broken
- ``gnt-instance info``, without any arguments, doesn't run for all
  instances anymore; either pass ``--all`` or pass the desired
  instances; this helps against mistakes on big clusters where listing
  the information for all instances takes a long time
- miscellaneous doc and man pages fixes


Version 2.0 rc3
---------------

*(Released Wed, 8 Apr 2009)*

- Change the internal locking model of some ``gnt-node`` commands, in
  order to reduce contention (and blocking of master daemon) when
  batching many creation/reinstall jobs
- Fixes to Xen soft reboot
- No longer build documentation at build time, instead distribute it in
  the archive, in order to reduce the need for the whole docbook/rst
  toolchains


Version 2.0 rc2
---------------

*(Released Fri, 27 Mar 2009)*

- Now the cfgupgrade scripts works and can upgrade 1.2.7 clusters to 2.0
- Fix watcher startup sequence, improves the behaviour of busy clusters
- Some other fixes in ``gnt-cluster verify``, ``gnt-instance
  replace-disks``, ``gnt-instance add``, ``gnt-cluster queue``, KVM VNC
  bind address and other places
- Some documentation fixes and updates


Version 2.0 rc1
---------------

*(Released Mon, 2 Mar 2009)*

- More documentation updates, now all docs should be more-or-less
  up-to-date
- A couple of small fixes (mixed hypervisor clusters, offline nodes,
  etc.)
- Added a customizable HV_KERNEL_ARGS hypervisor parameter (for Xen PVM
  and KVM)
- Fix an issue related to $libdir/run/ganeti and cluster creation


Version 2.0 beta2
-----------------

*(Released Thu, 19 Feb 2009)*

- Xen PVM and KVM have switched the default value for the instance root
  disk to the first partition on the first drive, instead of the whole
  drive; this means that the OS installation scripts must be changed
  accordingly
- Man pages have been updated
- RAPI has been switched by default to HTTPS, and the exported functions
  should all work correctly
- RAPI v1 has been removed
- Many improvements to the KVM hypervisor
- Block device errors are now better reported
- Many other bugfixes and small improvements


Version 2.0 beta1
-----------------

*(Released Mon, 26 Jan 2009)*

- Version 2 is a general rewrite of the code and therefore the
  differences are too many to list, see the design document for 2.0 in
  the ``doc/`` subdirectory for more details
- In this beta version there is not yet a migration path from 1.2 (there
  will be one in the final 2.0 release)
- A few significant changes are:

  - all commands are executed by a daemon (``ganeti-masterd``) and the
    various ``gnt-*`` commands are just front-ends to it
  - all the commands are entered into, and executed from a job queue,
    see the ``gnt-job(8)`` manpage
  - the RAPI daemon supports read-write operations, secured by basic
    HTTP authentication on top of HTTPS
  - DRBD version 0.7 support has been removed, DRBD 8 is the only
    supported version (when migrating from Ganeti 1.2 to 2.0, you need
    to migrate to DRBD 8 first while still running Ganeti 1.2)
  - DRBD devices are using statically allocated minor numbers, which
    will be assigned to existing instances during the migration process
  - there is support for both Xen PVM and Xen HVM instances running on
    the same cluster
  - KVM virtualization is supported too
  - file-based storage has been implemented, which means that it is
    possible to run the cluster without LVM and DRBD storage, for
    example using a shared filesystem exported from shared storage (and
    still have live migration)


Version 1.2.7
-------------

*(Released Tue, 13 Jan 2009)*

- Change the default reboot type in ``gnt-instance reboot`` to "hard"
- Reuse the old instance mac address by default on instance import, if
  the instance name is the same.
- Handle situations in which the node info rpc returns incomplete
  results (issue 46)
- Add checks for tcp/udp ports collisions in ``gnt-cluster verify``
- Improved version of batcher:

  - state file support
  - instance mac address support
  - support for HVM clusters/instances

- Add an option to show the number of cpu sockets and nodes in
  ``gnt-node list``
- Support OSes that handle more than one version of the OS api (but do
  not change the current API in any other way)
- Fix ``gnt-node migrate``
- ``gnt-debug`` man page
- Fixes various more typos and small issues
- Increase disk resync maximum speed to 60MB/s (from 30MB/s)


Version 1.2.6
-------------

*(Released Wed, 24 Sep 2008)*

- new ``--hvm-nic-type`` and ``--hvm-disk-type`` flags to control the
  type of disk exported to fully virtualized instances.
- provide access to the serial console of HVM instances
- instance auto_balance flag, set by default. If turned off it will
  avoid warnings on cluster verify if there is not enough memory to fail
  over an instance. in the future it will prevent automatically failing
  it over when we will support that.
- batcher tool for instance creation, see ``tools/README.batcher``
- ``gnt-instance reinstall --select-os`` to interactively select a new
  operating system when reinstalling an instance.
- when changing the memory amount on instance modify a check has been
  added that the instance will be able to start. also warnings are
  emitted if the instance will not be able to fail over, if auto_balance
  is true.
- documentation fixes
- sync fields between ``gnt-instance list/modify/add/import``
- fix a race condition in drbd when the sync speed was set after giving
  the device a remote peer.


Version 1.2.5
-------------

*(Released Tue, 22 Jul 2008)*

- note: the allowed size and number of tags per object were reduced
- fix a bug in ``gnt-cluster verify`` with inconsistent volume groups
- fixed twisted 8.x compatibility
- fixed ``gnt-instance replace-disks`` with iallocator
- add TCP keepalives on twisted connections to detect restarted nodes
- disk increase support, see ``gnt-instance grow-disk``
- implement bulk node/instance query for RAPI
- add tags in node/instance listing (optional)
- experimental migration (and live migration) support, read the man page
  for ``gnt-instance migrate``
- the ``ganeti-watcher`` logs are now timestamped, and the watcher also
  has some small improvements in handling its state file


Version 1.2.4
-------------

*(Released Fri, 13 Jun 2008)*

- Experimental readonly, REST-based remote API implementation;
  automatically started on master node, TCP port 5080, if enabled by
  ``--enable-rapi`` parameter to configure script.
- Instance allocator support. Add and import instance accept a
  ``--iallocator`` parameter, and call that instance allocator to decide
  which node to use for the instance. The iallocator document describes
  what's expected from an allocator script.
- ``gnt-cluster verify`` N+1 memory redundancy checks: Unless passed the
  ``--no-nplus1-mem`` option ``gnt-cluster verify`` now checks that if a
  node is lost there is still enough memory to fail over the instances
  that reside on it.
- ``gnt-cluster verify`` hooks: it is now possible to add post-hooks to
  ``gnt-cluster verify``, to check for site-specific compliance. All the
  hooks will run, and their output, if any, will be displayed. Any
  failing hook will make the verification return an error value.
- ``gnt-cluster verify`` now checks that its peers are reachable on the
  primary and secondary interfaces
- ``gnt-node add`` now supports the ``--readd`` option, to readd a node
  that is still declared as part of the cluster and has failed.
- ``gnt-* list`` commands now accept a new ``-o +field`` way of
  specifying output fields, that just adds the chosen fields to the
  default ones.
- ``gnt-backup`` now has a new ``remove`` command to delete an existing
  export from the filesystem.
- New per-instance parameters hvm_acpi, hvm_pae and hvm_cdrom_image_path
  have been added. Using them you can enable/disable acpi and pae
  support, and specify a path for a cd image to be exported to the
  instance. These parameters as the name suggest only work on HVM
  clusters.
- When upgrading an HVM cluster to Ganeti 1.2.4, the values for ACPI and
  PAE support will be set to the previously hardcoded values, but the
  (previously hardcoded) path to the CDROM ISO image will be unset and
  if required, needs to be set manually with ``gnt-instance modify``
  after the upgrade.
- The address to which an instance's VNC console is bound is now
  selectable per-instance, rather than being cluster wide. Of course
  this only applies to instances controlled via VNC, so currently just
  applies to HVM clusters.


Version 1.2.3
-------------

*(Released Mon, 18 Feb 2008)*

- more tweaks to the disk activation code (especially helpful for DRBD)
- change the default ``gnt-instance list`` output format, now there is
  one combined status field (see the manpage for the exact values this
  field will have)
- some more fixes for the mac export to hooks change
- make Ganeti not break with DRBD 8.2.x (which changed the version
  format in ``/proc/drbd``) (issue 24)
- add an upgrade tool from "remote_raid1" disk template to "drbd" disk
  template, allowing migration from DRBD0.7+MD to DRBD8


Version 1.2.2
-------------

*(Released Wed, 30 Jan 2008)*

- fix ``gnt-instance modify`` breakage introduced in 1.2.1 with the HVM
  support (issue 23)
- add command aliases infrastructure and a few aliases
- allow listing of VCPUs in the ``gnt-instance list`` and improve the
  man pages and the ``--help`` option of ``gnt-node
  list``/``gnt-instance list``
- fix ``gnt-backup list`` with down nodes (issue 21)
- change the tools location (move from $pkgdatadir to $pkglibdir/tools)
- fix the dist archive and add a check for including svn/git files in
  the future
- some developer-related changes: improve the burnin and the QA suite,
  add an upload script for testing during development


Version 1.2.1
-------------

*(Released Wed, 16 Jan 2008)*

- experimental HVM support, read the install document, section
  "Initializing the cluster"
- allow for the PVM hypervisor per-instance kernel and initrd paths
- add a new command ``gnt-cluster verify-disks`` which uses a new
  algorithm to improve the reconnection of the DRBD pairs if the device
  on the secondary node has gone away
- make logical volume code auto-activate LVs at disk activation time
- slightly improve the speed of activating disks
- allow specification of the MAC address at instance creation time, and
  changing it later via ``gnt-instance modify``
- fix handling of external commands that generate lots of output on
  stderr
- update documentation with regard to minimum version of DRBD8 supported


Version 1.2.0
-------------

*(Released Tue, 4 Dec 2007)*

- Log the ``xm create`` output to the node daemon log on failure (to
  help diagnosing the error)
- In debug mode, log all external commands output if failed to the logs
- Change parsing of lvm commands to ignore stderr


Version 1.2 beta3
-----------------

*(Released Wed, 28 Nov 2007)*

- Another round of updates to the DRBD 8 code to deal with more failures
  in the replace secondary node operation
- Some more logging of failures in disk operations (lvm, drbd)
- A few documentation updates
- QA updates


Version 1.2 beta2
-----------------

*(Released Tue, 13 Nov 2007)*

- Change configuration file format from Python's Pickle to JSON.
  Upgrading is possible using the cfgupgrade utility.
- Add support for DRBD 8.0 (new disk template ``drbd``) which allows for
  faster replace disks and is more stable (DRBD 8 has many improvements
  compared to DRBD 0.7)
- Added command line tags support (see man pages for ``gnt-instance``,
  ``gnt-node``, ``gnt-cluster``)
- Added instance rename support
- Added multi-instance startup/shutdown
- Added cluster rename support
- Added ``gnt-node evacuate`` to simplify some node operations
- Added instance reboot operation that can speedup reboot as compared to
  stop and start
- Soften the requirement that hostnames are in FQDN format
- The ``ganeti-watcher`` now activates drbd pairs after secondary node
  reboots
- Removed dependency on debian's patched fping that uses the
  non-standard ``-S`` option
- Now the OS definitions are searched for in multiple, configurable
  paths (easier for distros to package)
- Some changes to the hooks infrastructure (especially the new
  post-configuration update hook)
- Other small bugfixes

.. vim: set textwidth=72 syntax=rst :
.. Local Variables:
.. mode: rst
.. fill-column: 72
.. End:<|MERGE_RESOLUTION|>--- conflicted
+++ resolved
@@ -13,7 +13,6 @@
 - This release contains a fix for the problem that different encodings in
   SSL certificates can break RPC communication (issue 1094). The fix makes
   it necessary to rerun 'gnt-cluster renew-crypto --new-node-certificates'
-<<<<<<< HEAD
   after the cluster is fully upgraded to 2.13.2
 
 Other fixes and known issues
@@ -148,7 +147,19 @@
 - Upgrade from old versions (2.5 and 2.6) was failing (issues 1070, 1019).
 - gnt-network info outputs wrong external reservations (issue 1068)
 - Refuse to demote master from master capability (issue 1023)
-=======
+
+
+Version 2.12.5
+--------------
+
+*(Released Mon, 13 Jul 2015)*
+
+Incompatible/important changes
+~~~~~~~~~~~~~~~~~~~~~~~~~~~~~~
+
+- This release contains a fix for the problem that different encodings in
+  SSL certificates can break RPC communication (issue 1094). The fix makes
+  it necessary to rerun 'gnt-cluster renew-crypto --new-node-certificates'
   after the cluster is fully upgraded to 2.12.5.
 
 Fixed and improvements
@@ -180,7 +191,6 @@
 ~~~~~~~~~~~~
 
 - Issue #1104: gnt-backup: dh key too small
->>>>>>> 991eb59c
 
 
 Version 2.12.4
