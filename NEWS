--- conflicted
+++ resolved
@@ -2,7 +2,6 @@
 ====
 
 
-<<<<<<< HEAD
 Version 2.8.0 beta1
 -------------------
 
@@ -25,12 +24,8 @@
   configuration back to the previous stable version.
 
 
-Version 2.7.0 beta3
--------------------
-=======
 Version 2.7.0 rc1
 -----------------
->>>>>>> 7d60c3b5
 
 *(unreleased)*
 
