--- conflicted
+++ resolved
@@ -2,7 +2,6 @@
 ====
 
 
-<<<<<<< HEAD
 Version 2.13.0 beta1
 --------------------
 
@@ -65,7 +64,8 @@
 before rc1:
 
 - Issue 1018: Cluster init (and possibly other jobs) occasionally fail to start.
-=======
+
+
 Version 2.12.1
 --------------
 
@@ -91,7 +91,6 @@
   scripts.
 - Fix check for sphinx-build from python2-sphinx
 - Properly check if an instance exists in 'gnt-instance console'
->>>>>>> 5600ef9f
 
 
 Version 2.12.0
