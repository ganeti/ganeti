--- conflicted
+++ resolved
@@ -2,7 +2,6 @@
 ====
 
 
-<<<<<<< HEAD
 Version 2.9.0
 -------------
 
@@ -124,7 +123,8 @@
 
 This was the first beta release of the 2.9 series. All important changes
 are listed in the latest 2.9 entry.
-=======
+
+
 Version 2.8.2
 -------------
 
@@ -134,7 +134,6 @@
 - Improve error message for replace-disks
 - More dependency checks at configure time
 - Placate warnings on ganeti.outils_unittest.py
->>>>>>> 2d8438bc
 
 
 Version 2.8.1
