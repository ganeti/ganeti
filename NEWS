News
====

<<<<<<< HEAD
Version 2.2.0 beta 0
--------------------

*(Released Thu, 17 Jun 2010)*

- Added tool (``move-instance``) and infrastructure to move instances
  between separate clusters (see :doc:`separate documentation
  <move-instance>` and :doc:`design document <design-2.2>`)
- Added per-request RPC timeout
- RAPI now requires a Content-Type header for requests with a body (e.g.
  ``PUT`` or ``POST``) which must be set to ``application/json`` (see
  RFC2616 (HTTP/1.1), section 7.2.1)
- ``ganeti-watcher`` attempts to restart ``ganeti-rapi`` if RAPI is not
  reachable
- Implemented initial support for running Ganeti daemons as separate
  users, see configure-time flags ``--with-user-prefix`` and
  ``--with-group-prefix`` (only ``ganeti-rapi`` is supported at this
  time)
- Instances can be removed after export (``gnt-backup export
  --remove-instance``)
- Self-signed certificates generated by Ganeti now use a 2048 bit RSA
  key (instead of 1024 bit)
- Added new cluster configuration file for cluster domain secret
- Import/export now use SSL instead of SSH
- Added support for showing estimated time when exporting an instance,
  see the ``ganeti-os-interface(7)`` manpage and look for
  ``EXP_SIZE_FD``

=======
Version 2.1.5
-------------

*(Released Thu, 01 Jul 2010)*

A small bugfix release:
  - Fix disk adoption: broken by strict --disk option checking in 2.1.4
  - Fix batch-create: broken in the whole 2.1 series due to a lookup on
    a non-existing option
  - Fix instance create: the --force-variant option was ignored
  - Improve pylint 0.21 compatibility and warnings with Python 2.6
  - Fix modify node storage with non-FQDN arguments
  - Fix RAPI client to authenticate under Python 2.6 when used
    for more than 5 requests needing authentication
  - Fix gnt-instance modify -t (storage) giving a wrong error message
    when converting a non-shutdown drbd instance to plain
>>>>>>> 1d4c743d

Version 2.1.4
-------------

*(Released Fri, 18 Jun 2010)*

A small bugfix release:

  - Fix live migration of KVM instances started with older Ganeti
    versions which had fewer hypervisor parameters
  - Fix gnt-instance grow-disk on down instances
  - Fix an error-reporting bug during instance migration
  - Better checking of the ``--net`` and ``--disk`` values, to avoid
    silently ignoring broken ones
  - Fix an RPC error reporting bug affecting, for example, RAPI client
    users
  - Fix bug triggered by different API version os-es on different nodes
  - Fix a bug in instance startup with custom hvparams: OS level
    parameters would fail to be applied.
  - Fix the RAPI client under Python 2.6 (but more work is needed to
    make it work completely well with OpenSSL)
  - Fix handling of errors when resolving names from DNS


Version 2.1.3
-------------

*(Released Thu, 3 Jun 2010)*

A medium sized development cycle. Some new features, and some
fixes/small improvements/cleanups.

Significant features
~~~~~~~~~~~~~~~~~~~~

The node deamon now tries to mlock itself into memory, unless the
``--no-mlock`` flag is passed. It also doesn't fail if it can't write
its logs, and falls back to console logging. This allows emergency
features such as ``gnt-node powercycle`` to work even in the event of a
broken node disk (tested offlining the disk hosting the node's
filesystem and dropping its memory caches; don't try this at home)

KVM: add vhost-net acceleration support. It can be tested with a new
enough version of the kernel and of qemu-kvm.

KVM: Add instance chrooting feature. If you use privilege dropping for
your VMs you can also now force them to chroot to an empty directory,
before starting the emulated guest.

KVM: Add maximum migration bandwith and maximum downtime tweaking
support (requires a new-enough version of qemu-kvm).

Cluster verify will now warn if the master node doesn't have the master
ip configured on it.

Add a new (incompatible) instance creation request format to RAPI which
supports all parameters (previously only a subset was supported, and it
wasn't possible to extend the old format to accomodate all the new
features. The old format is still supported, and a client can check for
this feature, before using it, by checking for its presence in the
``features`` RAPI resource.

Now with ancient latin support. Try it passing the ``--roman`` option to
``gnt-instance info``, ``gnt-cluster info`` or ``gnt-node list``
(requires the python-roman module to be installed, in order to work).

Other changes
~~~~~~~~~~~~~

As usual many internal code refactorings, documentation updates, and
such. Among others:

  - Lots of improvements and cleanups to the experimental Remote API
    (RAPI) client library.
  - A new unit test suite for the core daemon libraries.
  - A fix to creating missing directories makes sure the umask is not
    applied anymore. This enforces the same directory permissions
    everywhere.
  - Better handling terminating daemons with ctrl+c (used when running
    them in debugging mode).
  - Fix a race condition in live migrating a KVM instance, when stat()
    on the old proc status file returned EINVAL, which is an unexpected
    value.
  - Fixed manpage checking with newer man and utf-8 charachters. But now
    you need the en_US.UTF-8 locale enabled to build Ganeti from git.


Version 2.1.2.1
---------------

*(Released Fri, 7 May 2010)*

Fix a bug which prevented untagged KVM instances from starting.


Version 2.1.2
-------------

*(Released Fri, 7 May 2010)*

Another release with a long development cycle, during which many
different features were added.

Significant features
~~~~~~~~~~~~~~~~~~~~

The KVM hypervisor now can run the individual instances as non-root, to
reduce the impact of a VM being hijacked due to bugs in the
hypervisor. It is possible to run all instances as a single (non-root)
user, to manually specify a user for each instance, or to dynamically
allocate a user out of a cluster-wide pool to each instance, with the
guarantee that no two instances will run under the same user ID on any
given node.

An experimental RAPI client library, that can be used standalone
(without the other Ganeti libraries), is provided in the source tree as
``lib/rapi/client.py``. Note this client might change its interface in
the future, as we iterate on its capabilities.

A new command, ``gnt-cluster renew-crypto`` has been added to easily
replace the cluster's certificates and crypto keys. This might help in
case they have been compromised, or have simply expired.

A new disk option for instance creation has been added that allows one
to "adopt" currently existing logical volumes, with data
preservation. This should allow easier migration to Ganeti from
unmanaged (or managed via other software) instances.

Another disk improvement is the possibility to convert between redundant
(DRBD) and plain (LVM) disk configuration for an instance. This should
allow better scalability (starting with one node and growing the
cluster, or shrinking a two-node cluster to one node).

A new feature that could help with automated node failovers has been
implemented: if a node sees itself as offline (by querying the master
candidates), it will try to shutdown (hard) all instances and any active
DRBD devices. This reduces the risk of duplicate instances if an
external script automatically failovers the instances on such nodes. To
enable this, the cluster parameter ``maintain_node_health`` should be
enabled; in the future this option (per the name) will enable other
automatic maintenance features.

Instance export/import now will reuse the original instance
specifications for all parameters; that means exporting an instance,
deleting it and the importing it back should give an almost identical
instance. Note that the default import behaviour has changed from
before, where it created only one NIC; now it recreates the original
number of NICs.

Cluster verify has added a few new checks: SSL certificates validity,
/etc/hosts consistency across the cluster, etc.

Other changes
~~~~~~~~~~~~~

As usual, many internal changes were done, documentation fixes,
etc. Among others:

- Fixed cluster initialization with disabled cluster storage (regression
  introduced in 2.1.1)
- File-based storage supports growing the disks
- Fixed behaviour of node role changes
- Fixed cluster verify for some corner cases, plus a general rewrite of
  cluster verify to allow future extension with more checks
- Fixed log spamming by watcher and node daemon (regression introduced
  in 2.1.1)
- Fixed possible validation issues when changing the list of enabled
  hypervisors
- Fixed cleanup of /etc/hosts during node removal
- Fixed RAPI response for invalid methods
- Fixed bug with hashed passwords in ``ganeti-rapi`` daemon
- Multiple small improvements to the KVM hypervisor (VNC usage, booting
  from ide disks, etc.)
- Allow OS changes without re-installation (to record a changed OS
  outside of Ganeti, or to allow OS renames)
- Allow instance creation without OS installation (useful for example if
  the OS will be installed manually, or restored from a backup not in
  Ganeti format)
- Implemented option to make cluster ``copyfile`` use the replication
  network
- Added list of enabled hypervisors to ssconf (possibly useful for
  external scripts)
- Added a new tool (``tools/cfgupgrade12``) that allows upgrading from
  1.2 clusters
- A partial form of node re-IP is possible via node readd, which now
  allows changed node primary IP
- Command line utilities now show an informational message if the job is
  waiting for a lock
- The logs of the master daemon now show the PID/UID/GID of the
  connected client


Version 2.1.1
-------------

*(Released Fri, 12 Mar 2010)*

During the 2.1.0 long release candidate cycle, a lot of improvements and
changes have accumulated with were released later as 2.1.1.

Major changes
~~~~~~~~~~~~~

The node evacuate command (``gnt-node evacuate``) was significantly
rewritten, and as such the IAllocator protocol was changed - a new
request type has been added. This unfortunate change during a stable
series is designed to improve performance of node evacuations; on
clusters with more than about five nodes and which are well-balanced,
evacuation should proceed in parallel for all instances of the node
being evacuated. As such, any existing IAllocator scripts need to be
updated, otherwise the above command will fail due to the unknown
request. The provided "dumb" allocator has not been updated; but the
ganeti-htools package supports the new protocol since version 0.2.4.

Another important change is increased validation of node and instance
names. This might create problems in special cases, if invalid host
names are being used.

Also, a new layer of hypervisor parameters has been added, that sits at
OS level between the cluster defaults and the instance ones. This allows
customisation of virtualization parameters depending on the installed
OS. For example instances with OS 'X' may have a different KVM kernel
(or any other parameter) than the cluster defaults. This is intended to
help managing a multiple OSes on the same cluster, without manual
modification of each instance's parameters.

A tool for merging clusters, ``cluster-merge``, has been added in the
tools sub-directory.

Bug fixes
~~~~~~~~~

- Improved the int/float conversions that should make the code more
  robust in face of errors from the node daemons
- Fixed the remove node code in case of internal configuration errors
- Fixed the node daemon behaviour in face of inconsistent queue
  directory (e.g. read-only file-system where we can't open the files
  read-write, etc.)
- Fixed the behaviour of gnt-node modify for master candidate demotion;
  now it either aborts cleanly or, if given the new “auto_promote”
  parameter, will automatically promote other nodes as needed
- Fixed compatibility with (unreleased yet) Python 2.6.5 that would
  completely prevent Ganeti from working
- Fixed bug for instance export when not all disks were successfully
  exported
- Fixed behaviour of node add when the new node is slow in starting up
  the node daemon
- Fixed handling of signals in the LUXI client, which should improve
  behaviour of command-line scripts
- Added checks for invalid node/instance names in the configuration (now
  flagged during cluster verify)
- Fixed watcher behaviour for disk activation errors
- Fixed two potentially endless loops in http library, which led to the
  RAPI daemon hanging and consuming 100% CPU in some cases
- Fixed bug in RAPI daemon related to hashed passwords
- Fixed bug for unintended qemu-level bridging of multi-NIC KVM
  instances
- Enhanced compatibility with non-Debian OSes, but not using absolute
  path in some commands and allowing customisation of the ssh
  configuration directory
- Fixed possible future issue with new Python versions by abiding to the
  proper use of ``__slots__`` attribute on classes
- Added checks that should prevent directory traversal attacks
- Many documentation fixes based on feedback from users

New features
~~~~~~~~~~~~

- Added an “early_release” more for instance replace disks and node
  evacuate, where we release locks earlier and thus allow higher
  parallelism within the cluster
- Added watcher hooks, intended to allow the watcher to restart other
  daemons (e.g. from the ganeti-nbma project), but they can be used of
  course for any other purpose
- Added a compile-time disable for DRBD barriers, to increase
  performance if the administrator trusts the power supply or the
  storage system to not lose writes
- Added the option of using syslog for logging instead of, or in
  addition to, Ganeti's own log files
- Removed boot restriction for paravirtual NICs for KVM, recent versions
  can indeed boot from a paravirtual NIC
- Added a generic debug level for many operations; while this is not
  used widely yet, it allows one to pass the debug value all the way to
  the OS scripts
- Enhanced the hooks environment for instance moves (failovers,
  migrations) where the primary/secondary nodes changed during the
  operation, by adding {NEW,OLD}_{PRIMARY,SECONDARY} vars
- Enhanced data validations for many user-supplied values; one important
  item is the restrictions imposed on instance and node names, which
  might reject some (invalid) host names
- Add a configure-time option to disable file-based storage, if it's not
  needed; this allows greater security separation between the master
  node and the other nodes from the point of view of the inter-node RPC
  protocol
- Added user notification in interactive tools if job is waiting in the
  job queue or trying to acquire locks
- Added log messages when a job is waiting for locks
- Added filtering by node tags in instance operations which admit
  multiple instances (start, stop, reboot, reinstall)
- Added a new tool for cluster mergers, ``cluster-merge``
- Parameters from command line which are of the form ``a=b,c=d`` can now
  use backslash escapes to pass in values which contain commas,
  e.g. ``a=b\\c,d=e`` where the 'a' parameter would get the value
  ``b,c``
- For KVM, the instance name is the first parameter passed to KVM, so
  that it's more visible in the process list


Version 2.1.0
-------------

*(Released Tue, 2 Mar 2010)*

Ganeti 2.1 brings many improvements with it. Major changes:

- Added infrastructure to ease automated disk repairs
- Added new daemon to export configuration data in a cheaper way than
  using the remote API
- Instance NICs can now be routed instead of being associated with a
  networking bridge
- Improved job locking logic to reduce impact of jobs acquiring multiple
  locks waiting for other long-running jobs

In-depth implementation details can be found in the Ganeti 2.1 design
document.

Details
~~~~~~~

- Added chroot hypervisor
- Added more options to xen-hvm hypervisor (``kernel_path`` and
  ``device_model``)
- Added more options to xen-pvm hypervisor (``use_bootloader``,
  ``bootloader_path`` and ``bootloader_args``)
- Added the ``use_localtime`` option for the xen-hvm and kvm
  hypervisors, and the default value for this has changed to false (in
  2.0 xen-hvm always enabled it)
- Added luxi call to submit multiple jobs in one go
- Added cluster initialization option to not modify ``/etc/hosts``
  file on nodes
- Added network interface parameters
- Added dry run mode to some LUs
- Added RAPI resources:

  - ``/2/instances/[instance_name]/info``
  - ``/2/instances/[instance_name]/replace-disks``
  - ``/2/nodes/[node_name]/evacuate``
  - ``/2/nodes/[node_name]/migrate``
  - ``/2/nodes/[node_name]/role``
  - ``/2/nodes/[node_name]/storage``
  - ``/2/nodes/[node_name]/storage/modify``
  - ``/2/nodes/[node_name]/storage/repair``

- Added OpCodes to evacuate or migrate all instances on a node
- Added new command to list storage elements on nodes (``gnt-node
  list-storage``) and modify them (``gnt-node modify-storage``)
- Added new ssconf files with master candidate IP address
  (``ssconf_master_candidates_ips``), node primary IP address
  (``ssconf_node_primary_ips``) and node secondary IP address
  (``ssconf_node_secondary_ips``)
- Added ``ganeti-confd`` and a client library to query the Ganeti
  configuration via UDP
- Added ability to run hooks after cluster initialization and before
  cluster destruction
- Added automatic mode for disk replace (``gnt-instance replace-disks
  --auto``)
- Added ``gnt-instance recreate-disks`` to re-create (empty) disks
  after catastrophic data-loss
- Added ``gnt-node repair-storage`` command to repair damaged LVM volume
  groups
- Added ``gnt-instance move`` command to move instances
- Added ``gnt-cluster watcher`` command to control watcher
- Added ``gnt-node powercycle`` command to powercycle nodes
- Added new job status field ``lock_status``
- Added parseable error codes to cluster verification (``gnt-cluster
  verify --error-codes``) and made output less verbose (use
  ``--verbose`` to restore previous behaviour)
- Added UUIDs to the main config entities (cluster, nodes, instances)
- Added support for OS variants
- Added support for hashed passwords in the Ganeti remote API users file
  (``rapi_users``)
- Added option to specify maximum timeout on instance shutdown
- Added ``--no-ssh-init`` option to ``gnt-cluster init``
- Added new helper script to start and stop Ganeti daemons
  (``daemon-util``), with the intent to reduce the work necessary to
  adjust Ganeti for non-Debian distributions and to start/stop daemons
  from one place
- Added more unittests
- Fixed critical bug in ganeti-masterd startup
- Removed the configure-time ``kvm-migration-port`` parameter, this is
  now customisable at the cluster level for both the KVM and Xen
  hypervisors using the new ``migration_port`` parameter
- Pass ``INSTANCE_REINSTALL`` variable to OS installation script when
  reinstalling an instance
- Allowed ``@`` in tag names
- Migrated to Sphinx (http://sphinx.pocoo.org/) for documentation
- Many documentation updates
- Distribute hypervisor files on ``gnt-cluster redist-conf``
- ``gnt-instance reinstall`` can now reinstall multiple instances
- Updated many command line parameters
- Introduced new OS API version 15
- No longer support a default hypervisor
- Treat virtual LVs as inexistent
- Improved job locking logic to reduce lock contention
- Match instance and node names case insensitively
- Reimplemented bash completion script to be more complete
- Improved burnin


Version 2.0.6
-------------

*(Released Thu, 4 Feb 2010)*

- Fix cleaner behaviour on nodes not in a cluster (Debian bug 568105)
- Fix a string formatting bug
- Improve safety of the code in some error paths
- Improve data validation in the master of values returned from nodes


Version 2.0.5
-------------

*(Released Thu, 17 Dec 2009)*

- Fix security issue due to missing validation of iallocator names; this
  allows local and remote execution of arbitrary executables
- Fix failure of gnt-node list during instance removal
- Ship the RAPI documentation in the archive


Version 2.0.4
-------------

*(Released Wed, 30 Sep 2009)*

- Fixed many wrong messages
- Fixed a few bugs related to the locking library
- Fixed MAC checking at instance creation time
- Fixed a DRBD parsing bug related to gaps in /proc/drbd
- Fixed a few issues related to signal handling in both daemons and
  scripts
- Fixed the example startup script provided
- Fixed insserv dependencies in the example startup script (patch from
  Debian)
- Fixed handling of drained nodes in the iallocator framework
- Fixed handling of KERNEL_PATH parameter for xen-hvm (Debian bug
  #528618)
- Fixed error related to invalid job IDs in job polling
- Fixed job/opcode persistence on unclean master shutdown
- Fixed handling of partial job processing after unclean master
  shutdown
- Fixed error reporting from LUs, previously all errors were converted
  into execution errors
- Fixed error reporting from burnin
- Decreased significantly the memory usage of the job queue
- Optimised slightly multi-job submission
- Optimised slightly opcode loading
- Backported the multi-job submit framework from the development
  branch; multi-instance start and stop should be faster
- Added script to clean archived jobs after 21 days; this will reduce
  the size of the queue directory
- Added some extra checks in disk size tracking
- Added an example ethers hook script
- Added a cluster parameter that prevents Ganeti from modifying of
  /etc/hosts
- Added more node information to RAPI responses
- Added a ``gnt-job watch`` command that allows following the ouput of a
  job
- Added a bind-address option to ganeti-rapi
- Added more checks to the configuration verify
- Enhanced the burnin script such that some operations can be retried
  automatically
- Converted instance reinstall to multi-instance model


Version 2.0.3
-------------

*(Released Fri, 7 Aug 2009)*

- Added ``--ignore-size`` to the ``gnt-instance activate-disks`` command
  to allow using the pre-2.0.2 behaviour in activation, if any existing
  instances have mismatched disk sizes in the configuration
- Added ``gnt-cluster repair-disk-sizes`` command to check and update
  any configuration mismatches for disk sizes
- Added ``gnt-master cluste-failover --no-voting`` to allow master
  failover to work on two-node clusters
- Fixed the ``--net`` option of ``gnt-backup import``, which was
  unusable
- Fixed detection of OS script errors in ``gnt-backup export``
- Fixed exit code of ``gnt-backup export``


Version 2.0.2
-------------

*(Released Fri, 17 Jul 2009)*

- Added experimental support for stripped logical volumes; this should
  enhance performance but comes with a higher complexity in the block
  device handling; stripping is only enabled when passing
  ``--with-lvm-stripecount=N`` to ``configure``, but codepaths are
  affected even in the non-stripped mode
- Improved resiliency against transient failures at the end of DRBD
  resyncs, and in general of DRBD resync checks
- Fixed a couple of issues with exports and snapshot errors
- Fixed a couple of issues in instance listing
- Added display of the disk size in ``gnt-instance info``
- Fixed checking for valid OSes in instance creation
- Fixed handling of the "vcpus" parameter in instance listing and in
  general of invalid parameters
- Fixed http server library, and thus RAPI, to handle invalid
  username/password combinations correctly; this means that now they
  report unauthorized for queries too, not only for modifications,
  allowing earlier detect of configuration problems
- Added a new "role" node list field, equivalent to the master/master
  candidate/drained/offline flags combinations
- Fixed cluster modify and changes of candidate pool size
- Fixed cluster verify error messages for wrong files on regular nodes
- Fixed a couple of issues with node demotion from master candidate role
- Fixed node readd issues
- Added non-interactive mode for ``ganeti-masterd --no-voting`` startup
- Added a new ``--no-voting`` option for masterfailover to fix failover
  on two-nodes clusters when the former master node is unreachable
- Added instance reinstall over RAPI


Version 2.0.1
-------------

*(Released Tue, 16 Jun 2009)*

- added ``-H``/``-B`` startup parameters to ``gnt-instance``, which will
  allow re-adding the start in single-user option (regression from 1.2)
- the watcher writes the instance status to a file, to allow monitoring
  to report the instance status (from the master) based on cached
  results of the watcher's queries; while this can get stale if the
  watcher is being locked due to other work on the cluster, this is
  still an improvement
- the watcher now also restarts the node daemon and the rapi daemon if
  they died
- fixed the watcher to handle full and drained queue cases
- hooks export more instance data in the environment, which helps if
  hook scripts need to take action based on the instance's properties
  (no longer need to query back into ganeti)
- instance failovers when the instance is stopped do not check for free
  RAM, so that failing over a stopped instance is possible in low memory
  situations
- rapi uses queries for tags instead of jobs (for less job traffic), and
  for cluster tags it won't talk to masterd at all but read them from
  ssconf
- a couple of error handling fixes in RAPI
- drbd handling: improved the error handling of inconsistent disks after
  resync to reduce the frequency of "there are some degraded disks for
  this instance" messages
- fixed a bug in live migration when DRBD doesn't want to reconnect (the
  error handling path called a wrong function name)


Version 2.0.0 final
-------------------

*(Released Wed, 27 May 2009)*

- no changes from rc5


Version 2.0 release candidate 5
-------------------------------

*(Released Wed, 20 May 2009)*

- fix a couple of bugs (validation, argument checks)
- fix ``gnt-cluster getmaster`` on non-master nodes (regression)
- some small improvements to RAPI and IAllocator
- make watcher automatically start the master daemon if down


Version 2.0 release candidate 4
-------------------------------

*(Released Mon, 27 Apr 2009)*

- change the OS list to not require locks; this helps with big clusters
- fix ``gnt-cluster verify`` and ``gnt-cluster verify-disks`` when the
  volume group is broken
- ``gnt-instance info``, without any arguments, doesn't run for all
  instances anymore; either pass ``--all`` or pass the desired
  instances; this helps against mistakes on big clusters where listing
  the information for all instances takes a long time
- miscellaneous doc and man pages fixes


Version 2.0 release candidate 3
-------------------------------

*(Released Wed, 8 Apr 2009)*

- Change the internal locking model of some ``gnt-node`` commands, in
  order to reduce contention (and blocking of master daemon) when
  batching many creation/reinstall jobs
- Fixes to Xen soft reboot
- No longer build documentation at build time, instead distribute it in
  the archive, in order to reduce the need for the whole docbook/rst
  toolchains


Version 2.0 release candidate 2
-------------------------------

*(Released Fri, 27 Mar 2009)*

- Now the cfgupgrade scripts works and can upgrade 1.2.7 clusters to 2.0
- Fix watcher startup sequence, improves the behaviour of busy clusters
- Some other fixes in ``gnt-cluster verify``, ``gnt-instance
  replace-disks``, ``gnt-instance add``, ``gnt-cluster queue``, KVM VNC
  bind address and other places
- Some documentation fixes and updates


Version 2.0 release candidate 1
-------------------------------

*(Released Mon, 2 Mar 2009)*

- More documentation updates, now all docs should be more-or-less
  up-to-date
- A couple of small fixes (mixed hypervisor clusters, offline nodes,
  etc.)
- Added a customizable HV_KERNEL_ARGS hypervisor parameter (for Xen PVM
  and KVM)
- Fix an issue related to $libdir/run/ganeti and cluster creation


Version 2.0 beta 2
------------------

*(Released Thu, 19 Feb 2009)*

- Xen PVM and KVM have switched the default value for the instance root
  disk to the first partition on the first drive, instead of the whole
  drive; this means that the OS installation scripts must be changed
  accordingly
- Man pages have been updated
- RAPI has been switched by default to HTTPS, and the exported functions
  should all work correctly
- RAPI v1 has been removed
- Many improvements to the KVM hypervisor
- Block device errors are now better reported
- Many other bugfixes and small improvements


Version 2.0 beta 1
------------------

*(Released Mon, 26 Jan 2009)*

- Version 2 is a general rewrite of the code and therefore the
  differences are too many to list, see the design document for 2.0 in
  the ``doc/`` subdirectory for more details
- In this beta version there is not yet a migration path from 1.2 (there
  will be one in the final 2.0 release)
- A few significant changes are:

  - all commands are executed by a daemon (``ganeti-masterd``) and the
    various ``gnt-*`` commands are just front-ends to it
  - all the commands are entered into, and executed from a job queue,
    see the ``gnt-job(8)`` manpage
  - the RAPI daemon supports read-write operations, secured by basic
    HTTP authentication on top of HTTPS
  - DRBD version 0.7 support has been removed, DRBD 8 is the only
    supported version (when migrating from Ganeti 1.2 to 2.0, you need
    to migrate to DRBD 8 first while still running Ganeti 1.2)
  - DRBD devices are using statically allocated minor numbers, which
    will be assigned to existing instances during the migration process
  - there is support for both Xen PVM and Xen HVM instances running on
    the same cluster
  - KVM virtualization is supported too
  - file-based storage has been implemented, which means that it is
    possible to run the cluster without LVM and DRBD storage, for
    example using a shared filesystem exported from shared storage (and
    still have live migration)


Version 1.2.7
-------------

*(Released Tue, 13 Jan 2009)*

- Change the default reboot type in ``gnt-instance reboot`` to "hard"
- Reuse the old instance mac address by default on instance import, if
  the instance name is the same.
- Handle situations in which the node info rpc returns incomplete
  results (issue 46)
- Add checks for tcp/udp ports collisions in ``gnt-cluster verify``
- Improved version of batcher:

  - state file support
  - instance mac address support
  - support for HVM clusters/instances

- Add an option to show the number of cpu sockets and nodes in
  ``gnt-node list``
- Support OSes that handle more than one version of the OS api (but do
  not change the current API in any other way)
- Fix ``gnt-node migrate``
- ``gnt-debug`` man page
- Fixes various more typos and small issues
- Increase disk resync maximum speed to 60MB/s (from 30MB/s)


Version 1.2.6
-------------

*(Released Wed, 24 Sep 2008)*

- new ``--hvm-nic-type`` and ``--hvm-disk-type`` flags to control the
  type of disk exported to fully virtualized instances.
- provide access to the serial console of HVM instances
- instance auto_balance flag, set by default. If turned off it will
  avoid warnings on cluster verify if there is not enough memory to fail
  over an instance. in the future it will prevent automatically failing
  it over when we will support that.
- batcher tool for instance creation, see ``tools/README.batcher``
- ``gnt-instance reinstall --select-os`` to interactively select a new
  operating system when reinstalling an instance.
- when changing the memory amount on instance modify a check has been
  added that the instance will be able to start. also warnings are
  emitted if the instance will not be able to fail over, if auto_balance
  is true.
- documentation fixes
- sync fields between ``gnt-instance list/modify/add/import``
- fix a race condition in drbd when the sync speed was set after giving
  the device a remote peer.


Version 1.2.5
-------------

*(Released Tue, 22 Jul 2008)*

- note: the allowed size and number of tags per object were reduced
- fix a bug in ``gnt-cluster verify`` with inconsistent volume groups
- fixed twisted 8.x compatibility
- fixed ``gnt-instance replace-disks`` with iallocator
- add TCP keepalives on twisted connections to detect restarted nodes
- disk increase support, see ``gnt-instance grow-disk``
- implement bulk node/instance query for RAPI
- add tags in node/instance listing (optional)
- experimental migration (and live migration) support, read the man page
  for ``gnt-instance migrate``
- the ``ganeti-watcher`` logs are now timestamped, and the watcher also
  has some small improvements in handling its state file


Version 1.2.4
-------------

*(Released Fri, 13 Jun 2008)*

- Experimental readonly, REST-based remote API implementation;
  automatically started on master node, TCP port 5080, if enabled by
  ``--enable-rapi`` parameter to configure script.
- Instance allocator support. Add and import instance accept a
  ``--iallocator`` parameter, and call that instance allocator to decide
  which node to use for the instance. The iallocator document describes
  what's expected from an allocator script.
- ``gnt-cluster verify`` N+1 memory redundancy checks: Unless passed the
  ``--no-nplus1-mem`` option ``gnt-cluster verify`` now checks that if a
  node is lost there is still enough memory to fail over the instances
  that reside on it.
- ``gnt-cluster verify`` hooks: it is now possible to add post-hooks to
  ``gnt-cluster verify``, to check for site-specific compliance. All the
  hooks will run, and their output, if any, will be displayed. Any
  failing hook will make the verification return an error value.
- ``gnt-cluster verify`` now checks that its peers are reachable on the
  primary and secondary interfaces
- ``gnt-node add`` now supports the ``--readd`` option, to readd a node
  that is still declared as part of the cluster and has failed.
- ``gnt-* list`` commands now accept a new ``-o +field`` way of
  specifying output fields, that just adds the chosen fields to the
  default ones.
- ``gnt-backup`` now has a new ``remove`` command to delete an existing
  export from the filesystem.
- New per-instance parameters hvm_acpi, hvm_pae and hvm_cdrom_image_path
  have been added. Using them you can enable/disable acpi and pae
  support, and specify a path for a cd image to be exported to the
  instance. These parameters as the name suggest only work on HVM
  clusters.
- When upgrading an HVM cluster to Ganeti 1.2.4, the values for ACPI and
  PAE support will be set to the previously hardcoded values, but the
  (previously hardcoded) path to the CDROM ISO image will be unset and
  if required, needs to be set manually with ``gnt-instance modify``
  after the upgrade.
- The address to which an instance's VNC console is bound is now
  selectable per-instance, rather than being cluster wide. Of course
  this only applies to instances controlled via VNC, so currently just
  applies to HVM clusters.


Version 1.2.3
-------------

*(Released Mon, 18 Feb 2008)*

- more tweaks to the disk activation code (especially helpful for DRBD)
- change the default ``gnt-instance list`` output format, now there is
  one combined status field (see the manpage for the exact values this
  field will have)
- some more fixes for the mac export to hooks change
- make Ganeti not break with DRBD 8.2.x (which changed the version
  format in ``/proc/drbd``) (issue 24)
- add an upgrade tool from "remote_raid1" disk template to "drbd" disk
  template, allowing migration from DRBD0.7+MD to DRBD8


Version 1.2.2
-------------

*(Released Wed, 30 Jan 2008)*

- fix ``gnt-instance modify`` breakage introduced in 1.2.1 with the HVM
  support (issue 23)
- add command aliases infrastructure and a few aliases
- allow listing of VCPUs in the ``gnt-instance list`` and improve the
  man pages and the ``--help`` option of ``gnt-node
  list``/``gnt-instance list``
- fix ``gnt-backup list`` with down nodes (issue 21)
- change the tools location (move from $pkgdatadir to $pkglibdir/tools)
- fix the dist archive and add a check for including svn/git files in
  the future
- some developer-related changes: improve the burnin and the QA suite,
  add an upload script for testing during development


Version 1.2.1
-------------

*(Released Wed, 16 Jan 2008)*

- experimental HVM support, read the install document, section
  "Initializing the cluster"
- allow for the PVM hypervisor per-instance kernel and initrd paths
- add a new command ``gnt-cluster verify-disks`` which uses a new
  algorithm to improve the reconnection of the DRBD pairs if the device
  on the secondary node has gone away
- make logical volume code auto-activate LVs at disk activation time
- slightly improve the speed of activating disks
- allow specification of the MAC address at instance creation time, and
  changing it later via ``gnt-instance modify``
- fix handling of external commands that generate lots of output on
  stderr
- update documentation with regard to minimum version of DRBD8 supported


Version 1.2.0
-------------

*(Released Tue, 4 Dec 2007)*

- Log the ``xm create`` output to the node daemon log on failure (to
  help diagnosing the error)
- In debug mode, log all external commands output if failed to the logs
- Change parsing of lvm commands to ignore stderr


Version 1.2b3
-------------

*(Released Wed, 28 Nov 2007)*

- Another round of updates to the DRBD 8 code to deal with more failures
  in the replace secondary node operation
- Some more logging of failures in disk operations (lvm, drbd)
- A few documentation updates
- QA updates


Version 1.2b2
-------------

*(Released Tue, 13 Nov 2007)*

- Change configuration file format from Python's Pickle to JSON.
  Upgrading is possible using the cfgupgrade utility.
- Add support for DRBD 8.0 (new disk template ``drbd``) which allows for
  faster replace disks and is more stable (DRBD 8 has many improvements
  compared to DRBD 0.7)
- Added command line tags support (see man pages for ``gnt-instance``,
  ``gnt-node``, ``gnt-cluster``)
- Added instance rename support
- Added multi-instance startup/shutdown
- Added cluster rename support
- Added ``gnt-node evacuate`` to simplify some node operations
- Added instance reboot operation that can speedup reboot as compared to
  stop and start
- Soften the requirement that hostnames are in FQDN format
- The ``ganeti-watcher`` now activates drbd pairs after secondary node
  reboots
- Removed dependency on debian's patched fping that uses the
  non-standard ``-S`` option
- Now the OS definitions are searched for in multiple, configurable
  paths (easier for distros to package)
- Some changes to the hooks infrastructure (especially the new
  post-configuration update hook)
- Other small bugfixes

.. vim: set textwidth=72 :
.. Local Variables:
.. mode: rst
.. fill-column: 72
.. End:<|MERGE_RESOLUTION|>--- conflicted
+++ resolved
@@ -1,7 +1,6 @@
 News
 ====
 
-<<<<<<< HEAD
 Version 2.2.0 beta 0
 --------------------
 
@@ -30,7 +29,7 @@
   see the ``ganeti-os-interface(7)`` manpage and look for
   ``EXP_SIZE_FD``
 
-=======
+
 Version 2.1.5
 -------------
 
@@ -47,7 +46,7 @@
     for more than 5 requests needing authentication
   - Fix gnt-instance modify -t (storage) giving a wrong error message
     when converting a non-shutdown drbd instance to plain
->>>>>>> 1d4c743d
+
 
 Version 2.1.4
 -------------
