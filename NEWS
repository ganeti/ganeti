--- conflicted
+++ resolved
@@ -2,7 +2,6 @@
 ====
 
 
-<<<<<<< HEAD
 Version 2.17.0 alpha1
 ---------------------
 
@@ -41,12 +40,8 @@
   parameter, see :doc:`N+M Redundancy <design-n-m-redundancy>`.
 
 
-Version 2.16.0 beta2
---------------------
-=======
 Version 2.16.0 rc1
 ------------------
->>>>>>> f83b5650
 
 *(Released Thu, 18 Feb 2016)*
 
