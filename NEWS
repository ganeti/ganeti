News
====


<<<<<<< HEAD
Version 2.13.0
--------------

*(unreleased)*

Incompatible/important changes
~~~~~~~~~~~~~~~~~~~~~~~~~~~~~~

- Ganeti now internally retries the instance creation opcode if opportunistic
  locking did not acquire nodes with enough free resources. The internal retry
  will not use opportunistic locking. In particular, instance creation, even
  if opportunistic locking is set, will never fail with ECODE_TEMP_NORES.
- The handling of SSH security had undergone a significant change. From
  this version on, each node has an individual SSH key pair instead of
  sharing one with all nodes of the cluster. From now on, we also
  restrict SSH access to master candidates. This means that only master
  candidates can ssh into other cluster nodes and all
  non-master-candidates cannot. Refer to the UPGRADE notes
  for further instructions on the creation and distribution of the keys.
- Ganeti now checks hypervisor version compatibility before trying an instance
  migration. It errors out if the versions are not compatible. Add the option
  --ignore-hvversions to restore the old behavior of only warning.
- Node tags starting with htools:migration: or htools:allowmigration: now have
  a special meaning to htools(1). See hbal(1) for details.

New features
~~~~~~~~~~~~

- The monitoring daemon has now variable sleep times for the data
  collectors. This currently means that the granularity of cpu-avg-load
  can be configured.

New dependencies
~~~~~~~~~~~~~~~~

- The monitoring daemon uses the PSQueue library. Be sure to install it
  if you use Mond.


Version 2.12.0 rc2
------------------
=======
Version 2.12.0
--------------
>>>>>>> 9eb00aef

*(Released Fri, 10 Oct 2014)*

Incompatible/important changes
~~~~~~~~~~~~~~~~~~~~~~~~~~~~~~

- Ganeti is now distributed under the 2-clause BSD license.
  See the COPYING file.
- Do not use debug mode in production. Certain daemons will issue warnings
  when launched in debug mode. Some debug logging violates some of the new
  invariants in the system (see "New features"). The logging has been kept as
  it aids diagnostics and development.

New features
~~~~~~~~~~~~

- OS install script parameters now come in public, private and secret
  varieties:

  - Public parameters are like all other parameters in Ganeti.
  - Ganeti will not log private and secret parameters, *unless* it is running
    in debug mode.
  - Ganeti will not save secret parameters to configuration. Secret parameters
    must be supplied every time you install, or reinstall, an instance.
  - Attempting to override public parameters with private or secret parameters
    results in an error. Similarly, you may not use secret parameters to
    override private parameters.

- The move-instance tool can now attempt to allocate an instance by using
  opportunistic locking when an iallocator is used.
- The build system creates sample systemd unit files, available under
  doc/examples/systemd. These unit files allow systemd to natively
  manage and supervise all Ganeti processes.
- Different types of compression can be applied during instance moves, including
  user-specified ones.
- Ganeti jobs now run as separate processes. The jobs are coordinated by
  a new daemon "WConfd" that manages cluster's configuration and locks
  for individual jobs. A consequence is that more jobs can run in parallel;
  the number is run-time configurable, see "New features" entry
  of 2.11.0. To avoid luxid being overloaded with tracking running jobs, it
  backs of and only occasionally, in a sequential way, checks if jobs have
  finished and schedules new ones. In this way, luxid keeps responsive under
  high cluster load. The limit as when to start backing of is also run-time
  configurable.
- The metadata daemon is now optionally available, as part of the
  partial implementation of the OS-installs design. It allows pass
  information to OS install scripts or to instances.
  It is also possible to run Ganeti without the daemon, if desired.
- Detection of user shutdown of instances has been implemented for Xen
  as well.

New dependencies
~~~~~~~~~~~~~~~~

- The KVM CPU pinning no longer uses the affinity python package, but psutil
  instead. The package is still optional and needed only if the feature is to
  be used.

Incomplete features
~~~~~~~~~~~~~~~~~~~

The following issues are related to features which are not completely
implemented in 2.12:

- Issue 885: Network hotplugging on KVM sometimes makes an instance
  unresponsive
- Issues 708 and 602: The secret parameters are currently still written
  to disk in the job queue.
- Setting up the metadata network interface under Xen isn't fully
  implemented yet.

Known issues
~~~~~~~~~~~~

- *Wrong UDP checksums in DHCP network packets:*
  If an instance communicates with the metadata daemon and uses DHCP to
  obtain its IP address on the provided virtual network interface,
  it can happen that UDP packets have a wrong checksum, due to
  a bug in virtio. See for example https://bugs.launchpad.net/bugs/930962

  Ganeti works around this bug by disabling the UDP checksums on the way
  from a host to instances (only on the special metadata communication
  network interface) using the ethtool command. Therefore if using
  the metadata daemon the host nodes should have this tool available.
- The metadata daemon is run as root in the split-user mode, to be able
  to bind to port 80.
  This should be improved in future versions, see issue #949.

Since 2.12.0 rc2
~~~~~~~~~~~~~~~~

The following issues have been fixed:

- Fixed passing additional parameters to RecreateInstanceDisks over
  RAPI.
- Fixed the permissions of WConfd when running in the split-user mode.
  As WConfd takes over the previous master daemon to manage the
  configuration, it currently runs under the masterd user.
- Fixed the permissions of the metadata daemon  wn running in the
  split-user mode (see Known issues).
- Watcher now properly adds a reason trail entry when initiating disk
  checks.
- Fixed removing KVM parameters introduced in 2.12 when downgrading a
  cluster to 2.11: "migration_caps", "disk_aio" and "virtio_net_queues".
- Improved retrying of RPC calls that fail due to network errors.


Version 2.12.0 rc2
------------------

*(Released Mon, 22 Sep 2014)*

This was the second release candidate of the 2.12 series.
All important changes are listed in the latest 2.12 entry.

Since 2.12.0 rc1
~~~~~~~~~~~~~~~~

The following issues have been fixed:

- Watcher now checks if WConfd is running and functional.
- Watcher now properly adds reason trail entries.
- Fixed NIC options in Xen's config files.

Inherited from the 2.10 branch:

- Fixed handling of the --online option
- Add warning against hvparam changes with live migrations, which might
  lead to dangerous situations for instances.
- Only the LVs in the configured VG are checked during cluster verify.


Version 2.12.0 rc1
------------------

*(Released Wed, 20 Aug 2014)*

This was the first release candidate of the 2.12 series.
All important changes are listed in the latest 2.12 entry.

Since 2.12.0 beta1
~~~~~~~~~~~~~~~~~~

The following issues have been fixed:

- Issue 881: Handle communication errors in mcpu
- Issue 883: WConfd leaks memory for some long operations
- Issue 884: Under heavy load the IAllocator fails with a "missing
  instance" error

Inherited from the 2.10 branch:

- Improve the recognition of Xen domU states
- Automatic upgrades:
  - Create the config backup archive in a safe way
  - On upgrades, check for upgrades to resume first
  - Pause watcher during upgrade
- Allow instance disks to be added with --no-wait-for-sync


Version 2.12.0 beta1
--------------------

*(Released Mon, 21 Jul 2014)*

This was the first beta release of the 2.12 series. All important changes
are listed in the latest 2.12 entry.


Version 2.11.6
--------------

*(Released Mon, 22 Sep 2014)*

- Ganeti is now distributed under the 2-clause BSD license.
  See the COPYING file.
- Fix userspace access checks.
- Various documentation fixes have been added.

Inherited from the 2.10 branch:

- The --online option now works as documented.
- The watcher is paused during cluster upgrades; also, upgrade
  checks for upgrades to resume first.
- Instance disks can be added with --no-wait-for-sync.


Version 2.11.5
--------------

*(Released Thu, 7 Aug 2014)*

Inherited from the 2.10 branch:

Important security release. In 2.10.0, the
'gnt-cluster upgrade' command was introduced. Before
performing an upgrade, the configuration directory of
the cluster is backed up. Unfortunately, the archive was
written with permissions that make it possible for
non-privileged users to read the archive and thus have
access to cluster and RAPI keys. After this release,
the archive will be created with privileged access only.

We strongly advise you to restrict the permissions of
previously created archives. The archives are found in
/var/lib/ganeti*.tar (unless otherwise configured with
--localstatedir or --with-backup-dir).

If you suspect that non-privileged users have accessed
your archives already, we advise you to renew the
cluster's crypto keys using 'gnt-cluster renew-crypto'
and to reset the RAPI credentials by editing
/var/lib/ganeti/rapi_users (respectively under a
different path if configured differently with
--localstatedir).

Other changes included in this release:

- Fix handling of Xen instance states.
- Fix NIC configuration with absent NIC VLAN
- Adapt relative path expansion in PATH to new environment
- Exclude archived jobs from configuration backups
- Fix RAPI for split query setup
- Allow disk hot-remove even with chroot or SM

Inherited from the 2.9 branch:

- Make htools tolerate missing 'spfree' on luxi


Version 2.11.4
--------------

*(Released Thu, 31 Jul 2014)*

- Improved documentation of the instance shutdown behavior.

Inherited from the 2.10 branch:

- KVM: fix NIC configuration with absent NIC VLAN (Issue 893)
- Adapt relative path expansion in PATH to new environment
- Exclude archived jobs from configuration backup
- Expose early_release for ReplaceInstanceDisks
- Add backup directory for configuration backups for upgrades
- Fix BlockdevSnapshot in case of non lvm-based disk
- Improve RAPI error handling for queries in non-existing items
- Allow disk hot-remove even with chroot or SM
- Remove superflous loop in instance queries (Issue 875)

Inherited from the 2.9 branch:

- Make ganeti-cleaner switch to save working directory (Issue 880)


Version 2.11.3
--------------

*(Released Wed, 9 Jul 2014)*

- Readd nodes to their previous node group
- Remove old-style gnt-network connect

Inherited from the 2.10 branch:

- Make network_vlan an optional OpParam
- hspace: support --accept-existing-errors
- Make hspace support --independent-groups
- Add a modifier for a group's allocation policy
- Export VLAN nicparam to NIC configuration scripts
- Fix gnt-network client to accept vlan info
- Support disk hotplug with userspace access

Inherited from the 2.9 branch:

- Make htools tolerate missing "spfree" on luxi
- Move the design for query splitting to the implemented list
- Add tests for DRBD setups with empty first resource

Inherited from the 2.8 branch:

- DRBD parser: consume initial empty resource lines


Version 2.11.2
--------------

*(Released Fri, 13 Jun 2014)*

- Improvements to KVM wrt to the kvmd and instance shutdown behavior.
  WARNING: In contrast to our standard policy, this bug fix update
  introduces new parameters to the configuration. This means in
  particular that after an upgrade from 2.11.0 or 2.11.1, 'cfgupgrade'
  needs to be run, either manually or explicitly by running
  'gnt-cluster upgrade --to 2.11.2' (which requires that they
  had configured the cluster with --enable-versionfull).
  This also means, that it is not easily possible to downgrade from
  2.11.2 to 2.11.1 or 2.11.0. The only way is to go back to 2.10 and
  back.

Inherited from the 2.10 branch:

- Check for SSL encoding inconsistencies
- Check drbd helper only in VM capable nodes
- Improvements in statistics utils

Inherited from the 2.9 branch:

- check-man-warnings: use C.UTF-8 and set LC_ALL


Version 2.11.1
--------------

*(Released Wed, 14 May 2014)*

- Add design-node-security.rst to docinput
- kvm: use a dedicated QMP socket for kvmd

Inherited from the 2.10 branch:

- Set correct Ganeti version on setup commands
- Add a utility to combine shell commands
- Add design doc for performance tests
- Fix failed DRBD disk creation cleanup
- Hooking up verification for shared file storage
- Fix --shared-file-storage-dir option of gnt-cluster modify
- Clarify default setting of 'metavg'
- Fix invocation of GetCommandOutput in QA
- Clean up RunWithLocks
- Add an exception-trapping thread class
- Wait for delay to provide interruption information
- Add an expected block option to RunWithLocks
- Track if a QA test was blocked by locks
- Add a RunWithLocks QA utility function
- Add restricted migration
- Add an example for node evacuation
- Add a test for parsing version strings
- Tests for parallel job execution
- Fail in replace-disks if attaching disks fails
- Fix passing of ispecs in cluster init during QA
- Move QAThreadGroup to qa_job_utils.py
- Extract GetJobStatuses and use an unified version
- Run disk template specific tests only if possible

Inherited from the 2.9 branch:

- If Automake version > 1.11, force serial tests
- KVM: set IFF_ONE_QUEUE on created tap interfaces
- Add configure option to pass GHC flags


Version 2.11.0
--------------

*(Released Fri, 25 Apr 2014)*

Incompatible/important changes
~~~~~~~~~~~~~~~~~~~~~~~~~~~~~~

- ``gnt-node list`` no longer shows disk space information for shared file
  disk templates because it is not a node attribute. (For example, if you have
  both the file and shared file disk templates enabled, ``gnt-node list`` now
  only shows information about the file disk template.)
- The shared file disk template is now in the new 'sharedfile' storage type.
  As a result, ``gnt-node list-storage -t file`` now only shows information
  about the file disk template and you may use ``gnt-node list-storage -t
  sharedfile`` to query storage information for the shared file disk template.
- Over luxi, syntactially incorrect queries are now rejected as a whole;
  before, a 'SumbmitManyJobs' request was partially executed, if the outer
  structure of the request was syntactically correct. As the luxi protocol
  is internal (external applications are expected to use RAPI), the impact
  of this incompatible change should be limited.
- Queries for nodes, instances, groups, backups and networks are now
  exclusively done via the luxi daemon. Legacy python code was removed,
  as well as the --enable-split-queries configuration option.
- Orphan volumes errors are demoted to warnings and no longer affect the exit
  code of ``gnt-cluster verify``.
- RPC security got enhanced by using different client SSL certificates
  for each node. In this context 'gnt-cluster renew-crypto' got a new
  option '--renew-node-certificates', which renews the client
  certificates of all nodes. After a cluster upgrade from pre-2.11, run
  this to create client certificates and activate this feature.

New features
~~~~~~~~~~~~

- Instance moves, backups and imports can now use compression to transfer the
  instance data.
- Node groups can be configured to use an SSH port different than the
  default 22.
- Added experimental support for Gluster distributed file storage as the
  ``gluster`` disk template under the new ``sharedfile`` storage type through
  automatic management of per-node FUSE mount points. You can configure the
  mount point location at ``gnt-cluster init`` time by using the new
  ``--gluster-storage-dir`` switch.
- Job scheduling is now handled by luxid, and the maximal number of jobs running
  in parallel is a run-time parameter of the cluster.
- A new tool for planning dynamic power management, called ``hsqueeze``, has
  been added. It suggests nodes to power up or down and corresponding instance
  moves.

New dependencies
~~~~~~~~~~~~~~~~

The following new dependencies have been added:

For Haskell:

- ``zlib`` library (http://hackage.haskell.org/package/base64-bytestring)

- ``base64-bytestring`` library (http://hackage.haskell.org/package/zlib),
  at least version 1.0.0.0

- ``lifted-base`` library (http://hackage.haskell.org/package/lifted-base)

- ``lens`` library (http://hackage.haskell.org/package/lens)

Since 2.11.0 rc1
~~~~~~~~~~~~~~~~

- Fix Xen instance state

Inherited from the 2.10 branch:

- Fix conflict between virtio + spice or soundhw
- Fix bitarray ops wrt PCI slots
- Allow releases scheduled 5 days in advance
- Make watcher submit queries low priority
- Fix specification of TIDiskParams
- Add unittests for instance modify parameter renaming
- Add renaming of instance custom params
- Add RAPI symmetry tests for groups
- Extend RAPI symmetry tests with RAPI-only aliases
- Add test for group custom parameter renaming
- Add renaming of group custom ndparams, ipolicy, diskparams
- Add the RAPI symmetry test for nodes
- Add aliases for nodes
- Allow choice of HTTP method for modification
- Add cluster RAPI symmetry test
- Fix failing cluster query test
- Add aliases for cluster parameters
- Add support for value aliases to RAPI
- Provide tests for GET/PUT symmetry
- Sort imports
- Also consider filter fields for deciding if using live data
- Document the python-fdsend dependency
- Verify configuration version number before parsing
- KVM: use running HVPs to calc blockdev options
- KVM: reserve a PCI slot for the SCSI controller
- Check for LVM-based verification results only when enabled
- Fix "existing" typos
- Fix output of gnt-instance info after migration
- Warn in UPGRADE about not tar'ing exported insts
- Fix non-running test and remove custom_nicparams rename
- Account for NODE_RES lock in opportunistic locking
- Fix request flooding of noded during disk sync

Inherited from the 2.9 branch:

- Make watcher submit queries low priority
- Fix failing gnt-node list-drbd command
- Update installation guide wrt to DRBD version
- Fix list-drbd QA test
- Add messages about skipped QA disk template tests
- Allow QA asserts to produce more messages
- Set exclusion tags correctly in requested instance
- Export extractExTags and updateExclTags
- Document spindles in the hbal man page
- Sample logrotate conf breaks permissions with split users
- Fix 'gnt-cluster' and 'gnt-node list-storage' outputs

Inherited from the 2.8 branch:

- Add reason parameter to RAPI client functions
- Include qa/patch in Makefile
- Handle empty patches better
- Move message formatting functions to separate file
- Add optional ordering of QA patch files
- Allow multiple QA patches
- Refactor current patching code


Version 2.11.0 rc1
------------------

*(Released Thu, 20 Mar 2014)*

This was the first RC release of the 2.11 series. Since 2.11.0 beta1:

- Convert int to float when checking config. consistency
- Rename compression option in gnt-backup export

Inherited from the 2.9 branch:

- Fix error introduced during merge
- gnt-cluster copyfile: accept relative paths

Inherited from the 2.8 branch:

- Improve RAPI detection of the watcher
- Add patching QA configuration files on buildbots
- Enable a timeout for instance shutdown
- Allow KVM commands to have a timeout
- Allow xen commands to have a timeout
- Fix wrong docstring


Version 2.11.0 beta1
--------------------

*(Released Wed, 5 Mar 2014)*

This was the first beta release of the 2.11 series. All important changes
are listed in the latest 2.11 entry.


Version 2.10.7
--------------

*(Released Thu, 7 Aug 2014)*

Important security release. In 2.10.0, the
'gnt-cluster upgrade' command was introduced. Before
performing an upgrade, the configuration directory of
the cluster is backed up. Unfortunately, the archive was
written with permissions that make it possible for
non-privileged users to read the archive and thus have
access to cluster and RAPI keys. After this release,
the archive will be created with privileged access only.

We strongly advise you to restrict the permissions of
previously created archives. The archives are found in
/var/lib/ganeti*.tar (unless otherwise configured with
--localstatedir or --with-backup-dir).

If you suspect that non-privileged users have accessed
your archives already, we advise you to renew the
cluster's crypto keys using 'gnt-cluster renew-crypto'
and to reset the RAPI credentials by editing
/var/lib/ganeti/rapi_users (respectively under a
different path if configured differently with
--localstatedir).

Other changes included in this release:

- Fix handling of Xen instance states.
- Fix NIC configuration with absent NIC VLAN
- Adapt relative path expansion in PATH to new environment
- Exclude archived jobs from configuration backups
- Fix RAPI for split query setup
- Allow disk hot-remove even with chroot or SM

Inherited from the 2.9 branch:

- Make htools tolerate missing 'spfree' on luxi


Version 2.10.6
--------------

*(Released Mon, 30 Jun 2014)*

- Make Ganeti tolerant towards differnt openssl library
  version on different nodes (issue 853).
- Allow hspace to make useful predictions in multi-group
  clusters with one group overfull (isse 861).
- Various gnt-network related fixes.
- Fix disk hotplug with userspace access.
- Various documentation errors fixed.


Version 2.10.5
--------------

*(Released Mon, 2 Jun 2014)*

- Two new options have been added to gnt-group evacuate.
  The 'sequential' option forces all the evacuation steps to
  be carried out sequentially, thus avoiding congestion on a
  slow link between node groups. The 'force-failover' option
  disallows migrations and forces failovers to be used instead.
  In this way evacuation to a group with vastly differnet
  hypervisor is possible.
- In tiered allocation, when looking for ways on how to shrink
  an instance, the canoncial path is tried first, i.e., in each
  step reduce on the resource most placements are blocked on. Only
  if no smaller fitting instance can be found shrinking a single
  resource till fit is tried.
- For finding the placement of an instance, the duplicate computations
  in the computation of the various cluster scores are computed only
  once. This significantly improves the performance of hspace for DRBD
  on large clusters; for other clusters, a slight performance decrease
  might occur. Moreover, due to the changed order, floating point
  number inaccuracies accumulate differently, thus resulting in different
  cluster scores. It has been verified that the effect of these different
  roundings is less than 1e-12.
- network queries fixed with respect to instances
- relax too strict prerequisite in LUClusterSetParams for DRBD helpers
- VArious improvements to QA and build-time tests


Version 2.10.4
--------------

*(Released Thu, 15 May 2014)*

- Support restricted migration in hbal
- Fix for the --shared-file-storage-dir of gnt-cluster modify (issue 811)
- Fail in replace-disks if attaching disks fails (issue 814)
- Set IFF_ONE_QUEUE on created tap interfaces for KVM
- Small fixes and enhancements in the build system
- Various documentation fixes (e.g. issue 810)


Version 2.10.3
--------------

*(Released Wed, 16 Apr 2014)*

- Fix filtering of pending jobs with -o id (issue 778)
- Make RAPI API calls more symmetric (issue 770)
- Make parsing of old cluster configuration more robust (issue 783)
- Fix wrong output of gnt-instance info after migrations
- Fix reserved PCI slots for KVM hotplugging
- Use runtime hypervisor parameters to calculate bockdevice options for KVM
- Fix high node daemon load during disk sync if the sync is paused manually
  (issue 792)
- Improve opportunistic locking during instance creation (issue 791)

Inherited from the 2.9 branch:

- Make watcher submit queries low priority (issue 772)
- Add reason parameter to RAPI client functions (issue 776)
- Fix failing gnt-node list-drbd command (issue 777)
- Properly display fake job locks in gnt-debug.
- small fixes in documentation


Version 2.10.2
--------------

*(Released Mon, 24 Mar 2014)*

- Fix conflict between virtio + spice or soundhw (issue 757)
- accept relative paths in gnt-cluster copyfile (issue 754)
- Introduce shutdown timeout for 'xm shutdown' command
- Improve RAPI detection of the watcher (issue 752)


Version 2.10.1
--------------

*(Released Wed, 5 Mar 2014)*

- Fix incorrect invocation of hooks on offline nodes (issue 742)
- Fix incorrect exit code of gnt-cluster verify in certain circumstances
  (issue 744)

Inherited from the 2.9 branch:

- Fix overflow problem in hbal that caused it to break when waiting for
  jobs for more than 10 minutes (issue 717)
- Make hbal properly handle non-LVM storage
- Properly export and import NIC parameters, and do so in a backwards
  compatible way (issue 716)
- Fix net-common script in case of routed mode (issue 728)
- Improve documentation (issues 724, 730)


Version 2.10.0
--------------

*(Released Thu, 20 Feb 2014)*

Incompatible/important changes
~~~~~~~~~~~~~~~~~~~~~~~~~~~~~~

- Adding disks with 'gnt-instance modify' now waits for the disks to sync per
  default. Specify --no-wait-for-sync to override this behavior.
- The Ganeti python code now adheres to a private-module layout. In particular,
  the module 'ganeti' is no longer in the python search path.
- On instance allocation, the iallocator now considers non-LVM storage
  properly. In particular, actual file storage space information is used
  when allocating space for a file/sharedfile instance.
- When disabling disk templates cluster-wide, the cluster now first
  checks whether there are instances still using those templates.
- 'gnt-node list-storage' now also reports storage information about
  file-based storage types.
- In case of non drbd instances, export \*_SECONDARY environment variables
  as empty strings (and not "None") during 'instance-migrate' related hooks.

New features
~~~~~~~~~~~~

- KVM hypervisors can now access RBD storage directly without having to
  go through a block device.
- A new command 'gnt-cluster upgrade' was added that automates the upgrade
  procedure between two Ganeti versions that are both 2.10 or higher.
- The move-instance command can now change disk templates when moving
  instances, and does not require any node placement options to be
  specified if the destination cluster has a default iallocator.
- Users can now change the soundhw and cpuid settings for XEN hypervisors.
- Hail and hbal now have the (optional) capability of accessing average CPU
  load information through the monitoring deamon, and to use it to dynamically
  adapt the allocation of instances.
- Hotplug support. Introduce new option '--hotplug' to ``gnt-instance modify``
  so that disk and NIC modifications take effect without the need of actual
  reboot. There are a couple of constrains currently for this feature:

   - only KVM hypervisor (versions >= 1.0) supports it,
   - one can not (yet) hotplug a disk using userspace access mode for RBD
   - in case of a downgrade instances should suffer a reboot in order to
     be migratable (due to core change of runtime files)
   - ``python-fdsend`` is required for NIC hotplugging.

Misc changes
~~~~~~~~~~~~

- A new test framework for logical units was introduced and the test
  coverage for logical units was improved significantly.
- Opcodes are entirely generated from Haskell using the tool 'hs2py' and
  the module 'src/Ganeti/OpCodes.hs'.
- Constants are also generated from Haskell using the tool
  'hs2py-constants' and the module 'src/Ganeti/Constants.hs', with the
  exception of socket related constants, which require changing the
  cluster configuration file, and HVS related constants, because they
  are part of a port of instance queries to Haskell.  As a result, these
  changes will be part of the next release of Ganeti.

New dependencies
~~~~~~~~~~~~~~~~

The following new dependencies have been added/updated.

Python

- The version requirements for ``python-mock`` have increased to at least
  version 1.0.1. It is still used for testing only.
- ``python-fdsend`` (https://gitorious.org/python-fdsend) is optional
  but required for KVM NIC hotplugging to work.

Since 2.10.0 rc3
~~~~~~~~~~~~~~~~

- Fix integer overflow problem in hbal


Version 2.10.0 rc3
------------------

*(Released Wed, 12 Feb 2014)*

This was the third RC release of the 2.10 series. Since 2.10.0 rc2:

- Improved hotplug robustness
- Start Ganeti daemons after ensure-dirs during upgrade
- Documentation improvements

Inherited from the 2.9 branch:

- Fix the RAPI instances-multi-alloc call
- assign unique filenames to file-based disks
- gracefully handle degraded non-diskless instances with 0 disks (issue 697)
- noded now runs with its specified group, which is the default group,
  defaulting to root (issue 707)
- make using UUIDs to identify nodes in gnt-node consistently possible
  (issue 703)


Version 2.10.0 rc2
------------------

*(Released Fri, 31 Jan 2014)*

This was the second RC release of the 2.10 series. Since 2.10.0 rc1:

- Documentation improvements
- Run drbdsetup syncer only on network attach
- Include target node in hooks nodes for migration
- Fix configure dirs
- Support post-upgrade hooks during cluster upgrades

Inherited from the 2.9 branch:

- Ensure that all the hypervisors exist in the config file (Issue 640)
- Correctly recognise the role as master node (Issue 687)
- configure: allow detection of Sphinx 1.2+ (Issue 502)
- gnt-instance now honors the KVM path correctly (Issue 691)

Inherited from the 2.8 branch:

- Change the list separator for the usb_devices parameter from comma to space.
  Commas could not work because they are already the hypervisor option
  separator (Issue 649)
- Add support for blktap2 file-driver (Issue 638)
- Add network tag definitions to the haskell codebase (Issue 641)
- Fix RAPI network tag handling
- Add the network tags to the tags searched by gnt-cluster search-tags
- Fix caching bug preventing jobs from being cancelled
- Start-master/stop-master was always failing if ConfD was disabled. (Issue 685)


Version 2.10.0 rc1
------------------

*(Released Tue, 17 Dec 2013)*

This was the first RC release of the 2.10 series. Since 2.10.0 beta1:

- All known issues in 2.10.0 beta1 have been resolved (see changes from
  the 2.8 branch).
- Improve handling of KVM runtime files from earlier Ganeti versions
- Documentation fixes

Inherited from the 2.9 branch:

- use custom KVM path if set for version checking
- SingleNotifyPipeCondition: don't share pollers

Inherited from the 2.8 branch:

- Fixed Luxi daemon socket permissions after master-failover
- Improve IP version detection code directly checking for colons rather than
  passing the family from the cluster object
- Fix NODE/NODE_RES locking in LUInstanceCreate by not acquiring NODE_RES locks
  opportunistically anymore (Issue 622)
- Allow link local IPv6 gateways (Issue 624)
- Fix error printing (Issue 616)
- Fix a bug in InstanceSetParams concerning names: in case no name is passed in
  disk modifications, keep the old one. If name=none then set disk name to
  None.
- Update build_chroot script to work with the latest hackage packages
- Add a packet number limit to "fping" in master-ip-setup (Issue 630)
- Fix evacuation out of drained node (Issue 615)
- Add default file_driver if missing (Issue 571)
- Fix job error message after unclean master shutdown (Issue 618)
- Lock group(s) when creating instances (Issue 621)
- SetDiskID() before accepting an instance (Issue 633)
- Allow the ext template disks to receive arbitrary parameters, both at creation
  time and while being modified
- Xen handle domain shutdown (future proofing cherry-pick)
- Refactor reading live data in htools (future proofing cherry-pick)


Version 2.10.0 beta1
--------------------

*(Released Wed, 27 Nov 2013)*

This was the first beta release of the 2.10 series. All important changes
are listed in the latest 2.10 entry.

Known issues
~~~~~~~~~~~~

The following issues are known to be present in the beta and will be fixed
before rc1.

- Issue 477: Wrong permissions for confd LUXI socket
- Issue 621: Instance related opcodes do not aquire network/group locks
- Issue 622: Assertion Error: Node locks differ from node resource locks
- Issue 623: IPv6 Masterd <-> Luxid communication error


Version 2.9.6
-------------

*(Released Mon, 7 Apr 2014)*

- Improve RAPI detection of the watcher (Issue 752)
- gnt-cluster copyfile: accept relative paths (Issue 754)
- Make watcher submit queries low priority (Issue 772)
- Add reason parameter to RAPI client functions (Issue 776)
- Fix failing gnt-node list-drbd command (Issue 777)
- Properly display fake job locks in gnt-debug.
- Enable timeout for instance shutdown
- small fixes in documentation


Version 2.9.5
-------------

*(Released Tue, 25 Feb 2014)*

- Fix overflow problem in hbal that caused it to break when waiting for
  jobs for more than 10 minutes (issue 717)
- Make hbal properly handle non-LVM storage
- Properly export and import NIC parameters, and do so in a backwards
  compatible way (issue 716)
- Fix net-common script in case of routed mode (issue 728)
- Improve documentation (issues 724, 730)


Version 2.9.4
-------------

*(Released Mon, 10 Feb 2014)*

- Fix the RAPI instances-multi-alloc call
- assign unique filenames to file-based disks
- gracefully handle degraded non-diskless instances with 0 disks (issue 697)
- noded now runs with its specified group, which is the default group,
  defaulting to root (issue 707)
- make using UUIDs to identify nodes in gnt-node consistently possible
  (issue 703)


Version 2.9.3
-------------

*(Released Mon, 27 Jan 2014)*

- Ensure that all the hypervisors exist in the config file (Issue 640)
- Correctly recognise the role as master node (Issue 687)
- configure: allow detection of Sphinx 1.2+ (Issue 502)
- gnt-instance now honors the KVM path correctly (Issue 691)

Inherited from the 2.8 branch:

- Change the list separator for the usb_devices parameter from comma to space.
  Commas could not work because they are already the hypervisor option
  separator (Issue 649)
- Add support for blktap2 file-driver (Issue 638)
- Add network tag definitions to the haskell codebase (Issue 641)
- Fix RAPI network tag handling
- Add the network tags to the tags searched by gnt-cluster search-tags
- Fix caching bug preventing jobs from being cancelled
- Start-master/stop-master was always failing if ConfD was disabled. (Issue 685)


Version 2.9.2
-------------

*(Released Fri, 13 Dec 2013)*

- use custom KVM path if set for version checking
- SingleNotifyPipeCondition: don't share pollers

Inherited from the 2.8 branch:

- Fixed Luxi daemon socket permissions after master-failover
- Improve IP version detection code directly checking for colons rather than
  passing the family from the cluster object
- Fix NODE/NODE_RES locking in LUInstanceCreate by not acquiring NODE_RES locks
  opportunistically anymore (Issue 622)
- Allow link local IPv6 gateways (Issue 624)
- Fix error printing (Issue 616)
- Fix a bug in InstanceSetParams concerning names: in case no name is passed in
  disk modifications, keep the old one. If name=none then set disk name to
  None.
- Update build_chroot script to work with the latest hackage packages
- Add a packet number limit to "fping" in master-ip-setup (Issue 630)
- Fix evacuation out of drained node (Issue 615)
- Add default file_driver if missing (Issue 571)
- Fix job error message after unclean master shutdown (Issue 618)
- Lock group(s) when creating instances (Issue 621)
- SetDiskID() before accepting an instance (Issue 633)
- Allow the ext template disks to receive arbitrary parameters, both at creation
  time and while being modified
- Xen handle domain shutdown (future proofing cherry-pick)
- Refactor reading live data in htools (future proofing cherry-pick)


Version 2.9.1
-------------

*(Released Wed, 13 Nov 2013)*

- fix bug, that kept nodes offline when readding
- when verifying DRBD versions, ignore unavailable nodes
- fix bug that made the console unavailable on kvm in split-user
  setup (issue 608)
- DRBD: ensure peers are UpToDate for dual-primary (inherited 2.8.2)


Version 2.9.0
-------------

*(Released Tue, 5 Nov 2013)*

Incompatible/important changes
~~~~~~~~~~~~~~~~~~~~~~~~~~~~~~

- hroller now also plans for capacity to move non-redundant instances off
  any node to be rebooted; the old behavior of completely ignoring any
  non-redundant instances can be restored by adding the --ignore-non-redundant
  option.
- The cluster option '--no-lvm-storage' was removed in favor of the new option
  '--enabled-disk-templates'.
- On instance creation, disk templates no longer need to be specified
  with '-t'. The default disk template will be taken from the list of
  enabled disk templates.
- The monitoring daemon is now running as root, in order to be able to collect
  information only available to root (such as the state of Xen instances).
- The ConfD client is now IPv6 compatible.
- File and shared file storage is no longer dis/enabled at configure time,
  but using the option '--enabled-disk-templates' at cluster initialization and
  modification.
- The default directories for file and shared file storage are not anymore
  specified at configure time, but taken from the cluster's configuration.
  They can be set at cluster initialization and modification with
  '--file-storage-dir' and '--shared-file-storage-dir'.
- Cluster verification now includes stricter checks regarding the
  default file and shared file storage directories. It now checks that
  the directories are explicitely allowed in the 'file-storage-paths' file and
  that the directories exist on all nodes.
- The list of allowed disk templates in the instance policy and the list
  of cluster-wide enabled disk templates is now checked for consistency
  on cluster or group modification. On cluster initialization, the ipolicy
  disk templates are ensured to be a subset of the cluster-wide enabled
  disk templates.

New features
~~~~~~~~~~~~

- DRBD 8.4 support. Depending on the installed DRBD version, Ganeti now uses
  the correct command syntax. It is possible to use different DRBD versions
  on different nodes as long as they are compatible to each other. This
  enables rolling upgrades of DRBD with no downtime. As permanent operation
  of different DRBD versions within a node group is discouraged,
  ``gnt-cluster verify`` will emit a warning if it detects such a situation.
- New "inst-status-xen" data collector for the monitoring daemon, providing
  information about the state of the xen instances on the nodes.
- New "lv" data collector for the monitoring daemon, collecting data about the
  logical volumes on the nodes, and pairing them with the name of the instances
  they belong to.
- New "diskstats" data collector, collecting the data from /proc/diskstats and
  presenting them over the monitoring daemon interface.
- The ConfD client is now IPv6 compatible.

New dependencies
~~~~~~~~~~~~~~~~
The following new dependencies have been added.

Python

- ``python-mock`` (http://www.voidspace.org.uk/python/mock/) is now a required
  for the unit tests (and only used for testing).

Haskell

- ``hslogger`` (http://software.complete.org/hslogger) is now always
  required, even if confd is not enabled.

Since 2.9.0 rc3
~~~~~~~~~~~~~~~

- Correctly start/stop luxid during gnt-cluster master-failover (inherited
  from stable-2.8)
- Improved error messsages (inherited from stable-2.8)


Version 2.9.0 rc3
-----------------

*(Released Tue, 15 Oct 2013)*

The third release candidate in the 2.9 series. Since 2.9.0 rc2:

- in implicit configuration upgrade, match ipolicy with enabled disk templates
- improved harep documentation (inherited from stable-2.8)


Version 2.9.0 rc2
-----------------

*(Released Wed, 9 Oct 2013)*

The second release candidate in the 2.9 series. Since 2.9.0 rc1:

- Fix bug in cfgupgrade that led to failure when upgrading from 2.8 with
  at least one DRBD instance.
- Fix bug in cfgupgrade that led to an invalid 2.8 configuration after
  downgrading.


Version 2.9.0 rc1
-----------------

*(Released Tue, 1 Oct 2013)*

The first release candidate in the 2.9 series. Since 2.9.0 beta1:

- various bug fixes
- update of the documentation, in particular installation instructions
- merging of LD_* constants into DT_* constants
- python style changes to be compatible with newer versions of pylint


Version 2.9.0 beta1
-------------------

*(Released Thu, 29 Aug 2013)*

This was the first beta release of the 2.9 series. All important changes
are listed in the latest 2.9 entry.


Version 2.8.4
-------------

*(Released Thu, 23 Jan 2014)*

- Change the list separator for the usb_devices parameter from comma to space.
  Commas could not work because they are already the hypervisor option
  separator (Issue 649)
- Add support for blktap2 file-driver (Issue 638)
- Add network tag definitions to the haskell codebase (Issue 641)
- Fix RAPI network tag handling
- Add the network tags to the tags searched by gnt-cluster search-tags
- Fix caching bug preventing jobs from being cancelled
- Start-master/stop-master was always failing if ConfD was disabled. (Issue 685)


Version 2.8.3
-------------

*(Released Thu, 12 Dec 2013)*

- Fixed Luxi daemon socket permissions after master-failover
- Improve IP version detection code directly checking for colons rather than
  passing the family from the cluster object
- Fix NODE/NODE_RES locking in LUInstanceCreate by not acquiring NODE_RES locks
  opportunistically anymore (Issue 622)
- Allow link local IPv6 gateways (Issue 624)
- Fix error printing (Issue 616)
- Fix a bug in InstanceSetParams concerning names: in case no name is passed in
  disk modifications, keep the old one. If name=none then set disk name to
  None.
- Update build_chroot script to work with the latest hackage packages
- Add a packet number limit to "fping" in master-ip-setup (Issue 630)
- Fix evacuation out of drained node (Issue 615)
- Add default file_driver if missing (Issue 571)
- Fix job error message after unclean master shutdown (Issue 618)
- Lock group(s) when creating instances (Issue 621)
- SetDiskID() before accepting an instance (Issue 633)
- Allow the ext template disks to receive arbitrary parameters, both at creation
  time and while being modified
- Xen handle domain shutdown (future proofing cherry-pick)
- Refactor reading live data in htools (future proofing cherry-pick)


Version 2.8.2
-------------

*(Released Thu, 07 Nov 2013)*

- DRBD: ensure peers are UpToDate for dual-primary
- Improve error message for replace-disks
- More dependency checks at configure time
- Placate warnings on ganeti.outils_unittest.py


Version 2.8.1
-------------

*(Released Thu, 17 Oct 2013)*

- Correctly start/stop luxid during gnt-cluster master-failover
- Don't attempt IPv6 ssh in case of IPv4 cluster (Issue 595)
- Fix path for the job queue serial file
- Improved harep man page
- Minor documentation improvements


Version 2.8.0
-------------

*(Released Mon, 30 Sep 2013)*

Incompatible/important changes
~~~~~~~~~~~~~~~~~~~~~~~~~~~~~~

- Instance policy can contain multiple instance specs, as described in
  the “Constrained instance sizes” section of :doc:`Partitioned Ganeti
  <design-partitioned>`. As a consequence, it's not possible to partially change
  or override instance specs. Bounding specs (min and max) can be specified as a
  whole using the new option ``--ipolicy-bounds-specs``, while standard
  specs use the new option ``--ipolicy-std-specs``.
- The output of the info command of gnt-cluster, gnt-group, gnt-node,
  gnt-instance is a valid YAML object.
- hail now honors network restrictions when allocating nodes. This led to an
  update of the IAllocator protocol. See the IAllocator documentation for
  details.
- confd now only answers static configuration request over the network. luxid
  was extracted, listens on the local LUXI socket and responds to live queries.
  This allows finer grained permissions if using separate users.

New features
~~~~~~~~~~~~

- The :doc:`Remote API <rapi>` daemon now supports a command line flag
  to always require authentication, ``--require-authentication``. It can
  be specified in ``$sysconfdir/default/ganeti``.
- A new cluster attribute 'enabled_disk_templates' is introduced. It will
  be used to manage the disk templates to be used by instances in the cluster.
  Initially, it will be set to a list that includes plain, drbd, if they were
  enabled by specifying a volume group name, and file and sharedfile, if those
  were enabled at configure time. Additionally, it will include all disk
  templates that are currently used by instances. The order of disk templates
  will be based on Ganeti's history of supporting them. In the future, the
  first entry of the list will be used as a default disk template on instance
  creation.
- ``cfgupgrade`` now supports a ``--downgrade`` option to bring the
  configuration back to the previous stable version.
- Disk templates in group ipolicy can be restored to the default value.
- Initial support for diskless instances and virtual clusters in QA.
- More QA and unit tests for instance policies.
- Every opcode now contains a reason trail (visible through ``gnt-job info``)
  describing why the opcode itself was executed.
- The monitoring daemon is now available. It allows users to query the cluster
  for obtaining information about the status of the system. The daemon is only
  responsible for providing the information over the network: the actual data
  gathering is performed by data collectors (currently, only the DRBD status
  collector is available).
- In order to help developers work on Ganeti, a new script
  (``devel/build_chroot``) is provided, for building a chroot that contains all
  the required development libraries and tools for compiling Ganeti on a Debian
  Squeeze system.
- A new tool, ``harep``, for performing self-repair and recreation of instances
  in Ganeti has been added.
- Split queries are enabled for tags, network, exports, cluster info, groups,
  jobs, nodes.
- New command ``show-ispecs-cmd`` for ``gnt-cluster`` and ``gnt-group``.
  It prints the command line to set the current policies, to ease
  changing them.
- Add the ``vnet_hdr`` HV parameter for KVM, to control whether the tap
  devices for KVM virtio-net interfaces will get created with VNET_HDR
  (IFF_VNET_HDR) support. If set to false, it disables offloading on the
  virtio-net interfaces, which prevents host kernel tainting and log
  flooding, when dealing with broken or malicious virtio-net drivers.
  It's set to true by default.
- Instance failover now supports a ``--cleanup`` parameter for fixing previous
  failures.
- Support 'viridian' parameter in Xen HVM
- Support DSA SSH keys in bootstrap
- To simplify the work of packaging frameworks that want to add the needed users
  and groups in a split-user setup themselves, at build time three files in
  ``doc/users`` will be generated. The ``groups`` files contains, one per line,
  the groups to be generated, the ``users`` file contains, one per line, the
  users to be generated, optionally followed by their primary group, where
  important. The ``groupmemberships`` file contains, one per line, additional
  user-group membership relations that need to be established. The syntax of
  these files will remain stable in all future versions.


New dependencies
~~~~~~~~~~~~~~~~
The following new dependencies have been added:

For Haskell:
- The ``curl`` library is not optional anymore for compiling the Haskell code.
- ``snap-server`` library (if monitoring is enabled).

For Python:
- The minimum Python version needed to run Ganeti is now 2.6.
- ``yaml`` library (only for running the QA).

Since 2.8.0 rc3
~~~~~~~~~~~~~~~
- Perform proper cleanup on termination of Haskell daemons
- Fix corner-case in handling of remaining retry time


Version 2.8.0 rc3
-----------------

*(Released Tue, 17 Sep 2013)*

- To simplify the work of packaging frameworks that want to add the needed users
  and groups in a split-user setup themselves, at build time three files in
  ``doc/users`` will be generated. The ``groups`` files contains, one per line,
  the groups to be generated, the ``users`` file contains, one per line, the
  users to be generated, optionally followed by their primary group, where
  important. The ``groupmemberships`` file contains, one per line, additional
  user-group membership relations that need to be established. The syntax of
  these files will remain stable in all future versions.
- Add a default to file-driver when unspecified over RAPI (Issue 571)
- Mark the DSA host pubkey as optional, and remove it during config downgrade
  (Issue 560)
- Some documentation fixes


Version 2.8.0 rc2
-----------------

*(Released Tue, 27 Aug 2013)*

The second release candidate of the 2.8 series. Since 2.8.0. rc1:

- Support 'viridian' parameter in Xen HVM (Issue 233)
- Include VCS version in ``gnt-cluster version``
- Support DSA SSH keys in bootstrap (Issue 338)
- Fix batch creation of instances
- Use FQDN to check master node status (Issue 551)
- Make the DRBD collector more failure-resilient


Version 2.8.0 rc1
-----------------

*(Released Fri, 2 Aug 2013)*

The first release candidate of the 2.8 series. Since 2.8.0 beta1:

- Fix upgrading/downgrading from 2.7
- Increase maximum RAPI message size
- Documentation updates
- Split ``confd`` between ``luxid`` and ``confd``
- Merge 2.7 series up to the 2.7.1 release
- Allow the ``modify_etc_hosts`` option to be changed
- Add better debugging for ``luxid`` queries
- Expose bulk parameter for GetJobs in RAPI client
- Expose missing ``network`` fields in RAPI
- Add some ``cluster verify`` tests
- Some unittest fixes
- Fix a malfunction in ``hspace``'s tiered allocation
- Fix query compatibility between haskell and python implementations
- Add the ``vnet_hdr`` HV parameter for KVM
- Add ``--cleanup`` to instance failover
- Change the connected groups format in ``gnt-network info`` output; it
  was previously displayed as a raw list by mistake. (Merged from 2.7)


Version 2.8.0 beta1
-------------------

*(Released Mon, 24 Jun 2013)*

This was the first beta release of the 2.8 series. All important changes
are listed in the latest 2.8 entry.


Version 2.7.2
-------------

*(Released Thu, 26 Sep 2013)*

- Change the connected groups format in ``gnt-network info`` output; it
  was previously displayed as a raw list by mistake
- Check disk template in right dict when copying
- Support multi-instance allocs without iallocator
- Fix some errors in the documentation
- Fix formatting of tuple in an error message


Version 2.7.1
-------------

*(Released Thu, 25 Jul 2013)*

- Add logrotate functionality in daemon-util
- Add logrotate example file
- Add missing fields to network queries over rapi
- Fix network object timestamps
- Add support for querying network timestamps
- Fix a typo in the example crontab
- Fix a documentation typo


Version 2.7.0
-------------

*(Released Thu, 04 Jul 2013)*

Incompatible/important changes
~~~~~~~~~~~~~~~~~~~~~~~~~~~~~~

- Instance policies for disk size were documented to be on a per-disk
  basis, but hail applied them to the sum of all disks. This has been
  fixed.
- ``hbal`` will now exit with status 0 if, during job execution over
  LUXI, early exit has been requested and all jobs are successful;
  before, exit status 1 was used, which cannot be differentiated from
  "job error" case
- Compatibility with newer versions of rbd has been fixed
- ``gnt-instance batch-create`` has been changed to use the bulk create
  opcode from Ganeti. This lead to incompatible changes in the format of
  the JSON file. It's now not a custom dict anymore but a dict
  compatible with the ``OpInstanceCreate`` opcode.
- Parent directories for file storage need to be listed in
  ``$sysconfdir/ganeti/file-storage-paths`` now. ``cfgupgrade`` will
  write the file automatically based on old configuration values, but it
  can not distribute it across all nodes and the file contents should be
  verified. Use ``gnt-cluster copyfile
  $sysconfdir/ganeti/file-storage-paths`` once the cluster has been
  upgraded. The reason for requiring this list of paths now is that
  before it would have been possible to inject new paths via RPC,
  allowing files to be created in arbitrary locations. The RPC protocol
  is protected using SSL/X.509 certificates, but as a design principle
  Ganeti does not permit arbitrary paths to be passed.
- The parsing of the variants file for OSes (see
  :manpage:`ganeti-os-interface(7)`) has been slightly changed: now empty
  lines and comment lines (starting with ``#``) are ignored for better
  readability.
- The ``setup-ssh`` tool added in Ganeti 2.2 has been replaced and is no
  longer available. ``gnt-node add`` now invokes a new tool on the
  destination node, named ``prepare-node-join``, to configure the SSH
  daemon. Paramiko is no longer necessary to configure nodes' SSH
  daemons via ``gnt-node add``.
- Draining (``gnt-cluster queue drain``) and un-draining the job queue
  (``gnt-cluster queue undrain``) now affects all nodes in a cluster and
  the flag is not reset after a master failover.
- Python 2.4 has *not* been tested with this release. Using 2.6 or above
  is recommended. 2.6 will be mandatory from the 2.8 series.


New features
~~~~~~~~~~~~

- New network management functionality to support automatic allocation
  of IP addresses and managing of network parameters. See
  :manpage:`gnt-network(8)` for more details.
- New external storage backend, to allow managing arbitrary storage
  systems external to the cluster. See
  :manpage:`ganeti-extstorage-interface(7)`.
- New ``exclusive-storage`` node parameter added, restricted to
  nodegroup level. When it's set to true, physical disks are assigned in
  an exclusive fashion to instances, as documented in :doc:`Partitioned
  Ganeti <design-partitioned>`.  Currently, only instances using the
  ``plain`` disk template are supported.
- The KVM hypervisor has been updated with many new hypervisor
  parameters, including a generic one for passing arbitrary command line
  values. See a complete list in :manpage:`gnt-instance(8)`. It is now
  compatible up to qemu 1.4.
- A new tool, called ``mon-collector``, is the stand-alone executor of
  the data collectors for a monitoring system. As of this version, it
  just includes the DRBD data collector, that can be executed by calling
  ``mon-collector`` using the ``drbd`` parameter. See
  :manpage:`mon-collector(7)`.
- A new user option, :pyeval:`rapi.RAPI_ACCESS_READ`, has been added
  for RAPI users. It allows granting permissions to query for
  information to a specific user without giving
  :pyeval:`rapi.RAPI_ACCESS_WRITE` permissions.
- A new tool named ``node-cleanup`` has been added. It cleans remains of
  a cluster from a machine by stopping all daemons, removing
  certificates and ssconf files. Unless the ``--no-backup`` option is
  given, copies of the certificates are made.
- Instance creations now support the use of opportunistic locking,
  potentially speeding up the (parallel) creation of multiple instances.
  This feature is currently only available via the :doc:`RAPI
  <rapi>` interface and when an instance allocator is used. If the
  ``opportunistic_locking`` parameter is set the opcode will try to
  acquire as many locks as possible, but will not wait for any locks
  held by other opcodes. If not enough resources can be found to
  allocate the instance, the temporary error code
  :pyeval:`errors.ECODE_TEMP_NORES` is returned. The operation can be
  retried thereafter, with or without opportunistic locking.
- New experimental linux-ha resource scripts.
- Restricted-commands support: ganeti can now be asked (via command line
  or rapi) to perform commands on a node. These are passed via ganeti
  RPC rather than ssh. This functionality is restricted to commands
  specified on the ``$sysconfdir/ganeti/restricted-commands`` for security
  reasons. The file is not copied automatically.


Misc changes
~~~~~~~~~~~~

- Diskless instances are now externally mirrored (Issue 237). This for
  now has only been tested in conjunction with explicit target nodes for
  migration/failover.
- Queries not needing locks or RPC access to the node can now be
  performed by the confd daemon, making them independent from jobs, and
  thus faster to execute. This is selectable at configure time.
- The functionality for allocating multiple instances at once has been
  overhauled and is now also available through :doc:`RAPI <rapi>`.

There are no significant changes from version 2.7.0~rc3.


Version 2.7.0 rc3
-----------------

*(Released Tue, 25 Jun 2013)*

- Fix permissions on the confd query socket (Issue 477)
- Fix permissions on the job archive dir (Issue 498)
- Fix handling of an internal exception in replace-disks (Issue 472)
- Fix gnt-node info handling of shortened names (Issue 497)
- Fix gnt-instance grow-disk when wiping is enabled
- Documentation improvements, and support for newer pandoc
- Fix hspace honoring ipolicy for disks (Issue 484)
- Improve handling of the ``kvm_extra`` HV parameter


Version 2.7.0 rc2
-----------------

*(Released Fri, 24 May 2013)*

- ``devel/upload`` now works when ``/var/run`` on the target nodes is a
  symlink.
- Disks added through ``gnt-instance modify`` or created through
  ``gnt-instance recreate-disks`` are wiped, if the
  ``prealloc_wipe_disks`` flag is set.
- If wiping newly created disks fails, the disks are removed. Also,
  partial failures in creating disks through ``gnt-instance modify``
  triggers a cleanup of the partially-created disks.
- Removing the master IP address doesn't fail if the address has been
  already removed.
- Fix ownership of the OS log dir
- Workaround missing SO_PEERCRED constant (Issue 191)


Version 2.7.0 rc1
-----------------

*(Released Fri, 3 May 2013)*

This was the first release candidate of the 2.7 series. Since beta3:

- Fix kvm compatibility with qemu 1.4 (Issue 389)
- Documentation updates (admin guide, upgrade notes, install
  instructions) (Issue 372)
- Fix gnt-group list nodes and instances count (Issue 436)
- Fix compilation without non-mandatory libraries (Issue 441)
- Fix xen-hvm hypervisor forcing nics to type 'ioemu' (Issue 247)
- Make confd logging more verbose at INFO level (Issue 435)
- Improve "networks" documentation in :manpage:`gnt-instance(8)`
- Fix failure path for instance storage type conversion (Issue 229)
- Update htools text backend documentation
- Improve the renew-crypto section of :manpage:`gnt-cluster(8)`
- Disable inter-cluster instance move for file-based instances, because
  it is dependant on instance export, which is not supported for
  file-based instances. (Issue 414)
- Fix gnt-job crashes on non-ascii characters (Issue 427)
- Fix volume group checks on non-vm-capable nodes (Issue 432)


Version 2.7.0 beta3
-------------------

*(Released Mon, 22 Apr 2013)*

This was the third beta release of the 2.7 series. Since beta2:

- Fix hail to verify disk instance policies on a per-disk basis (Issue 418).
- Fix data loss on wrong usage of ``gnt-instance move``
- Properly export errors in confd-based job queries
- Add ``users-setup`` tool
- Fix iallocator protocol to report 0 as a disk size for diskless
  instances. This avoids hail breaking when a diskless instance is
  present.
- Fix job queue directory permission problem that made confd job queries
  fail. This requires running an ``ensure-dirs --full-run`` on upgrade
  for access to archived jobs (Issue 406).
- Limit the sizes of networks supported by ``gnt-network`` to something
  between a ``/16`` and a ``/30`` to prevent memory bloat and crashes.
- Fix bugs in instance disk template conversion
- Fix GHC 7 compatibility
- Fix ``burnin`` install path (Issue 426).
- Allow very small disk grows (Issue 347).
- Fix a ``ganeti-noded`` memory bloat introduced in 2.5, by making sure
  that noded doesn't import masterd code (Issue 419).
- Make sure the default metavg at cluster init is the same as the vg, if
  unspecified (Issue 358).
- Fix cleanup of partially created disks (part of Issue 416)


Version 2.7.0 beta2
-------------------

*(Released Tue, 2 Apr 2013)*

This was the second beta release of the 2.7 series. Since beta1:

- Networks no longer have a "type" slot, since this information was
  unused in Ganeti: instead of it tags should be used.
- The rapi client now has a ``target_node`` option to MigrateInstance.
- Fix early exit return code for hbal (Issue 386).
- Fix ``gnt-instance migrate/failover -n`` (Issue 396).
- Fix ``rbd showmapped`` output parsing (Issue 312).
- Networks are now referenced indexed by UUID, rather than name. This
  will require running cfgupgrade, from 2.7.0beta1, if networks are in
  use.
- The OS environment now includes network information.
- Deleting of a network is now disallowed if any instance nic is using
  it, to prevent dangling references.
- External storage is now documented in man pages.
- The exclusive_storage flag can now only be set at nodegroup level.
- Hbal can now submit an explicit priority with its jobs.
- Many network related locking fixes.
- Bump up the required pylint version to 0.25.1.
- Fix the ``no_remember`` option in RAPI client.
- Many ipolicy related tests, qa, and fixes.
- Many documentation improvements and fixes.
- Fix building with ``--disable-file-storage``.
- Fix ``-q`` option in htools, which was broken if passed more than
  once.
- Some haskell/python interaction improvements and fixes.
- Fix iallocator in case of missing LVM storage.
- Fix confd config load in case of ``--no-lvm-storage``.
- The confd/query functionality is now mentioned in the security
  documentation.


Version 2.7.0 beta1
-------------------

*(Released Wed, 6 Feb 2013)*

This was the first beta release of the 2.7 series. All important changes
are listed in the latest 2.7 entry.


Version 2.6.2
-------------

*(Released Fri, 21 Dec 2012)*

Important behaviour change: hbal won't rebalance anymore instances which
have the ``auto_balance`` attribute set to false. This was the intention
all along, but until now it only skipped those from the N+1 memory
reservation (DRBD-specific).

A significant number of bug fixes in this release:

- Fixed disk adoption interaction with ipolicy checks.
- Fixed networking issues when instances are started, stopped or
  migrated, by forcing the tap device's MAC prefix to "fe" (issue 217).
- Fixed the warning in cluster verify for shared storage instances not
  being redundant.
- Fixed removal of storage directory on shared file storage (issue 262).
- Fixed validation of LVM volume group name in OpClusterSetParams
  (``gnt-cluster modify``) (issue 285).
- Fixed runtime memory increases (``gnt-instance modify -m``).
- Fixed live migration under Xen's ``xl`` mode.
- Fixed ``gnt-instance console`` with ``xl``.
- Fixed building with newer Haskell compiler/libraries.
- Fixed PID file writing in Haskell daemons (confd); this prevents
  restart issues if confd was launched manually (outside of
  ``daemon-util``) while another copy of it was running
- Fixed a type error when doing live migrations with KVM (issue 297) and
  the error messages for failing migrations have been improved.
- Fixed opcode validation for the out-of-band commands (``gnt-node
  power``).
- Fixed a type error when unsetting OS hypervisor parameters (issue
  311); now it's possible to unset all OS-specific hypervisor
  parameters.
- Fixed the ``dry-run`` mode for many operations: verification of
  results was over-zealous but didn't take into account the ``dry-run``
  operation, resulting in "wrong" failures.
- Fixed bash completion in ``gnt-job list`` when the job queue has
  hundreds of entries; especially with older ``bash`` versions, this
  results in significant CPU usage.

And lastly, a few other improvements have been made:

- Added option to force master-failover without voting (issue 282).
- Clarified error message on lock conflict (issue 287).
- Logging of newly submitted jobs has been improved (issue 290).
- Hostname checks have been made uniform between instance rename and
  create (issue 291).
- The ``--submit`` option is now supported by ``gnt-debug delay``.
- Shutting down the master daemon by sending SIGTERM now stops it from
  processing jobs waiting for locks; instead, those jobs will be started
  once again after the master daemon is started the next time (issue
  296).
- Support for Xen's ``xl`` program has been improved (besides the fixes
  above).
- Reduced logging noise in the Haskell confd daemon (only show one log
  entry for each config reload, instead of two).
- Several man page updates and typo fixes.


Version 2.6.1
-------------

*(Released Fri, 12 Oct 2012)*

A small bugfix release. Among the bugs fixed:

- Fixed double use of ``PRIORITY_OPT`` in ``gnt-node migrate``, that
  made the command unusable.
- Commands that issue many jobs don't fail anymore just because some jobs
  take so long that other jobs are archived.
- Failures during ``gnt-instance reinstall`` are reflected by the exit
  status.
- Issue 190 fixed. Check for DRBD in cluster verify is enabled only when
  DRBD is enabled.
- When ``always_failover`` is set, ``--allow-failover`` is not required
  in migrate commands anymore.
- ``bash_completion`` works even if extglob is disabled.
- Fixed bug with locks that made failover for RDB-based instances fail.
- Fixed bug in non-mirrored instance allocation that made Ganeti choose
  a random node instead of one based on the allocator metric.
- Support for newer versions of pylint and pep8.
- Hail doesn't fail anymore when trying to add an instance of type
  ``file``, ``sharedfile`` or ``rbd``.
- Added new Makefile target to rebuild the whole distribution, so that
  all files are included.


Version 2.6.0
-------------

*(Released Fri, 27 Jul 2012)*


.. attention:: The ``LUXI`` protocol has been made more consistent
   regarding its handling of command arguments. This, however, leads to
   incompatibility issues with previous versions. Please ensure that you
   restart Ganeti daemons soon after the upgrade, otherwise most
   ``LUXI`` calls (job submission, setting/resetting the drain flag,
   pausing/resuming the watcher, cancelling and archiving jobs, querying
   the cluster configuration) will fail.


New features
~~~~~~~~~~~~

Instance run status
+++++++++++++++++++

The current ``admin_up`` field, which used to denote whether an instance
should be running or not, has been removed. Instead, ``admin_state`` is
introduced, with 3 possible values -- ``up``, ``down`` and ``offline``.

The rational behind this is that an instance being “down” can have
different meanings:

- it could be down during a reboot
- it could be temporarily be down for a reinstall
- or it could be down because it is deprecated and kept just for its
  disk

The previous Boolean state was making it difficult to do capacity
calculations: should Ganeti reserve memory for a down instance? Now, the
tri-state field makes it clear:

- in ``up`` and ``down`` state, all resources are reserved for the
  instance, and it can be at any time brought up if it is down
- in ``offline`` state, only disk space is reserved for it, but not
  memory or CPUs

The field can have an extra use: since the transition between ``up`` and
``down`` and vice-versus is done via ``gnt-instance start/stop``, but
transition between ``offline`` and ``down`` is done via ``gnt-instance
modify``, it is possible to given different rights to users. For
example, owners of an instance could be allowed to start/stop it, but
not transition it out of the offline state.

Instance policies and specs
+++++++++++++++++++++++++++

In previous Ganeti versions, an instance creation request was not
limited on the minimum size and on the maximum size just by the cluster
resources. As such, any policy could be implemented only in third-party
clients (RAPI clients, or shell wrappers over ``gnt-*``
tools). Furthermore, calculating cluster capacity via ``hspace`` again
required external input with regards to instance sizes.

In order to improve these workflows and to allow for example better
per-node group differentiation, we introduced instance specs, which
allow declaring:

- minimum instance disk size, disk count, memory size, cpu count
- maximum values for the above metrics
- and “standard” values (used in ``hspace`` to calculate the standard
  sized instances)

The minimum/maximum values can be also customised at node-group level,
for example allowing more powerful hardware to support bigger instance
memory sizes.

Beside the instance specs, there are a few other settings belonging to
the instance policy framework. It is possible now to customise, per
cluster and node-group:

- the list of allowed disk templates
- the maximum ratio of VCPUs per PCPUs (to control CPU oversubscription)
- the maximum ratio of instance to spindles (see below for more
  information) for local storage

All these together should allow all tools that talk to Ganeti to know
what are the ranges of allowed values for instances and the
over-subscription that is allowed.

For the VCPU/PCPU ratio, we already have the VCPU configuration from the
instance configuration, and the physical CPU configuration from the
node. For the spindle ratios however, we didn't track before these
values, so new parameters have been added:

- a new node parameter ``spindle_count``, defaults to 1, customisable at
  node group or node level
- at new backend parameter (for instances), ``spindle_use`` defaults to 1

Note that spindles in this context doesn't need to mean actual
mechanical hard-drives; it's just a relative number for both the node
I/O capacity and instance I/O consumption.

Instance migration behaviour
++++++++++++++++++++++++++++

While live-migration is in general desirable over failover, it is
possible that for some workloads it is actually worse, due to the
variable time of the “suspend” phase during live migration.

To allow the tools to work consistently over such instances (without
having to hard-code instance names), a new backend parameter
``always_failover`` has been added to control the migration/failover
behaviour. When set to True, all migration requests for an instance will
instead fall-back to failover.

Instance memory ballooning
++++++++++++++++++++++++++

Initial support for memory ballooning has been added. The memory for an
instance is no longer fixed (backend parameter ``memory``), but instead
can vary between minimum and maximum values (backend parameters
``minmem`` and ``maxmem``). Currently we only change an instance's
memory when:

- live migrating or failing over and instance and the target node
  doesn't have enough memory
- user requests changing the memory via ``gnt-instance modify
  --runtime-memory``

Instance CPU pinning
++++++++++++++++++++

In order to control the use of specific CPUs by instance, support for
controlling CPU pinning has been added for the Xen, HVM and LXC
hypervisors. This is controlled by a new hypervisor parameter
``cpu_mask``; details about possible values for this are in the
:manpage:`gnt-instance(8)`. Note that use of the most specific (precise
VCPU-to-CPU mapping) form will work well only when all nodes in your
cluster have the same amount of CPUs.

Disk parameters
+++++++++++++++

Another area in which Ganeti was not customisable were the parameters
used for storage configuration, e.g. how many stripes to use for LVM,
DRBD resync configuration, etc.

To improve this area, we've added disks parameters, which are
customisable at cluster and node group level, and which allow to
specify various parameters for disks (DRBD has the most parameters
currently), for example:

- DRBD resync algorithm and parameters (e.g. speed)
- the default VG for meta-data volumes for DRBD
- number of stripes for LVM (plain disk template)
- the RBD pool

These parameters can be modified via ``gnt-cluster modify -D …`` and
``gnt-group modify -D …``, and are used at either instance creation (in
case of LVM stripes, for example) or at disk “activation” time
(e.g. resync speed).

Rados block device support
++++++++++++++++++++++++++

A Rados (http://ceph.com/wiki/Rbd) storage backend has been added,
denoted by the ``rbd`` disk template type. This is considered
experimental, feedback is welcome. For details on configuring it, see
the :doc:`install` document and the :manpage:`gnt-cluster(8)` man page.

Master IP setup
+++++++++++++++

The existing master IP functionality works well only in simple setups (a
single network shared by all nodes); however, if nodes belong to
different networks, then the ``/32`` setup and lack of routing
information is not enough.

To allow the master IP to function well in more complex cases, the
system was reworked as follows:

- a master IP netmask setting has been added
- the master IP activation/turn-down code was moved from the node daemon
  to a separate script
- whether to run the Ganeti-supplied master IP script or a user-supplied
  on is a ``gnt-cluster init`` setting

Details about the location of the standard and custom setup scripts are
in the man page :manpage:`gnt-cluster(8)`; for information about the
setup script protocol, look at the Ganeti-supplied script.

SPICE support
+++++++++++++

The `SPICE <http://www.linux-kvm.org/page/SPICE>`_ support has been
improved.

It is now possible to use TLS-protected connections, and when renewing
or changing the cluster certificates (via ``gnt-cluster renew-crypto``,
it is now possible to specify spice or spice CA certificates. Also, it
is possible to configure a password for SPICE sessions via the
hypervisor parameter ``spice_password_file``.

There are also new parameters to control the compression and streaming
options (e.g. ``spice_image_compression``, ``spice_streaming_video``,
etc.). For details, see the man page :manpage:`gnt-instance(8)` and look
for the spice parameters.

Lastly, it is now possible to see the SPICE connection information via
``gnt-instance console``.

OVF converter
+++++++++++++

A new tool (``tools/ovfconverter``) has been added that supports
conversion between Ganeti and the `Open Virtualization Format
<http://en.wikipedia.org/wiki/Open_Virtualization_Format>`_ (both to and
from).

This relies on the ``qemu-img`` tool to convert the disk formats, so the
actual compatibility with other virtualization solutions depends on it.

Confd daemon changes
++++++++++++++++++++

The configuration query daemon (``ganeti-confd``) is now optional, and
has been rewritten in Haskell; whether to use the daemon at all, use the
Python (default) or the Haskell version is selectable at configure time
via the ``--enable-confd`` parameter, which can take one of the
``haskell``, ``python`` or ``no`` values. If not used, disabling the
daemon will result in a smaller footprint; for larger systems, we
welcome feedback on the Haskell version which might become the default
in future versions.

If you want to use ``gnt-node list-drbd`` you need to have the Haskell
daemon running. The Python version doesn't implement the new call.


User interface changes
~~~~~~~~~~~~~~~~~~~~~~

We have replaced the ``--disks`` option of ``gnt-instance
replace-disks`` with a more flexible ``--disk`` option, which allows
adding and removing disks at arbitrary indices (Issue 188). Furthermore,
disk size and mode can be changed upon recreation (via ``gnt-instance
recreate-disks``, which accepts the same ``--disk`` option).

As many people are used to a ``show`` command, we have added that as an
alias to ``info`` on all ``gnt-*`` commands.

The ``gnt-instance grow-disk`` command has a new mode in which it can
accept the target size of the disk, instead of the delta; this can be
more safe since two runs in absolute mode will be idempotent, and
sometimes it's also easier to specify the desired size directly.

Also the handling of instances with regard to offline secondaries has
been improved. Instance operations should not fail because one of it's
secondary nodes is offline, even though it's safe to proceed.

A new command ``list-drbd`` has been added to the ``gnt-node`` script to
support debugging of DRBD issues on nodes. It provides a mapping of DRBD
minors to instance name.

API changes
~~~~~~~~~~~

RAPI coverage has improved, with (for example) new resources for
recreate-disks, node power-cycle, etc.

Compatibility
~~~~~~~~~~~~~

There is partial support for ``xl`` in the Xen hypervisor; feedback is
welcome.

Python 2.7 is better supported, and after Ganeti 2.6 we will investigate
whether to still support Python 2.4 or move to Python 2.6 as minimum
required version.

Support for Fedora has been slightly improved; the provided example
init.d script should work better on it and the INSTALL file should
document the needed dependencies.

Internal changes
~~~~~~~~~~~~~~~~

The deprecated ``QueryLocks`` LUXI request has been removed. Use
``Query(what=QR_LOCK, ...)`` instead.

The LUXI requests :pyeval:`luxi.REQ_QUERY_JOBS`,
:pyeval:`luxi.REQ_QUERY_INSTANCES`, :pyeval:`luxi.REQ_QUERY_NODES`,
:pyeval:`luxi.REQ_QUERY_GROUPS`, :pyeval:`luxi.REQ_QUERY_EXPORTS` and
:pyeval:`luxi.REQ_QUERY_TAGS` are deprecated and will be removed in a
future version. :pyeval:`luxi.REQ_QUERY` should be used instead.

RAPI client: ``CertificateError`` now derives from
``GanetiApiError``. This should make it more easy to handle Ganeti
errors.

Deprecation warnings due to PyCrypto/paramiko import in
``tools/setup-ssh`` have been silenced, as usually they are safe; please
make sure to run an up-to-date paramiko version, if you use this tool.

The QA scripts now depend on Python 2.5 or above (the main code base
still works with Python 2.4).

The configuration file (``config.data``) is now written without
indentation for performance reasons; if you want to edit it, it can be
re-formatted via ``tools/fmtjson``.

A number of bugs has been fixed in the cluster merge tool.

``x509`` certification verification (used in import-export) has been
changed to allow the same clock skew as permitted by the cluster
verification. This will remove some rare but hard to diagnose errors in
import-export.


Version 2.6.0 rc4
-----------------

*(Released Thu, 19 Jul 2012)*

Very few changes from rc4 to the final release, only bugfixes:

- integrated fixes from release 2.5.2 (fix general boot flag for KVM
  instance, fix CDROM booting for KVM instances)
- fixed node group modification of node parameters
- fixed issue in LUClusterVerifyGroup with multi-group clusters
- fixed generation of bash completion to ensure a stable ordering
- fixed a few typos


Version 2.6.0 rc3
-----------------

*(Released Fri, 13 Jul 2012)*

Third release candidate for 2.6. The following changes were done from
rc3 to rc4:

- Fixed ``UpgradeConfig`` w.r.t. to disk parameters on disk objects.
- Fixed an inconsistency in the LUXI protocol with the provided
  arguments (NOT backwards compatible)
- Fixed a bug with node groups ipolicy where ``min`` was greater than
  the cluster ``std`` value
- Implemented a new ``gnt-node list-drbd`` call to list DRBD minors for
  easier instance debugging on nodes (requires ``hconfd`` to work)


Version 2.6.0 rc2
-----------------

*(Released Tue, 03 Jul 2012)*

Second release candidate for 2.6. The following changes were done from
rc2 to rc3:

- Fixed ``gnt-cluster verify`` regarding ``master-ip-script`` on non
  master candidates
- Fixed a RAPI regression on missing beparams/memory
- Fixed redistribution of files on offline nodes
- Added possibility to run activate-disks even though secondaries are
  offline. With this change it relaxes also the strictness on some other
  commands which use activate disks internally:
  * ``gnt-instance start|reboot|rename|backup|export``
- Made it possible to remove safely an instance if its secondaries are
  offline
- Made it possible to reinstall even though secondaries are offline


Version 2.6.0 rc1
-----------------

*(Released Mon, 25 Jun 2012)*

First release candidate for 2.6. The following changes were done from
rc1 to rc2:

- Fixed bugs with disk parameters and ``rbd`` templates as well as
  ``instance_os_add``
- Made ``gnt-instance modify`` more consistent regarding new NIC/Disk
  behaviour. It supports now the modify operation
- ``hcheck`` implemented to analyze cluster health and possibility of
  improving health by rebalance
- ``hbal`` has been improved in dealing with split instances


Version 2.6.0 beta2
-------------------

*(Released Mon, 11 Jun 2012)*

Second beta release of 2.6. The following changes were done from beta2
to rc1:

- Fixed ``daemon-util`` with non-root user models
- Fixed creation of plain instances with ``--no-wait-for-sync``
- Fix wrong iv_names when running ``cfgupgrade``
- Export more information in RAPI group queries
- Fixed bug when changing instance network interfaces
- Extended burnin to do NIC changes
- query: Added ``<``, ``>``, ``<=``, ``>=`` comparison operators
- Changed default for DRBD barriers
- Fixed DRBD error reporting for syncer rate
- Verify the options on disk parameters

And of course various fixes to documentation and improved unittests and
QA.


Version 2.6.0 beta1
-------------------

*(Released Wed, 23 May 2012)*

First beta release of 2.6. The following changes were done from beta1 to
beta2:

- integrated patch for distributions without ``start-stop-daemon``
- adapted example init.d script to work on Fedora
- fixed log handling in Haskell daemons
- adapted checks in the watcher for pycurl linked against libnss
- add partial support for ``xl`` instead of ``xm`` for Xen
- fixed a type issue in cluster verification
- fixed ssconf handling in the Haskell code (was breaking confd in IPv6
  clusters)

Plus integrated fixes from the 2.5 branch:

- fixed ``kvm-ifup`` to use ``/bin/bash``
- fixed parallel build failures
- KVM live migration when using a custom keymap


Version 2.5.2
-------------

*(Released Tue, 24 Jul 2012)*

A small bugfix release, with no new features:

- fixed bash-isms in kvm-ifup, for compatibility with systems which use a
  different default shell (e.g. Debian, Ubuntu)
- fixed KVM startup and live migration with a custom keymap (fixes Issue
  243 and Debian bug #650664)
- fixed compatibility with KVM versions that don't support multiple boot
  devices (fixes Issue 230 and Debian bug #624256)

Additionally, a few fixes were done to the build system (fixed parallel
build failures) and to the unittests (fixed race condition in test for
FileID functions, and the default enable/disable mode for QA test is now
customisable).


Version 2.5.1
-------------

*(Released Fri, 11 May 2012)*

A small bugfix release.

The main issues solved are on the topic of compatibility with newer LVM
releases:

- fixed parsing of ``lv_attr`` field
- adapted to new ``vgreduce --removemissing`` behaviour where sometimes
  the ``--force`` flag is needed

Also on the topic of compatibility, ``tools/lvmstrap`` has been changed
to accept kernel 3.x too (was hardcoded to 2.6.*).

A regression present in 2.5.0 that broke handling (in the gnt-* scripts)
of hook results and that also made display of other errors suboptimal
was fixed; the code behaves now like 2.4 and earlier.

Another change in 2.5, the cleanup of the OS scripts environment, is too
aggressive: it removed even the ``PATH`` variable, which requires the OS
scripts to *always* need to export it. Since this is a bit too strict,
we now export a minimal PATH, the same that we export for hooks.

The fix for issue 201 (Preserve bridge MTU in KVM ifup script) was
integrated into this release.

Finally, a few other miscellaneous changes were done (no new features,
just small improvements):

- Fix ``gnt-group --help`` display
- Fix hardcoded Xen kernel path
- Fix grow-disk handling of invalid units
- Update synopsis for ``gnt-cluster repair-disk-sizes``
- Accept both PUT and POST in noded (makes future upgrade to 2.6 easier)


Version 2.5.0
-------------

*(Released Thu, 12 Apr 2012)*

Incompatible/important changes and bugfixes
~~~~~~~~~~~~~~~~~~~~~~~~~~~~~~~~~~~~~~~~~~~

- The default of the ``/2/instances/[instance_name]/rename`` RAPI
  resource's ``ip_check`` parameter changed from ``True`` to ``False``
  to match the underlying LUXI interface.
- The ``/2/nodes/[node_name]/evacuate`` RAPI resource was changed to use
  body parameters, see :doc:`RAPI documentation <rapi>`. The server does
  not maintain backwards-compatibility as the underlying operation
  changed in an incompatible way. The RAPI client can talk to old
  servers, but it needs to be told so as the return value changed.
- When creating file-based instances via RAPI, the ``file_driver``
  parameter no longer defaults to ``loop`` and must be specified.
- The deprecated ``bridge`` NIC parameter is no longer supported. Use
  ``link`` instead.
- Support for the undocumented and deprecated RAPI instance creation
  request format version 0 has been dropped. Use version 1, supported
  since Ganeti 2.1.3 and :doc:`documented <rapi>`, instead.
- Pyparsing 1.4.6 or above is required, see :doc:`installation
  documentation <install>`.
- The "cluster-verify" hooks are now executed per group by the
  ``OP_CLUSTER_VERIFY_GROUP`` opcode. This maintains the same behavior
  if you just run ``gnt-cluster verify``, which generates one opcode per
  group.
- The environment as passed to the OS scripts is cleared, and thus no
  environment variables defined in the node daemon's environment will be
  inherited by the scripts.
- The :doc:`iallocator <iallocator>` mode ``multi-evacuate`` has been
  deprecated.
- :doc:`New iallocator modes <design-multi-reloc>` have been added to
  support operations involving multiple node groups.
- Offline nodes are ignored when failing over an instance.
- Support for KVM version 1.0, which changed the version reporting format
  from 3 to 2 digits.
- TCP/IP ports used by DRBD disks are returned to a pool upon instance
  removal.
- ``Makefile`` is now compatible with Automake 1.11.2
- Includes all bugfixes made in the 2.4 series

New features
~~~~~~~~~~~~

- The ganeti-htools project has been merged into the ganeti-core source
  tree and will be built as part of Ganeti (see :doc:`install-quick`).
- Implemented support for :doc:`shared storage <design-shared-storage>`.
- Add support for disks larger than 2 TB in ``lvmstrap`` by supporting
  GPT-style partition tables (requires `parted
  <http://www.gnu.org/s/parted/>`_).
- Added support for floppy drive and 2nd CD-ROM drive in KVM hypervisor.
- Allowed adding tags on instance creation.
- Export instance tags to hooks (``INSTANCE_TAGS``, see :doc:`hooks`)
- Allow instances to be started in a paused state, enabling the user to
  see the complete console output on boot using the console.
- Added new hypervisor flag to control default reboot behaviour
  (``reboot_behavior``).
- Added support for KVM keymaps (hypervisor parameter ``keymap``).
- Improved out-of-band management support:

  - Added ``gnt-node health`` command reporting the health status of
    nodes.
  - Added ``gnt-node power`` command to manage power status of nodes.
  - Added command for emergency power-off (EPO), ``gnt-cluster epo``.

- Instance migration can fall back to failover if instance is not
  running.
- Filters can be used when listing nodes, instances, groups and locks;
  see :manpage:`ganeti(7)` manpage.
- Added post-execution status as variables to :doc:`hooks <hooks>`
  environment.
- Instance tags are exported/imported together with the instance.
- When given an explicit job ID, ``gnt-job info`` will work for archived
  jobs.
- Jobs can define dependencies on other jobs (not yet supported via
  RAPI or command line, but used by internal commands and usable via
  LUXI).

  - Lock monitor (``gnt-debug locks``) shows jobs waiting for
    dependencies.

- Instance failover is now available as a RAPI resource
  (``/2/instances/[instance_name]/failover``).
- ``gnt-instance info`` defaults to static information if primary node
  is offline.
- Opcodes have a new ``comment`` attribute.
- Added basic SPICE support to KVM hypervisor.
- ``tools/ganeti-listrunner`` allows passing of arguments to executable.

Node group improvements
~~~~~~~~~~~~~~~~~~~~~~~

- ``gnt-cluster verify`` has been modified to check groups separately,
  thereby improving performance.
- Node group support has been added to ``gnt-cluster verify-disks``,
  which now operates per node group.
- Watcher has been changed to work better with node groups.

  - One process and state file per node group.
  - Slow watcher in one group doesn't block other group's watcher.

- Added new command, ``gnt-group evacuate``, to move all instances in a
  node group to other groups.
- Added ``gnt-instance change-group`` to move an instance to another
  node group.
- ``gnt-cluster command`` and ``gnt-cluster copyfile`` now support
  per-group operations.
- Node groups can be tagged.
- Some operations switch from an exclusive to a shared lock as soon as
  possible.
- Instance's primary and secondary nodes' groups are now available as
  query fields (``pnode.group``, ``pnode.group.uuid``, ``snodes.group``
  and ``snodes.group.uuid``).

Misc
~~~~

- Numerous updates to documentation and manpages.

  - :doc:`RAPI <rapi>` documentation now has detailed parameter
    descriptions.
  - Some opcode/job results are now also documented, see :doc:`RAPI
    <rapi>`.

- A lockset's internal lock is now also visible in lock monitor.
- Log messages from job queue workers now contain information about the
  opcode they're processing.
- ``gnt-instance console`` no longer requires the instance lock.
- A short delay when waiting for job changes reduces the number of LUXI
  requests significantly.
- DRBD metadata volumes are overwritten with zeros during disk creation.
- Out-of-band commands no longer acquire the cluster lock in exclusive
  mode.
- ``devel/upload`` now uses correct permissions for directories.


Version 2.5.0 rc6
-----------------

*(Released Fri, 23 Mar 2012)*

This was the sixth release candidate of the 2.5 series.


Version 2.5.0 rc5
-----------------

*(Released Mon, 9 Jan 2012)*

This was the fifth release candidate of the 2.5 series.


Version 2.5.0 rc4
-----------------

*(Released Thu, 27 Oct 2011)*

This was the fourth release candidate of the 2.5 series.


Version 2.5.0 rc3
-----------------

*(Released Wed, 26 Oct 2011)*

This was the third release candidate of the 2.5 series.


Version 2.5.0 rc2
-----------------

*(Released Tue, 18 Oct 2011)*

This was the second release candidate of the 2.5 series.


Version 2.5.0 rc1
-----------------

*(Released Tue, 4 Oct 2011)*

This was the first release candidate of the 2.5 series.


Version 2.5.0 beta3
-------------------

*(Released Wed, 31 Aug 2011)*

This was the third beta release of the 2.5 series.


Version 2.5.0 beta2
-------------------

*(Released Mon, 22 Aug 2011)*

This was the second beta release of the 2.5 series.


Version 2.5.0 beta1
-------------------

*(Released Fri, 12 Aug 2011)*

This was the first beta release of the 2.5 series.


Version 2.4.5
-------------

*(Released Thu, 27 Oct 2011)*

- Fixed bug when parsing command line parameter values ending in
  backslash
- Fixed assertion error after unclean master shutdown
- Disable HTTP client pool for RPC, significantly reducing memory usage
  of master daemon
- Fixed queue archive creation with wrong permissions


Version 2.4.4
-------------

*(Released Tue, 23 Aug 2011)*

Small bug-fixes:

- Fixed documentation for importing with ``--src-dir`` option
- Fixed a bug in ``ensure-dirs`` with queue/archive permissions
- Fixed a parsing issue with DRBD 8.3.11 in the Linux kernel


Version 2.4.3
-------------

*(Released Fri, 5 Aug 2011)*

Many bug-fixes and a few small features:

- Fixed argument order in ``ReserveLV`` and ``ReserveMAC`` which caused
  issues when you tried to add an instance with two MAC addresses in one
  request
- KVM: fixed per-instance stored UID value
- KVM: configure bridged NICs at migration start
- KVM: Fix a bug where instance will not start with never KVM versions
  (>= 0.14)
- Added OS search path to ``gnt-cluster info``
- Fixed an issue with ``file_storage_dir`` where you were forced to
  provide an absolute path, but the documentation states it is a
  relative path, the documentation was right
- Added a new parameter to instance stop/start called ``--no-remember``
  that will make the state change to not be remembered
- Implemented ``no_remember`` at RAPI level
- Improved the documentation
- Node evacuation: don't call IAllocator if node is already empty
- Fixed bug in DRBD8 replace disks on current nodes
- Fixed bug in recreate-disks for DRBD instances
- Moved assertion checking locks in ``gnt-instance replace-disks``
  causing it to abort with not owning the right locks for some situation
- Job queue: Fixed potential race condition when cancelling queued jobs
- Fixed off-by-one bug in job serial generation
- ``gnt-node volumes``: Fix instance names
- Fixed aliases in bash completion
- Fixed a bug in reopening log files after being sent a SIGHUP
- Added a flag to burnin to allow specifying VCPU count
- Bugfixes to non-root Ganeti configuration


Version 2.4.2
-------------

*(Released Thu, 12 May 2011)*

Many bug-fixes and a few new small features:

- Fixed a bug related to log opening failures
- Fixed a bug in instance listing with orphan instances
- Fixed a bug which prevented resetting the cluster-level node parameter
  ``oob_program`` to the default
- Many fixes related to the ``cluster-merge`` tool
- Fixed a race condition in the lock monitor, which caused failures
  during (at least) creation of many instances in parallel
- Improved output for gnt-job info
- Removed the quiet flag on some ssh calls which prevented debugging
  failures
- Improved the N+1 failure messages in cluster verify by actually
  showing the memory values (needed and available)
- Increased lock attempt timeouts so that when executing long operations
  (e.g. DRBD replace-disks) other jobs do not enter 'blocking acquire'
  too early and thus prevent the use of the 'fair' mechanism
- Changed instance query data (``gnt-instance info``) to not acquire
  locks unless needed, thus allowing its use on locked instance if only
  static information is asked for
- Improved behaviour with filesystems that do not support rename on an
  opened file
- Fixed the behaviour of ``prealloc_wipe_disks`` cluster parameter which
  kept locks on all nodes during the wipe, which is unneeded
- Fixed ``gnt-watcher`` handling of errors during hooks execution
- Fixed bug in ``prealloc_wipe_disks`` with small disk sizes (less than
  10GiB) which caused the wipe to fail right at the end in some cases
- Fixed master IP activation when doing master failover with no-voting
- Fixed bug in ``gnt-node add --readd`` which allowed the re-adding of
  the master node itself
- Fixed potential data-loss in under disk full conditions, where Ganeti
  wouldn't check correctly the return code and would consider
  partially-written files 'correct'
- Fixed bug related to multiple VGs and DRBD disk replacing
- Added new disk parameter ``metavg`` that allows placement of the meta
  device for DRBD in a different volume group
- Fixed error handling in the node daemon when the system libc doesn't
  have major number 6 (i.e. if ``libc.so.6`` is not the actual libc)
- Fixed lock release during replace-disks, which kept cluster-wide locks
  when doing disk replaces with an iallocator script
- Added check for missing bridges in cluster verify
- Handle EPIPE errors while writing to the terminal better, so that
  piping the output to e.g. ``less`` doesn't cause a backtrace
- Fixed rare case where a ^C during Luxi calls could have been
  interpreted as server errors, instead of simply terminating
- Fixed a race condition in LUGroupAssignNodes (``gnt-group
  assign-nodes``)
- Added a few more parameters to the KVM hypervisor, allowing a second
  CDROM, custom disk type for CDROMs and a floppy image
- Removed redundant message in instance rename when the name is given
  already as a FQDN
- Added option to ``gnt-instance recreate-disks`` to allow creating the
  disks on new nodes, allowing recreation when the original instance
  nodes are completely gone
- Added option when converting disk templates to DRBD to skip waiting
  for the resync, in order to make the instance available sooner
- Added two new variables to the OS scripts environment (containing the
  instance's nodes)
- Made the root_path and optional parameter for the xen-pvm hypervisor,
  to allow use of ``pvgrub`` as bootloader
- Changed the instance memory modifications to only check out-of-memory
  conditions on memory increases, and turned the secondary node warnings
  into errors (they can still be overridden via ``--force``)
- Fixed the handling of a corner case when the Python installation gets
  corrupted (e.g. a bad disk) while ganeti-noded is running and we try
  to execute a command that doesn't exist
- Fixed a bug in ``gnt-instance move`` (LUInstanceMove) when the primary
  node of the instance returned failures during instance shutdown; this
  adds the option ``--ignore-consistency`` to gnt-instance move

And as usual, various improvements to the error messages, documentation
and man pages.


Version 2.4.1
-------------

*(Released Wed, 09 Mar 2011)*

Emergency bug-fix release. ``tools/cfgupgrade`` was broken and overwrote
the RAPI users file if run twice (even with ``--dry-run``).

The release fixes that bug (nothing else changed).


Version 2.4.0
-------------

*(Released Mon, 07 Mar 2011)*

Final 2.4.0 release. Just a few small fixes:

- Fixed RAPI node evacuate
- Fixed the kvm-ifup script
- Fixed internal error handling for special job cases
- Updated man page to specify the escaping feature for options


Version 2.4.0 rc3
-----------------

*(Released Mon, 28 Feb 2011)*

A critical fix for the ``prealloc_wipe_disks`` feature: it is possible
that this feature wiped the disks of the wrong instance, leading to loss
of data.

Other changes:

- Fixed title of query field containing instance name
- Expanded the glossary in the documentation
- Fixed one unittest (internal issue)


Version 2.4.0 rc2
-----------------

*(Released Mon, 21 Feb 2011)*

A number of bug fixes plus just a couple functionality changes.

On the user-visible side, the ``gnt-* list`` command output has changed
with respect to "special" field states. The current rc1 style of display
can be re-enabled by passing a new ``--verbose`` (``-v``) flag, but in
the default output mode special fields states are displayed as follows:

- Offline resource: ``*``
- Unavailable/not applicable: ``-``
- Data missing (RPC failure): ``?``
- Unknown field: ``??``

Another user-visible change is the addition of ``--force-join`` to
``gnt-node add``.

As for bug fixes:

- ``tools/cluster-merge`` has seen many fixes and is now enabled again
- Fixed regression in RAPI/instance reinstall where all parameters were
  required (instead of optional)
- Fixed ``gnt-cluster repair-disk-sizes``, was broken since Ganeti 2.2
- Fixed iallocator usage (offline nodes were not considered offline)
- Fixed ``gnt-node list`` with respect to non-vm_capable nodes
- Fixed hypervisor and OS parameter validation with respect to
  non-vm_capable nodes
- Fixed ``gnt-cluster verify`` with respect to offline nodes (mostly
  cosmetic)
- Fixed ``tools/listrunner`` with respect to agent-based usage


Version 2.4.0 rc1
-----------------

*(Released Fri,  4 Feb 2011)*

Many changes and fixes since the beta1 release. While there were some
internal changes, the code has been mostly stabilised for the RC
release.

Note: the dumb allocator was removed in this release, as it was not kept
up-to-date with the IAllocator protocol changes. It is recommended to
use the ``hail`` command from the ganeti-htools package.

Note: the 2.4 and up versions of Ganeti are not compatible with the
0.2.x branch of ganeti-htools. You need to upgrade to
ganeti-htools-0.3.0 (or later).

Regressions fixed from 2.3
~~~~~~~~~~~~~~~~~~~~~~~~~~

- Fixed the ``gnt-cluster verify-disks`` command
- Made ``gnt-cluster verify-disks`` work in parallel (as opposed to
  serially on nodes)
- Fixed disk adoption breakage
- Fixed wrong headers in instance listing for field aliases

Other bugs fixed
~~~~~~~~~~~~~~~~

- Fixed corner case in KVM handling of NICs
- Fixed many cases of wrong handling of non-vm_capable nodes
- Fixed a bug where a missing instance symlink was not possible to
  recreate with any ``gnt-*`` command (now ``gnt-instance
  activate-disks`` does it)
- Fixed the volume group name as reported by ``gnt-cluster
  verify-disks``
- Increased timeouts for the import-export code, hopefully leading to
  fewer aborts due network or instance timeouts
- Fixed bug in ``gnt-node list-storage``
- Fixed bug where not all daemons were started on cluster
  initialisation, but only at the first watcher run
- Fixed many bugs in the OOB implementation
- Fixed watcher behaviour in presence of instances with offline
  secondaries
- Fixed instance list output for instances running on the wrong node
- a few fixes to the cluster-merge tool, but it still cannot merge
  multi-node groups (currently it is not recommended to use this tool)


Improvements
~~~~~~~~~~~~

- Improved network configuration for the KVM hypervisor
- Added e1000 as a supported NIC for Xen-HVM
- Improved the lvmstrap tool to also be able to use partitions, as
  opposed to full disks
- Improved speed of disk wiping (the cluster parameter
  ``prealloc_wipe_disks``, so that it has a low impact on the total time
  of instance creations
- Added documentation for the OS parameters
- Changed ``gnt-instance deactivate-disks`` so that it can work if the
  hypervisor is not responding
- Added display of blacklisted and hidden OS information in
  ``gnt-cluster info``
- Extended ``gnt-cluster verify`` to also validate hypervisor, backend,
  NIC and node parameters, which might create problems with currently
  invalid (but undetected) configuration files, but prevents validation
  failures when unrelated parameters are modified
- Changed cluster initialisation to wait for the master daemon to become
  available
- Expanded the RAPI interface:

  - Added config redistribution resource
  - Added activation/deactivation of instance disks
  - Added export of console information

- Implemented log file reopening on SIGHUP, which allows using
  logrotate(8) for the Ganeti log files
- Added a basic OOB helper script as an example


Version 2.4.0 beta1
-------------------

*(Released Fri, 14 Jan 2011)*

User-visible
~~~~~~~~~~~~

- Fixed timezone issues when formatting timestamps
- Added support for node groups, available via ``gnt-group`` and other
  commands
- Added out-of-band framework and management, see :doc:`design
  document <design-oob>`
- Removed support for roman numbers from ``gnt-node list`` and
  ``gnt-instance list``.
- Allowed modification of master network interface via ``gnt-cluster
  modify --master-netdev``
- Accept offline secondaries while shutting down instance disks
- Added ``blockdev_prefix`` parameter to Xen PVM and HVM hypervisors
- Added support for multiple LVM volume groups
- Avoid sorting nodes for ``gnt-node list`` if specific nodes are
  requested
- Added commands to list available fields:

  - ``gnt-node list-fields``
  - ``gnt-group list-fields``
  - ``gnt-instance list-fields``

- Updated documentation and man pages

Integration
~~~~~~~~~~~

- Moved ``rapi_users`` file into separate directory, now named
  ``.../ganeti/rapi/users``, ``cfgupgrade`` moves the file and creates a
  symlink
- Added new tool for running commands on many machines,
  ``tools/ganeti-listrunner``
- Implemented more verbose result in ``OpInstanceConsole`` opcode, also
  improving the ``gnt-instance console`` output
- Allowed customisation of disk index separator at ``configure`` time
- Export node group allocation policy to :doc:`iallocator <iallocator>`
- Added support for non-partitioned md disks in ``lvmstrap``
- Added script to gracefully power off KVM instances
- Split ``utils`` module into smaller parts
- Changed query operations to return more detailed information, e.g.
  whether an information is unavailable due to an offline node. To use
  this new functionality, the LUXI call ``Query`` must be used. Field
  information is now stored by the master daemon and can be retrieved
  using ``QueryFields``. Instances, nodes and groups can also be queried
  using the new opcodes ``OpQuery`` and ``OpQueryFields`` (not yet
  exposed via RAPI). The following commands make use of this
  infrastructure change:

  - ``gnt-group list``
  - ``gnt-group list-fields``
  - ``gnt-node list``
  - ``gnt-node list-fields``
  - ``gnt-instance list``
  - ``gnt-instance list-fields``
  - ``gnt-debug locks``

Remote API
~~~~~~~~~~

- New RAPI resources (see :doc:`rapi`):

  - ``/2/modify``
  - ``/2/groups``
  - ``/2/groups/[group_name]``
  - ``/2/groups/[group_name]/assign-nodes``
  - ``/2/groups/[group_name]/modify``
  - ``/2/groups/[group_name]/rename``
  - ``/2/instances/[instance_name]/disk/[disk_index]/grow``

- RAPI changes:

  - Implemented ``no_install`` for instance creation
  - Implemented OS parameters for instance reinstallation, allowing
    use of special settings on reinstallation (e.g. for preserving data)

Misc
~~~~

- Added IPv6 support in import/export
- Pause DRBD synchronization while wiping disks on instance creation
- Updated unittests and QA scripts
- Improved network parameters passed to KVM
- Converted man pages from docbook to reStructuredText


Version 2.3.1
-------------

*(Released Mon, 20 Dec 2010)*

Released version 2.3.1~rc1 without any changes.


Version 2.3.1 rc1
-----------------

*(Released Wed, 1 Dec 2010)*

- impexpd: Disable OpenSSL compression in socat if possible (backport
  from master, commit e90739d625b, see :doc:`installation guide
  <install-quick>` for details)
- Changed unittest coverage report to exclude test scripts
- Added script to check version format


Version 2.3.0
-------------

*(Released Wed, 1 Dec 2010)*

Released version 2.3.0~rc1 without any changes.


Version 2.3.0 rc1
-----------------

*(Released Fri, 19 Nov 2010)*

A number of bugfixes and documentation updates:

- Update ganeti-os-interface documentation
- Fixed a bug related to duplicate MACs or similar items which should be
  unique
- Fix breakage in OS state modify
- Reinstall instance: disallow offline secondaries (fixes bug related to
  OS changing but reinstall failing)
- plus all the other fixes between 2.2.1 and 2.2.2


Version 2.3.0 rc0
-----------------

*(Released Tue, 2 Nov 2010)*

- Fixed clearing of the default iallocator using ``gnt-cluster modify``
- Fixed master failover race with watcher
- Fixed a bug in ``gnt-node modify`` which could lead to an inconsistent
  configuration
- Accept previously stopped instance for export with instance removal
- Simplify and extend the environment variables for instance OS scripts
- Added new node flags, ``master_capable`` and ``vm_capable``
- Added optional instance disk wiping prior during allocation. This is a
  cluster-wide option and can be set/modified using
  ``gnt-cluster {init,modify} --prealloc-wipe-disks``.
- Added IPv6 support, see :doc:`design document <design-2.3>` and
  :doc:`install-quick`
- Added a new watcher option (``--ignore-pause``)
- Added option to ignore offline node on instance start/stop
  (``--ignore-offline``)
- Allow overriding OS parameters with ``gnt-instance reinstall``
- Added ability to change node's secondary IP address using ``gnt-node
  modify``
- Implemented privilege separation for all daemons except
  ``ganeti-noded``, see ``configure`` options
- Complain if an instance's disk is marked faulty in ``gnt-cluster
  verify``
- Implemented job priorities (see ``ganeti(7)`` manpage)
- Ignore failures while shutting down instances during failover from
  offline node
- Exit daemon's bootstrap process only once daemon is ready
- Export more information via ``LUInstanceQuery``/remote API
- Improved documentation, QA and unittests
- RAPI daemon now watches ``rapi_users`` all the time and doesn't need a
  restart if the file was created or changed
- Added LUXI protocol version sent with each request and response,
  allowing detection of server/client mismatches
- Moved the Python scripts among gnt-* and ganeti-* into modules
- Moved all code related to setting up SSH to an external script,
  ``setup-ssh``
- Infrastructure changes for node group support in future versions


Version 2.2.2
-------------

*(Released Fri, 19 Nov 2010)*

A few small bugs fixed, and some improvements to the build system:

- Fix documentation regarding conversion to drbd
- Fix validation of parameters in cluster modify (``gnt-cluster modify
  -B``)
- Fix error handling in node modify with multiple changes
- Allow remote imports without checked names


Version 2.2.1
-------------

*(Released Tue, 19 Oct 2010)*

- Disable SSL session ID cache in RPC client


Version 2.2.1 rc1
-----------------

*(Released Thu, 14 Oct 2010)*

- Fix interaction between Curl/GnuTLS and the Python's HTTP server
  (thanks Apollon Oikonomopoulos!), finally allowing the use of Curl
  with GnuTLS
- Fix problems with interaction between Curl and Python's HTTP server,
  resulting in increased speed in many RPC calls
- Improve our release script to prevent breakage with older aclocal and
  Python 2.6


Version 2.2.1 rc0
-----------------

*(Released Thu, 7 Oct 2010)*

- Fixed issue 125, replace hardcoded "xenvg" in ``gnt-cluster`` with
  value retrieved from master
- Added support for blacklisted or hidden OS definitions
- Added simple lock monitor (accessible via (``gnt-debug locks``)
- Added support for -mem-path in KVM hypervisor abstraction layer
- Allow overriding instance parameters in tool for inter-cluster
  instance moves (``tools/move-instance``)
- Improved opcode summaries (e.g. in ``gnt-job list``)
- Improve consistency of OS listing by sorting it
- Documentation updates


Version 2.2.0.1
---------------

*(Released Fri, 8 Oct 2010)*

- Rebuild with a newer autotools version, to fix python 2.6 compatibility


Version 2.2.0
-------------

*(Released Mon, 4 Oct 2010)*

- Fixed regression in ``gnt-instance rename``


Version 2.2.0 rc2
-----------------

*(Released Wed, 22 Sep 2010)*

- Fixed OS_VARIANT variable for OS scripts
- Fixed cluster tag operations via RAPI
- Made ``setup-ssh`` exit with non-zero code if an error occurred
- Disabled RAPI CA checks in watcher


Version 2.2.0 rc1
-----------------

*(Released Mon, 23 Aug 2010)*

- Support DRBD versions of the format "a.b.c.d"
- Updated manpages
- Re-introduce support for usage from multiple threads in RAPI client
- Instance renames and modify via RAPI
- Work around race condition between processing and archival in job
  queue
- Mark opcodes following failed one as failed, too
- Job field ``lock_status`` was removed due to difficulties making it
  work with the changed job queue in Ganeti 2.2; a better way to monitor
  locks is expected for a later 2.2.x release
- Fixed dry-run behaviour with many commands
- Support ``ssh-agent`` again when adding nodes
- Many additional bugfixes


Version 2.2.0 rc0
-----------------

*(Released Fri, 30 Jul 2010)*

Important change: the internal RPC mechanism between Ganeti nodes has
changed from using a home-grown http library (based on the Python base
libraries) to use the PycURL library. This requires that PycURL is
installed on nodes. Please note that on Debian/Ubuntu, PycURL is linked
against GnuTLS by default. cURL's support for GnuTLS had known issues
before cURL 7.21.0 and we recommend using the latest cURL release or
linking against OpenSSL. Most other distributions already link PycURL
and cURL against OpenSSL. The command::

  python -c 'import pycurl; print pycurl.version'

can be used to determine the libraries PycURL and cURL are linked
against.

Other significant changes:

- Rewrote much of the internals of the job queue, in order to achieve
  better parallelism; this decouples job query operations from the job
  processing, and it should allow much nicer behaviour of the master
  daemon under load, and it also has uncovered some long-standing bugs
  related to the job serialisation (now fixed)
- Added a default iallocator setting to the cluster parameters,
  eliminating the need to always pass nodes or an iallocator for
  operations that require selection of new node(s)
- Added experimental support for the LXC virtualization method
- Added support for OS parameters, which allows the installation of
  instances to pass parameter to OS scripts in order to customise the
  instance
- Added a hypervisor parameter controlling the migration type (live or
  non-live), since hypervisors have various levels of reliability; this
  has renamed the 'live' parameter to 'mode'
- Added a cluster parameter ``reserved_lvs`` that denotes reserved
  logical volumes, meaning that cluster verify will ignore them and not
  flag their presence as errors
- The watcher will now reset the error count for failed instances after
  8 hours, thus allowing self-healing if the problem that caused the
  instances to be down/fail to start has cleared in the meantime
- Added a cluster parameter ``drbd_usermode_helper`` that makes Ganeti
  check for, and warn, if the drbd module parameter ``usermode_helper``
  is not consistent with the cluster-wide setting; this is needed to
  make diagnose easier of failed drbd creations
- Started adding base IPv6 support, but this is not yet
  enabled/available for use
- Rename operations (cluster, instance) will now return the new name,
  which is especially useful if a short name was passed in
- Added support for instance migration in RAPI
- Added a tool to pre-configure nodes for the SSH setup, before joining
  them to the cluster; this will allow in the future a simplified model
  for node joining (but not yet fully enabled in 2.2); this needs the
  paramiko python library
- Fixed handling of name-resolving errors
- Fixed consistency of job results on the error path
- Fixed master-failover race condition when executed multiple times in
  sequence
- Fixed many bugs related to the job queue (mostly introduced during the
  2.2 development cycle, so not all are impacting 2.1)
- Fixed instance migration with missing disk symlinks
- Fixed handling of unknown jobs in ``gnt-job archive``
- And many other small fixes/improvements

Internal changes:

- Enhanced both the unittest and the QA coverage
- Switched the opcode validation to a generic model, and extended the
  validation to all opcode parameters
- Changed more parts of the code that write shell scripts to use the
  same class for this
- Switched the master daemon to use the asyncore library for the Luxi
  server endpoint


Version 2.2.0 beta0
-------------------

*(Released Thu, 17 Jun 2010)*

- Added tool (``move-instance``) and infrastructure to move instances
  between separate clusters (see :doc:`separate documentation
  <move-instance>` and :doc:`design document <design-2.2>`)
- Added per-request RPC timeout
- RAPI now requires a Content-Type header for requests with a body (e.g.
  ``PUT`` or ``POST``) which must be set to ``application/json`` (see
  :rfc:`2616` (HTTP/1.1), section 7.2.1)
- ``ganeti-watcher`` attempts to restart ``ganeti-rapi`` if RAPI is not
  reachable
- Implemented initial support for running Ganeti daemons as separate
  users, see configure-time flags ``--with-user-prefix`` and
  ``--with-group-prefix`` (only ``ganeti-rapi`` is supported at this
  time)
- Instances can be removed after export (``gnt-backup export
  --remove-instance``)
- Self-signed certificates generated by Ganeti now use a 2048 bit RSA
  key (instead of 1024 bit)
- Added new cluster configuration file for cluster domain secret
- Import/export now use SSL instead of SSH
- Added support for showing estimated time when exporting an instance,
  see the ``ganeti-os-interface(7)`` manpage and look for
  ``EXP_SIZE_FD``


Version 2.1.8
-------------

*(Released Tue, 16 Nov 2010)*

Some more bugfixes. Unless critical bugs occur, this will be the last
2.1 release:

- Fix case of MAC special-values
- Fix mac checker regex
- backend: Fix typo causing "out of range" error
- Add missing --units in gnt-instance list man page


Version 2.1.7
-------------

*(Released Tue, 24 Aug 2010)*

Bugfixes only:
  - Don't ignore secondary node silently on non-mirrored disk templates
    (issue 113)
  - Fix --master-netdev arg name in gnt-cluster(8) (issue 114)
  - Fix usb_mouse parameter breaking with vnc_console (issue 109)
  - Properly document the usb_mouse parameter
  - Fix path in ganeti-rapi(8) (issue 116)
  - Adjust error message when the ganeti user's .ssh directory is
    missing
  - Add same-node-check when changing the disk template to drbd


Version 2.1.6
-------------

*(Released Fri, 16 Jul 2010)*

Bugfixes only:
  - Add an option to only select some reboot types during qa/burnin.
    (on some hypervisors consequent reboots are not supported)
  - Fix infrequent race condition in master failover. Sometimes the old
    master ip address would be still detected as up for a short time
    after it was removed, causing failover to fail.
  - Decrease mlockall warnings when the ctypes module is missing. On
    Python 2.4 we support running even if no ctypes module is installed,
    but we were too verbose about this issue.
  - Fix building on old distributions, on which man doesn't have a
    --warnings option.
  - Fix RAPI not to ignore the MAC address on instance creation
  - Implement the old instance creation format in the RAPI client.


Version 2.1.5
-------------

*(Released Thu, 01 Jul 2010)*

A small bugfix release:
  - Fix disk adoption: broken by strict --disk option checking in 2.1.4
  - Fix batch-create: broken in the whole 2.1 series due to a lookup on
    a non-existing option
  - Fix instance create: the --force-variant option was ignored
  - Improve pylint 0.21 compatibility and warnings with Python 2.6
  - Fix modify node storage with non-FQDN arguments
  - Fix RAPI client to authenticate under Python 2.6 when used
    for more than 5 requests needing authentication
  - Fix gnt-instance modify -t (storage) giving a wrong error message
    when converting a non-shutdown drbd instance to plain


Version 2.1.4
-------------

*(Released Fri, 18 Jun 2010)*

A small bugfix release:

  - Fix live migration of KVM instances started with older Ganeti
    versions which had fewer hypervisor parameters
  - Fix gnt-instance grow-disk on down instances
  - Fix an error-reporting bug during instance migration
  - Better checking of the ``--net`` and ``--disk`` values, to avoid
    silently ignoring broken ones
  - Fix an RPC error reporting bug affecting, for example, RAPI client
    users
  - Fix bug triggered by different API version os-es on different nodes
  - Fix a bug in instance startup with custom hvparams: OS level
    parameters would fail to be applied.
  - Fix the RAPI client under Python 2.6 (but more work is needed to
    make it work completely well with OpenSSL)
  - Fix handling of errors when resolving names from DNS


Version 2.1.3
-------------

*(Released Thu, 3 Jun 2010)*

A medium sized development cycle. Some new features, and some
fixes/small improvements/cleanups.

Significant features
~~~~~~~~~~~~~~~~~~~~

The node deamon now tries to mlock itself into memory, unless the
``--no-mlock`` flag is passed. It also doesn't fail if it can't write
its logs, and falls back to console logging. This allows emergency
features such as ``gnt-node powercycle`` to work even in the event of a
broken node disk (tested offlining the disk hosting the node's
filesystem and dropping its memory caches; don't try this at home)

KVM: add vhost-net acceleration support. It can be tested with a new
enough version of the kernel and of qemu-kvm.

KVM: Add instance chrooting feature. If you use privilege dropping for
your VMs you can also now force them to chroot to an empty directory,
before starting the emulated guest.

KVM: Add maximum migration bandwith and maximum downtime tweaking
support (requires a new-enough version of qemu-kvm).

Cluster verify will now warn if the master node doesn't have the master
ip configured on it.

Add a new (incompatible) instance creation request format to RAPI which
supports all parameters (previously only a subset was supported, and it
wasn't possible to extend the old format to accomodate all the new
features. The old format is still supported, and a client can check for
this feature, before using it, by checking for its presence in the
``features`` RAPI resource.

Now with ancient latin support. Try it passing the ``--roman`` option to
``gnt-instance info``, ``gnt-cluster info`` or ``gnt-node list``
(requires the python-roman module to be installed, in order to work).

Other changes
~~~~~~~~~~~~~

As usual many internal code refactorings, documentation updates, and
such. Among others:

  - Lots of improvements and cleanups to the experimental Remote API
    (RAPI) client library.
  - A new unit test suite for the core daemon libraries.
  - A fix to creating missing directories makes sure the umask is not
    applied anymore. This enforces the same directory permissions
    everywhere.
  - Better handling terminating daemons with ctrl+c (used when running
    them in debugging mode).
  - Fix a race condition in live migrating a KVM instance, when stat()
    on the old proc status file returned EINVAL, which is an unexpected
    value.
  - Fixed manpage checking with newer man and utf-8 charachters. But now
    you need the en_US.UTF-8 locale enabled to build Ganeti from git.


Version 2.1.2.1
---------------

*(Released Fri, 7 May 2010)*

Fix a bug which prevented untagged KVM instances from starting.


Version 2.1.2
-------------

*(Released Fri, 7 May 2010)*

Another release with a long development cycle, during which many
different features were added.

Significant features
~~~~~~~~~~~~~~~~~~~~

The KVM hypervisor now can run the individual instances as non-root, to
reduce the impact of a VM being hijacked due to bugs in the
hypervisor. It is possible to run all instances as a single (non-root)
user, to manually specify a user for each instance, or to dynamically
allocate a user out of a cluster-wide pool to each instance, with the
guarantee that no two instances will run under the same user ID on any
given node.

An experimental RAPI client library, that can be used standalone
(without the other Ganeti libraries), is provided in the source tree as
``lib/rapi/client.py``. Note this client might change its interface in
the future, as we iterate on its capabilities.

A new command, ``gnt-cluster renew-crypto`` has been added to easily
replace the cluster's certificates and crypto keys. This might help in
case they have been compromised, or have simply expired.

A new disk option for instance creation has been added that allows one
to "adopt" currently existing logical volumes, with data
preservation. This should allow easier migration to Ganeti from
unmanaged (or managed via other software) instances.

Another disk improvement is the possibility to convert between redundant
(DRBD) and plain (LVM) disk configuration for an instance. This should
allow better scalability (starting with one node and growing the
cluster, or shrinking a two-node cluster to one node).

A new feature that could help with automated node failovers has been
implemented: if a node sees itself as offline (by querying the master
candidates), it will try to shutdown (hard) all instances and any active
DRBD devices. This reduces the risk of duplicate instances if an
external script automatically failovers the instances on such nodes. To
enable this, the cluster parameter ``maintain_node_health`` should be
enabled; in the future this option (per the name) will enable other
automatic maintenance features.

Instance export/import now will reuse the original instance
specifications for all parameters; that means exporting an instance,
deleting it and the importing it back should give an almost identical
instance. Note that the default import behaviour has changed from
before, where it created only one NIC; now it recreates the original
number of NICs.

Cluster verify has added a few new checks: SSL certificates validity,
/etc/hosts consistency across the cluster, etc.

Other changes
~~~~~~~~~~~~~

As usual, many internal changes were done, documentation fixes,
etc. Among others:

- Fixed cluster initialization with disabled cluster storage (regression
  introduced in 2.1.1)
- File-based storage supports growing the disks
- Fixed behaviour of node role changes
- Fixed cluster verify for some corner cases, plus a general rewrite of
  cluster verify to allow future extension with more checks
- Fixed log spamming by watcher and node daemon (regression introduced
  in 2.1.1)
- Fixed possible validation issues when changing the list of enabled
  hypervisors
- Fixed cleanup of /etc/hosts during node removal
- Fixed RAPI response for invalid methods
- Fixed bug with hashed passwords in ``ganeti-rapi`` daemon
- Multiple small improvements to the KVM hypervisor (VNC usage, booting
  from ide disks, etc.)
- Allow OS changes without re-installation (to record a changed OS
  outside of Ganeti, or to allow OS renames)
- Allow instance creation without OS installation (useful for example if
  the OS will be installed manually, or restored from a backup not in
  Ganeti format)
- Implemented option to make cluster ``copyfile`` use the replication
  network
- Added list of enabled hypervisors to ssconf (possibly useful for
  external scripts)
- Added a new tool (``tools/cfgupgrade12``) that allows upgrading from
  1.2 clusters
- A partial form of node re-IP is possible via node readd, which now
  allows changed node primary IP
- Command line utilities now show an informational message if the job is
  waiting for a lock
- The logs of the master daemon now show the PID/UID/GID of the
  connected client


Version 2.1.1
-------------

*(Released Fri, 12 Mar 2010)*

During the 2.1.0 long release candidate cycle, a lot of improvements and
changes have accumulated with were released later as 2.1.1.

Major changes
~~~~~~~~~~~~~

The node evacuate command (``gnt-node evacuate``) was significantly
rewritten, and as such the IAllocator protocol was changed - a new
request type has been added. This unfortunate change during a stable
series is designed to improve performance of node evacuations; on
clusters with more than about five nodes and which are well-balanced,
evacuation should proceed in parallel for all instances of the node
being evacuated. As such, any existing IAllocator scripts need to be
updated, otherwise the above command will fail due to the unknown
request. The provided "dumb" allocator has not been updated; but the
ganeti-htools package supports the new protocol since version 0.2.4.

Another important change is increased validation of node and instance
names. This might create problems in special cases, if invalid host
names are being used.

Also, a new layer of hypervisor parameters has been added, that sits at
OS level between the cluster defaults and the instance ones. This allows
customisation of virtualization parameters depending on the installed
OS. For example instances with OS 'X' may have a different KVM kernel
(or any other parameter) than the cluster defaults. This is intended to
help managing a multiple OSes on the same cluster, without manual
modification of each instance's parameters.

A tool for merging clusters, ``cluster-merge``, has been added in the
tools sub-directory.

Bug fixes
~~~~~~~~~

- Improved the int/float conversions that should make the code more
  robust in face of errors from the node daemons
- Fixed the remove node code in case of internal configuration errors
- Fixed the node daemon behaviour in face of inconsistent queue
  directory (e.g. read-only file-system where we can't open the files
  read-write, etc.)
- Fixed the behaviour of gnt-node modify for master candidate demotion;
  now it either aborts cleanly or, if given the new "auto_promote"
  parameter, will automatically promote other nodes as needed
- Fixed compatibility with (unreleased yet) Python 2.6.5 that would
  completely prevent Ganeti from working
- Fixed bug for instance export when not all disks were successfully
  exported
- Fixed behaviour of node add when the new node is slow in starting up
  the node daemon
- Fixed handling of signals in the LUXI client, which should improve
  behaviour of command-line scripts
- Added checks for invalid node/instance names in the configuration (now
  flagged during cluster verify)
- Fixed watcher behaviour for disk activation errors
- Fixed two potentially endless loops in http library, which led to the
  RAPI daemon hanging and consuming 100% CPU in some cases
- Fixed bug in RAPI daemon related to hashed passwords
- Fixed bug for unintended qemu-level bridging of multi-NIC KVM
  instances
- Enhanced compatibility with non-Debian OSes, but not using absolute
  path in some commands and allowing customisation of the ssh
  configuration directory
- Fixed possible future issue with new Python versions by abiding to the
  proper use of ``__slots__`` attribute on classes
- Added checks that should prevent directory traversal attacks
- Many documentation fixes based on feedback from users

New features
~~~~~~~~~~~~

- Added an "early_release" more for instance replace disks and node
  evacuate, where we release locks earlier and thus allow higher
  parallelism within the cluster
- Added watcher hooks, intended to allow the watcher to restart other
  daemons (e.g. from the ganeti-nbma project), but they can be used of
  course for any other purpose
- Added a compile-time disable for DRBD barriers, to increase
  performance if the administrator trusts the power supply or the
  storage system to not lose writes
- Added the option of using syslog for logging instead of, or in
  addition to, Ganeti's own log files
- Removed boot restriction for paravirtual NICs for KVM, recent versions
  can indeed boot from a paravirtual NIC
- Added a generic debug level for many operations; while this is not
  used widely yet, it allows one to pass the debug value all the way to
  the OS scripts
- Enhanced the hooks environment for instance moves (failovers,
  migrations) where the primary/secondary nodes changed during the
  operation, by adding {NEW,OLD}_{PRIMARY,SECONDARY} vars
- Enhanced data validations for many user-supplied values; one important
  item is the restrictions imposed on instance and node names, which
  might reject some (invalid) host names
- Add a configure-time option to disable file-based storage, if it's not
  needed; this allows greater security separation between the master
  node and the other nodes from the point of view of the inter-node RPC
  protocol
- Added user notification in interactive tools if job is waiting in the
  job queue or trying to acquire locks
- Added log messages when a job is waiting for locks
- Added filtering by node tags in instance operations which admit
  multiple instances (start, stop, reboot, reinstall)
- Added a new tool for cluster mergers, ``cluster-merge``
- Parameters from command line which are of the form ``a=b,c=d`` can now
  use backslash escapes to pass in values which contain commas,
  e.g. ``a=b\\c,d=e`` where the 'a' parameter would get the value
  ``b,c``
- For KVM, the instance name is the first parameter passed to KVM, so
  that it's more visible in the process list


Version 2.1.0
-------------

*(Released Tue, 2 Mar 2010)*

Ganeti 2.1 brings many improvements with it. Major changes:

- Added infrastructure to ease automated disk repairs
- Added new daemon to export configuration data in a cheaper way than
  using the remote API
- Instance NICs can now be routed instead of being associated with a
  networking bridge
- Improved job locking logic to reduce impact of jobs acquiring multiple
  locks waiting for other long-running jobs

In-depth implementation details can be found in the Ganeti 2.1 design
document.

Details
~~~~~~~

- Added chroot hypervisor
- Added more options to xen-hvm hypervisor (``kernel_path`` and
  ``device_model``)
- Added more options to xen-pvm hypervisor (``use_bootloader``,
  ``bootloader_path`` and ``bootloader_args``)
- Added the ``use_localtime`` option for the xen-hvm and kvm
  hypervisors, and the default value for this has changed to false (in
  2.0 xen-hvm always enabled it)
- Added luxi call to submit multiple jobs in one go
- Added cluster initialization option to not modify ``/etc/hosts``
  file on nodes
- Added network interface parameters
- Added dry run mode to some LUs
- Added RAPI resources:

  - ``/2/instances/[instance_name]/info``
  - ``/2/instances/[instance_name]/replace-disks``
  - ``/2/nodes/[node_name]/evacuate``
  - ``/2/nodes/[node_name]/migrate``
  - ``/2/nodes/[node_name]/role``
  - ``/2/nodes/[node_name]/storage``
  - ``/2/nodes/[node_name]/storage/modify``
  - ``/2/nodes/[node_name]/storage/repair``

- Added OpCodes to evacuate or migrate all instances on a node
- Added new command to list storage elements on nodes (``gnt-node
  list-storage``) and modify them (``gnt-node modify-storage``)
- Added new ssconf files with master candidate IP address
  (``ssconf_master_candidates_ips``), node primary IP address
  (``ssconf_node_primary_ips``) and node secondary IP address
  (``ssconf_node_secondary_ips``)
- Added ``ganeti-confd`` and a client library to query the Ganeti
  configuration via UDP
- Added ability to run hooks after cluster initialization and before
  cluster destruction
- Added automatic mode for disk replace (``gnt-instance replace-disks
  --auto``)
- Added ``gnt-instance recreate-disks`` to re-create (empty) disks
  after catastrophic data-loss
- Added ``gnt-node repair-storage`` command to repair damaged LVM volume
  groups
- Added ``gnt-instance move`` command to move instances
- Added ``gnt-cluster watcher`` command to control watcher
- Added ``gnt-node powercycle`` command to powercycle nodes
- Added new job status field ``lock_status``
- Added parseable error codes to cluster verification (``gnt-cluster
  verify --error-codes``) and made output less verbose (use
  ``--verbose`` to restore previous behaviour)
- Added UUIDs to the main config entities (cluster, nodes, instances)
- Added support for OS variants
- Added support for hashed passwords in the Ganeti remote API users file
  (``rapi_users``)
- Added option to specify maximum timeout on instance shutdown
- Added ``--no-ssh-init`` option to ``gnt-cluster init``
- Added new helper script to start and stop Ganeti daemons
  (``daemon-util``), with the intent to reduce the work necessary to
  adjust Ganeti for non-Debian distributions and to start/stop daemons
  from one place
- Added more unittests
- Fixed critical bug in ganeti-masterd startup
- Removed the configure-time ``kvm-migration-port`` parameter, this is
  now customisable at the cluster level for both the KVM and Xen
  hypervisors using the new ``migration_port`` parameter
- Pass ``INSTANCE_REINSTALL`` variable to OS installation script when
  reinstalling an instance
- Allowed ``@`` in tag names
- Migrated to Sphinx (http://sphinx.pocoo.org/) for documentation
- Many documentation updates
- Distribute hypervisor files on ``gnt-cluster redist-conf``
- ``gnt-instance reinstall`` can now reinstall multiple instances
- Updated many command line parameters
- Introduced new OS API version 15
- No longer support a default hypervisor
- Treat virtual LVs as inexistent
- Improved job locking logic to reduce lock contention
- Match instance and node names case insensitively
- Reimplemented bash completion script to be more complete
- Improved burnin


Version 2.0.6
-------------

*(Released Thu, 4 Feb 2010)*

- Fix cleaner behaviour on nodes not in a cluster (Debian bug 568105)
- Fix a string formatting bug
- Improve safety of the code in some error paths
- Improve data validation in the master of values returned from nodes


Version 2.0.5
-------------

*(Released Thu, 17 Dec 2009)*

- Fix security issue due to missing validation of iallocator names; this
  allows local and remote execution of arbitrary executables
- Fix failure of gnt-node list during instance removal
- Ship the RAPI documentation in the archive


Version 2.0.4
-------------

*(Released Wed, 30 Sep 2009)*

- Fixed many wrong messages
- Fixed a few bugs related to the locking library
- Fixed MAC checking at instance creation time
- Fixed a DRBD parsing bug related to gaps in /proc/drbd
- Fixed a few issues related to signal handling in both daemons and
  scripts
- Fixed the example startup script provided
- Fixed insserv dependencies in the example startup script (patch from
  Debian)
- Fixed handling of drained nodes in the iallocator framework
- Fixed handling of KERNEL_PATH parameter for xen-hvm (Debian bug
  #528618)
- Fixed error related to invalid job IDs in job polling
- Fixed job/opcode persistence on unclean master shutdown
- Fixed handling of partial job processing after unclean master
  shutdown
- Fixed error reporting from LUs, previously all errors were converted
  into execution errors
- Fixed error reporting from burnin
- Decreased significantly the memory usage of the job queue
- Optimised slightly multi-job submission
- Optimised slightly opcode loading
- Backported the multi-job submit framework from the development
  branch; multi-instance start and stop should be faster
- Added script to clean archived jobs after 21 days; this will reduce
  the size of the queue directory
- Added some extra checks in disk size tracking
- Added an example ethers hook script
- Added a cluster parameter that prevents Ganeti from modifying of
  /etc/hosts
- Added more node information to RAPI responses
- Added a ``gnt-job watch`` command that allows following the ouput of a
  job
- Added a bind-address option to ganeti-rapi
- Added more checks to the configuration verify
- Enhanced the burnin script such that some operations can be retried
  automatically
- Converted instance reinstall to multi-instance model


Version 2.0.3
-------------

*(Released Fri, 7 Aug 2009)*

- Added ``--ignore-size`` to the ``gnt-instance activate-disks`` command
  to allow using the pre-2.0.2 behaviour in activation, if any existing
  instances have mismatched disk sizes in the configuration
- Added ``gnt-cluster repair-disk-sizes`` command to check and update
  any configuration mismatches for disk sizes
- Added ``gnt-master cluste-failover --no-voting`` to allow master
  failover to work on two-node clusters
- Fixed the ``--net`` option of ``gnt-backup import``, which was
  unusable
- Fixed detection of OS script errors in ``gnt-backup export``
- Fixed exit code of ``gnt-backup export``


Version 2.0.2
-------------

*(Released Fri, 17 Jul 2009)*

- Added experimental support for stripped logical volumes; this should
  enhance performance but comes with a higher complexity in the block
  device handling; stripping is only enabled when passing
  ``--with-lvm-stripecount=N`` to ``configure``, but codepaths are
  affected even in the non-stripped mode
- Improved resiliency against transient failures at the end of DRBD
  resyncs, and in general of DRBD resync checks
- Fixed a couple of issues with exports and snapshot errors
- Fixed a couple of issues in instance listing
- Added display of the disk size in ``gnt-instance info``
- Fixed checking for valid OSes in instance creation
- Fixed handling of the "vcpus" parameter in instance listing and in
  general of invalid parameters
- Fixed http server library, and thus RAPI, to handle invalid
  username/password combinations correctly; this means that now they
  report unauthorized for queries too, not only for modifications,
  allowing earlier detect of configuration problems
- Added a new "role" node list field, equivalent to the master/master
  candidate/drained/offline flags combinations
- Fixed cluster modify and changes of candidate pool size
- Fixed cluster verify error messages for wrong files on regular nodes
- Fixed a couple of issues with node demotion from master candidate role
- Fixed node readd issues
- Added non-interactive mode for ``ganeti-masterd --no-voting`` startup
- Added a new ``--no-voting`` option for masterfailover to fix failover
  on two-nodes clusters when the former master node is unreachable
- Added instance reinstall over RAPI


Version 2.0.1
-------------

*(Released Tue, 16 Jun 2009)*

- added ``-H``/``-B`` startup parameters to ``gnt-instance``, which will
  allow re-adding the start in single-user option (regression from 1.2)
- the watcher writes the instance status to a file, to allow monitoring
  to report the instance status (from the master) based on cached
  results of the watcher's queries; while this can get stale if the
  watcher is being locked due to other work on the cluster, this is
  still an improvement
- the watcher now also restarts the node daemon and the rapi daemon if
  they died
- fixed the watcher to handle full and drained queue cases
- hooks export more instance data in the environment, which helps if
  hook scripts need to take action based on the instance's properties
  (no longer need to query back into ganeti)
- instance failovers when the instance is stopped do not check for free
  RAM, so that failing over a stopped instance is possible in low memory
  situations
- rapi uses queries for tags instead of jobs (for less job traffic), and
  for cluster tags it won't talk to masterd at all but read them from
  ssconf
- a couple of error handling fixes in RAPI
- drbd handling: improved the error handling of inconsistent disks after
  resync to reduce the frequency of "there are some degraded disks for
  this instance" messages
- fixed a bug in live migration when DRBD doesn't want to reconnect (the
  error handling path called a wrong function name)


Version 2.0.0
-------------

*(Released Wed, 27 May 2009)*

- no changes from rc5


Version 2.0 rc5
---------------

*(Released Wed, 20 May 2009)*

- fix a couple of bugs (validation, argument checks)
- fix ``gnt-cluster getmaster`` on non-master nodes (regression)
- some small improvements to RAPI and IAllocator
- make watcher automatically start the master daemon if down


Version 2.0 rc4
---------------

*(Released Mon, 27 Apr 2009)*

- change the OS list to not require locks; this helps with big clusters
- fix ``gnt-cluster verify`` and ``gnt-cluster verify-disks`` when the
  volume group is broken
- ``gnt-instance info``, without any arguments, doesn't run for all
  instances anymore; either pass ``--all`` or pass the desired
  instances; this helps against mistakes on big clusters where listing
  the information for all instances takes a long time
- miscellaneous doc and man pages fixes


Version 2.0 rc3
---------------

*(Released Wed, 8 Apr 2009)*

- Change the internal locking model of some ``gnt-node`` commands, in
  order to reduce contention (and blocking of master daemon) when
  batching many creation/reinstall jobs
- Fixes to Xen soft reboot
- No longer build documentation at build time, instead distribute it in
  the archive, in order to reduce the need for the whole docbook/rst
  toolchains


Version 2.0 rc2
---------------

*(Released Fri, 27 Mar 2009)*

- Now the cfgupgrade scripts works and can upgrade 1.2.7 clusters to 2.0
- Fix watcher startup sequence, improves the behaviour of busy clusters
- Some other fixes in ``gnt-cluster verify``, ``gnt-instance
  replace-disks``, ``gnt-instance add``, ``gnt-cluster queue``, KVM VNC
  bind address and other places
- Some documentation fixes and updates


Version 2.0 rc1
---------------

*(Released Mon, 2 Mar 2009)*

- More documentation updates, now all docs should be more-or-less
  up-to-date
- A couple of small fixes (mixed hypervisor clusters, offline nodes,
  etc.)
- Added a customizable HV_KERNEL_ARGS hypervisor parameter (for Xen PVM
  and KVM)
- Fix an issue related to $libdir/run/ganeti and cluster creation


Version 2.0 beta2
-----------------

*(Released Thu, 19 Feb 2009)*

- Xen PVM and KVM have switched the default value for the instance root
  disk to the first partition on the first drive, instead of the whole
  drive; this means that the OS installation scripts must be changed
  accordingly
- Man pages have been updated
- RAPI has been switched by default to HTTPS, and the exported functions
  should all work correctly
- RAPI v1 has been removed
- Many improvements to the KVM hypervisor
- Block device errors are now better reported
- Many other bugfixes and small improvements


Version 2.0 beta1
-----------------

*(Released Mon, 26 Jan 2009)*

- Version 2 is a general rewrite of the code and therefore the
  differences are too many to list, see the design document for 2.0 in
  the ``doc/`` subdirectory for more details
- In this beta version there is not yet a migration path from 1.2 (there
  will be one in the final 2.0 release)
- A few significant changes are:

  - all commands are executed by a daemon (``ganeti-masterd``) and the
    various ``gnt-*`` commands are just front-ends to it
  - all the commands are entered into, and executed from a job queue,
    see the ``gnt-job(8)`` manpage
  - the RAPI daemon supports read-write operations, secured by basic
    HTTP authentication on top of HTTPS
  - DRBD version 0.7 support has been removed, DRBD 8 is the only
    supported version (when migrating from Ganeti 1.2 to 2.0, you need
    to migrate to DRBD 8 first while still running Ganeti 1.2)
  - DRBD devices are using statically allocated minor numbers, which
    will be assigned to existing instances during the migration process
  - there is support for both Xen PVM and Xen HVM instances running on
    the same cluster
  - KVM virtualization is supported too
  - file-based storage has been implemented, which means that it is
    possible to run the cluster without LVM and DRBD storage, for
    example using a shared filesystem exported from shared storage (and
    still have live migration)


Version 1.2.7
-------------

*(Released Tue, 13 Jan 2009)*

- Change the default reboot type in ``gnt-instance reboot`` to "hard"
- Reuse the old instance mac address by default on instance import, if
  the instance name is the same.
- Handle situations in which the node info rpc returns incomplete
  results (issue 46)
- Add checks for tcp/udp ports collisions in ``gnt-cluster verify``
- Improved version of batcher:

  - state file support
  - instance mac address support
  - support for HVM clusters/instances

- Add an option to show the number of cpu sockets and nodes in
  ``gnt-node list``
- Support OSes that handle more than one version of the OS api (but do
  not change the current API in any other way)
- Fix ``gnt-node migrate``
- ``gnt-debug`` man page
- Fixes various more typos and small issues
- Increase disk resync maximum speed to 60MB/s (from 30MB/s)


Version 1.2.6
-------------

*(Released Wed, 24 Sep 2008)*

- new ``--hvm-nic-type`` and ``--hvm-disk-type`` flags to control the
  type of disk exported to fully virtualized instances.
- provide access to the serial console of HVM instances
- instance auto_balance flag, set by default. If turned off it will
  avoid warnings on cluster verify if there is not enough memory to fail
  over an instance. in the future it will prevent automatically failing
  it over when we will support that.
- batcher tool for instance creation, see ``tools/README.batcher``
- ``gnt-instance reinstall --select-os`` to interactively select a new
  operating system when reinstalling an instance.
- when changing the memory amount on instance modify a check has been
  added that the instance will be able to start. also warnings are
  emitted if the instance will not be able to fail over, if auto_balance
  is true.
- documentation fixes
- sync fields between ``gnt-instance list/modify/add/import``
- fix a race condition in drbd when the sync speed was set after giving
  the device a remote peer.


Version 1.2.5
-------------

*(Released Tue, 22 Jul 2008)*

- note: the allowed size and number of tags per object were reduced
- fix a bug in ``gnt-cluster verify`` with inconsistent volume groups
- fixed twisted 8.x compatibility
- fixed ``gnt-instance replace-disks`` with iallocator
- add TCP keepalives on twisted connections to detect restarted nodes
- disk increase support, see ``gnt-instance grow-disk``
- implement bulk node/instance query for RAPI
- add tags in node/instance listing (optional)
- experimental migration (and live migration) support, read the man page
  for ``gnt-instance migrate``
- the ``ganeti-watcher`` logs are now timestamped, and the watcher also
  has some small improvements in handling its state file


Version 1.2.4
-------------

*(Released Fri, 13 Jun 2008)*

- Experimental readonly, REST-based remote API implementation;
  automatically started on master node, TCP port 5080, if enabled by
  ``--enable-rapi`` parameter to configure script.
- Instance allocator support. Add and import instance accept a
  ``--iallocator`` parameter, and call that instance allocator to decide
  which node to use for the instance. The iallocator document describes
  what's expected from an allocator script.
- ``gnt-cluster verify`` N+1 memory redundancy checks: Unless passed the
  ``--no-nplus1-mem`` option ``gnt-cluster verify`` now checks that if a
  node is lost there is still enough memory to fail over the instances
  that reside on it.
- ``gnt-cluster verify`` hooks: it is now possible to add post-hooks to
  ``gnt-cluster verify``, to check for site-specific compliance. All the
  hooks will run, and their output, if any, will be displayed. Any
  failing hook will make the verification return an error value.
- ``gnt-cluster verify`` now checks that its peers are reachable on the
  primary and secondary interfaces
- ``gnt-node add`` now supports the ``--readd`` option, to readd a node
  that is still declared as part of the cluster and has failed.
- ``gnt-* list`` commands now accept a new ``-o +field`` way of
  specifying output fields, that just adds the chosen fields to the
  default ones.
- ``gnt-backup`` now has a new ``remove`` command to delete an existing
  export from the filesystem.
- New per-instance parameters hvm_acpi, hvm_pae and hvm_cdrom_image_path
  have been added. Using them you can enable/disable acpi and pae
  support, and specify a path for a cd image to be exported to the
  instance. These parameters as the name suggest only work on HVM
  clusters.
- When upgrading an HVM cluster to Ganeti 1.2.4, the values for ACPI and
  PAE support will be set to the previously hardcoded values, but the
  (previously hardcoded) path to the CDROM ISO image will be unset and
  if required, needs to be set manually with ``gnt-instance modify``
  after the upgrade.
- The address to which an instance's VNC console is bound is now
  selectable per-instance, rather than being cluster wide. Of course
  this only applies to instances controlled via VNC, so currently just
  applies to HVM clusters.


Version 1.2.3
-------------

*(Released Mon, 18 Feb 2008)*

- more tweaks to the disk activation code (especially helpful for DRBD)
- change the default ``gnt-instance list`` output format, now there is
  one combined status field (see the manpage for the exact values this
  field will have)
- some more fixes for the mac export to hooks change
- make Ganeti not break with DRBD 8.2.x (which changed the version
  format in ``/proc/drbd``) (issue 24)
- add an upgrade tool from "remote_raid1" disk template to "drbd" disk
  template, allowing migration from DRBD0.7+MD to DRBD8


Version 1.2.2
-------------

*(Released Wed, 30 Jan 2008)*

- fix ``gnt-instance modify`` breakage introduced in 1.2.1 with the HVM
  support (issue 23)
- add command aliases infrastructure and a few aliases
- allow listing of VCPUs in the ``gnt-instance list`` and improve the
  man pages and the ``--help`` option of ``gnt-node
  list``/``gnt-instance list``
- fix ``gnt-backup list`` with down nodes (issue 21)
- change the tools location (move from $pkgdatadir to $pkglibdir/tools)
- fix the dist archive and add a check for including svn/git files in
  the future
- some developer-related changes: improve the burnin and the QA suite,
  add an upload script for testing during development


Version 1.2.1
-------------

*(Released Wed, 16 Jan 2008)*

- experimental HVM support, read the install document, section
  "Initializing the cluster"
- allow for the PVM hypervisor per-instance kernel and initrd paths
- add a new command ``gnt-cluster verify-disks`` which uses a new
  algorithm to improve the reconnection of the DRBD pairs if the device
  on the secondary node has gone away
- make logical volume code auto-activate LVs at disk activation time
- slightly improve the speed of activating disks
- allow specification of the MAC address at instance creation time, and
  changing it later via ``gnt-instance modify``
- fix handling of external commands that generate lots of output on
  stderr
- update documentation with regard to minimum version of DRBD8 supported


Version 1.2.0
-------------

*(Released Tue, 4 Dec 2007)*

- Log the ``xm create`` output to the node daemon log on failure (to
  help diagnosing the error)
- In debug mode, log all external commands output if failed to the logs
- Change parsing of lvm commands to ignore stderr


Version 1.2 beta3
-----------------

*(Released Wed, 28 Nov 2007)*

- Another round of updates to the DRBD 8 code to deal with more failures
  in the replace secondary node operation
- Some more logging of failures in disk operations (lvm, drbd)
- A few documentation updates
- QA updates


Version 1.2 beta2
-----------------

*(Released Tue, 13 Nov 2007)*

- Change configuration file format from Python's Pickle to JSON.
  Upgrading is possible using the cfgupgrade utility.
- Add support for DRBD 8.0 (new disk template ``drbd``) which allows for
  faster replace disks and is more stable (DRBD 8 has many improvements
  compared to DRBD 0.7)
- Added command line tags support (see man pages for ``gnt-instance``,
  ``gnt-node``, ``gnt-cluster``)
- Added instance rename support
- Added multi-instance startup/shutdown
- Added cluster rename support
- Added ``gnt-node evacuate`` to simplify some node operations
- Added instance reboot operation that can speedup reboot as compared to
  stop and start
- Soften the requirement that hostnames are in FQDN format
- The ``ganeti-watcher`` now activates drbd pairs after secondary node
  reboots
- Removed dependency on debian's patched fping that uses the
  non-standard ``-S`` option
- Now the OS definitions are searched for in multiple, configurable
  paths (easier for distros to package)
- Some changes to the hooks infrastructure (especially the new
  post-configuration update hook)
- Other small bugfixes

.. vim: set textwidth=72 syntax=rst :
.. Local Variables:
.. mode: rst
.. fill-column: 72
.. End:<|MERGE_RESOLUTION|>--- conflicted
+++ resolved
@@ -2,7 +2,6 @@
 ====
 
 
-<<<<<<< HEAD
 Version 2.13.0
 --------------
 
@@ -42,12 +41,8 @@
   if you use Mond.
 
 
-Version 2.12.0 rc2
-------------------
-=======
 Version 2.12.0
 --------------
->>>>>>> 9eb00aef
 
 *(Released Fri, 10 Oct 2014)*
 
