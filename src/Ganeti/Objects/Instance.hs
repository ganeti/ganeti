--- conflicted
+++ resolved
@@ -39,13 +39,10 @@
 
 module Ganeti.Objects.Instance where
 
-<<<<<<< HEAD
+import qualified Data.ByteString.UTF8 as UTF8
+
 import Prelude ()
 import Ganeti.Prelude
-=======
-import qualified Data.ByteString.UTF8 as UTF8
-import Data.Monoid
->>>>>>> 713f1cfc
 
 import Ganeti.JSON (emptyContainer)
 import Ganeti.Objects.Nic
