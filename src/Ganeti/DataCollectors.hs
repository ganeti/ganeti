--- conflicted
+++ resolved
@@ -34,13 +34,10 @@
 
 module Ganeti.DataCollectors( collectors ) where
 
-<<<<<<< HEAD
 import Prelude ()
 import Ganeti.Prelude
 
-=======
 import qualified Data.ByteString.UTF8 as UTF8
->>>>>>> 713f1cfc
 import Data.Map (findWithDefault)
 
 import qualified Ganeti.DataCollectors.CPUload as CPUload
