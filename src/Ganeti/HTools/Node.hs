--- conflicted
+++ resolved
@@ -333,7 +333,6 @@
        , nMem = mem_n_init
        , iMem = 0 -- updated after instances are loaded
        , xMem = 0 -- updated after instances are loaded
-       , pMem = 0 -- updated after instances are loaded
        , fMem = mem_f_init
        , fMemForth = mem_f_init
        , tDsk = dsk_t_init
@@ -357,12 +356,8 @@
        , peers = P.empty
        , rMem = 0
        , rMemForth = 0
-<<<<<<< HEAD
        , pMem = computePmem mem_f_init mem_t_init mem_n_init
        , pMemForth = computePmem mem_f_init mem_t_init mem_n_init
-=======
-       , pMemForth = fromIntegral mem_f_init / mem_t_init
->>>>>>> c815ca60
        , pDsk = if excl_stor
                 then computePDsk spindles_f_init $ fromIntegral spindles_t_init
                 else computePDsk dsk_f_init dsk_t_init
@@ -785,20 +780,14 @@
                 new_plist = delete iname (pList t)
 
                 (new_i_mem, new_free_mem) = prospectiveMem t inst False
-                new_p_mem = fromIntegral new_free_mem / tMem t
-                new_failn1 = new_free_mem <= rMem t
+                new_p_mem = computePmem new_free_mem (tMem t) (nMem t)
+                new_failn1 = new_free_mem - rMem t <= fMemTreshold t
 
                 new_dsk = incIf uses_disk (fDsk t) (Instance.dsk inst)
                 new_free_sp = calcNewFreeSpindles False t inst
                 new_inst_sp = calcSpindleUse False t inst
-<<<<<<< HEAD
-                new_mp = computePmem new_mem (tMem t) (nMem t)
                 new_dp = computeNewPDsk t new_free_sp new_dsk
-                new_failn1 = new_mem - rMem t <= fMemTreshold t
-=======
-                new_dp = computeNewPDsk t new_free_sp new_dsk
-
->>>>>>> c815ca60
+
                 new_ucpu = decIf i_online (uCpu t) (Instance.vcpus inst)
                 new_rcpu = fromIntegral new_ucpu / tCpu t
                 new_load = utilLoad t `T.subUtil` Instance.util inst
@@ -867,11 +856,8 @@
                              then old_rmem
                              else computeMaxRes new_peers
                 new_prem = fromIntegral new_rmem / tMem t
-<<<<<<< HEAD
-                new_failn1 = fMem t - new_rmem <= fMemTreshold t
-=======
-                new_failn1 = unallocatedMem t <= new_rmem
->>>>>>> c815ca60
+
+                new_failn1 = unallocatedMem t - new_rmem <= fMemTreshold t
                 new_dp = computeNewPDsk t new_free_sp new_dsk
                 old_load = utilLoad t
                 new_load = old_load
@@ -958,35 +944,22 @@
 
       else let
                (new_i_mem, new_free_mem) = prospectiveMem t inst True
-               new_p_mem = fromIntegral new_free_mem / tMem t
-               new_failn1 = new_free_mem <= rMem t
+               new_p_mem = computePmem new_free_mem (tMem t) (nMem t)
+               new_failn1 = new_free_mem - rMem t <= fMemTreshold t
 
                new_dsk = decIf uses_disk (fDsk t) (Instance.dsk inst)
                new_free_sp = calcNewFreeSpindles True t inst
                new_inst_sp = calcSpindleUse True t inst
-<<<<<<< HEAD
-               new_failn1 = new_mem - rMem t <= fMemTreshold t
-=======
->>>>>>> c815ca60
                new_ucpu = incIf i_online (uCpu t) (Instance.vcpus inst)
                new_pcpu = fromIntegral new_ucpu / tCpu t
                new_dp = computeNewPDsk t new_free_sp new_dsk
                new_load = utilLoad t `T.addUtil` Instance.util inst
 
                new_plist = iname:pList t
-<<<<<<< HEAD
-               new_mp = computePmem new_mem (tMem t) (nMem t)
-
                new_instance_map = addTags (instanceMap t)
                                 $ getLocationExclusionPairs t inst
       in case () of
-        _ | new_mem <= fMemTreshold t -> Bad T.FailMem
-=======
-               new_instance_map = addTags (instanceMap t)
-                                $ getLocationExclusionPairs t inst
-      in case () of
-        _ | new_free_mem <= 0 -> Bad T.FailMem
->>>>>>> c815ca60
+        _ | new_free_mem <= fMemTreshold t -> Bad T.FailMem
           | uses_disk && new_dsk <= 0 -> Bad T.FailDisk
           | strict && uses_disk && new_dsk < loDsk t -> Bad T.FailDisk
           | uses_disk && exclStorage t && new_free_sp < 0 -> Bad T.FailSpindles
@@ -1286,7 +1259,7 @@
   liftM (`Graph.buildG` filterValid nl edges) (nodesToBounds nl)
   where
     edges = instancesToEdges il `union`
-            (Container.elems allnodes >>= nodeToSharedSecondaryEdge il) 
+            (Container.elems allnodes >>= nodeToSharedSecondaryEdge il)
 
 -- * Display functions
 
