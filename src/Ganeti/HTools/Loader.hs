--- conflicted
+++ resolved
@@ -81,12 +81,8 @@
 import qualified Ganeti.Types as T
 import qualified Ganeti.Objects as O
 import Ganeti.Utils
-<<<<<<< HEAD
-import Ganeti.Types (EvacMode)
+import Ganeti.Types (EvacMode, Hypervisor(..))
 import Ganeti.JSON
-=======
-import Ganeti.Types (EvacMode, Hypervisor(..))
->>>>>>> c815ca60
 
 -- * Types
 
@@ -398,8 +394,9 @@
 updateMemStat node il =
   let node2 = node { Node.iMem = nodeImem node il }
       node3 = node2 { Node.xMem = Node.missingMem node2 }
-  in node3 { Node.pMem = fromIntegral (Node.unallocatedMem node3)
-                         / Node.tMem node3 }
+  in node3 { Node.pMem = Node.computePmem (Node.unallocatedMem node3)
+                                          (Node.tMem node3)
+                                          (Node.nMem node3) }
 
 -- | Check the cluster for memory/disk allocation consistency and update stats.
 updateMissing :: Node.List -- ^ All nodes in the cluster
