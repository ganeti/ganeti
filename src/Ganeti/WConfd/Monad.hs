--- conflicted
+++ resolved
@@ -1,11 +1,6 @@
 {-# LANGUAGE MultiParamTypeClasses, TypeFamilies,
-<<<<<<< HEAD
-             GeneralizedNewtypeDeriving #-}
-{-# LANGUAGE TemplateHaskell #-}
-=======
+             GeneralizedNewtypeDeriving,
              TemplateHaskell, CPP, UndecidableInstances #-}
->>>>>>> 7f038218
-
 {-| All RPC calls are run within this monad.
 
 It encapsulates:
