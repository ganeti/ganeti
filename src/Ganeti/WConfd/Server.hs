{-# LANGUAGE TemplateHaskell #-}

{-| The implementation of Ganeti WConfd daemon server.

As TemplateHaskell require that splices be defined in a separate
module, we combine all the TemplateHaskell functionality that HTools
needs in this module (except the one for unittests).

-}

{-

Copyright (C) 2013, 2014 Google Inc.
All rights reserved.

Redistribution and use in source and binary forms, with or without
modification, are permitted provided that the following conditions are
met:

1. Redistributions of source code must retain the above copyright notice,
this list of conditions and the following disclaimer.

2. Redistributions in binary form must reproduce the above copyright
notice, this list of conditions and the following disclaimer in the
documentation and/or other materials provided with the distribution.

THIS SOFTWARE IS PROVIDED BY THE COPYRIGHT HOLDERS AND CONTRIBUTORS "AS
IS" AND ANY EXPRESS OR IMPLIED WARRANTIES, INCLUDING, BUT NOT LIMITED
TO, THE IMPLIED WARRANTIES OF MERCHANTABILITY AND FITNESS FOR A PARTICULAR
PURPOSE ARE DISCLAIMED. IN NO EVENT SHALL THE COPYRIGHT HOLDER OR
CONTRIBUTORS BE LIABLE FOR ANY DIRECT, INDIRECT, INCIDENTAL, SPECIAL,
EXEMPLARY, OR CONSEQUENTIAL DAMAGES (INCLUDING, BUT NOT LIMITED TO,
PROCUREMENT OF SUBSTITUTE GOODS OR SERVICES; LOSS OF USE, DATA, OR
PROFITS; OR BUSINESS INTERRUPTION) HOWEVER CAUSED AND ON ANY THEORY OF
LIABILITY, WHETHER IN CONTRACT, STRICT LIABILITY, OR TORT (INCLUDING
NEGLIGENCE OR OTHERWISE) ARISING IN ANY WAY OUT OF THE USE OF THIS
SOFTWARE, EVEN IF ADVISED OF THE POSSIBILITY OF SUCH DAMAGE.

-}

module Ganeti.WConfd.Server where

import Control.Concurrent (forkIO)
import Control.Exception
import Control.Monad
import Control.Monad.Error

import Ganeti.BasicTypes
import qualified Ganeti.Constants as C
import Ganeti.Daemon
import Ganeti.Daemon.Utils (handleMasterVerificationOptions)
import Ganeti.Logging (logDebug)
import qualified Ganeti.Path as Path
import Ganeti.THH.RPC
import Ganeti.UDSServer
<<<<<<< HEAD
import Ganeti.Utils.Livelock (mkLivelockFile)

=======
>>>>>>> cdb253bd
import Ganeti.Errors (formatError)
import Ganeti.Runtime
import Ganeti.Utils.Livelock (mkLivelockFile)
import Ganeti.WConfd.ConfigState
import Ganeti.WConfd.ConfigVerify
import Ganeti.WConfd.ConfigWriter
import Ganeti.WConfd.Core
import Ganeti.WConfd.DeathDetection (cleanupLocksTask)
import Ganeti.WConfd.Monad
import Ganeti.WConfd.Persistent

handler :: DaemonHandle -> RpcServer WConfdMonadInt
handler _ = $( mkRpcM exportedFunctions )


-- | Type alias for prepMain results
type PrepResult = (Server, DaemonHandle)

-- | Check function for luxid.
checkMain :: CheckFn ()
checkMain = handleMasterVerificationOptions

-- | Prepare function for luxid.
prepMain :: PrepFn () PrepResult
prepMain _ _ = do
  socket_path <- Path.defaultWConfdSocket
  cleanupSocket socket_path
  s <- describeError "binding to the socket" Nothing (Just socket_path)
         $ connectServer serverConfig True socket_path

  -- TODO: Lock the configuration file so that running the daemon twice fails?
  conf_file <- Path.clusterConfFile

  dh <- toErrorBase
        . withErrorT (strMsg . ("Initialization of the daemon failed" ++)
                             . formatError) $ do
    ents <- getEnts
    (cdata, cstat) <- loadConfigFromFile conf_file
    verifyConfigErr cdata
    lock <- readPersistent persistentLocks
    tempres <- readPersistent persistentTempRes
<<<<<<< HEAD
    (_, livelock) <- mkLivelockFile C.wconfLivelockPrefix
=======
    (_, livelock) <- mkLivelockFile C.wconfdLivelockPrefix
>>>>>>> cdb253bd
    mkDaemonHandle conf_file
                   (mkConfigState cdata)
                   lock
                   tempres
                   (saveConfigAsyncTask conf_file cstat)
                   (distMCsAsyncTask ents conf_file)
                   distSSConfAsyncTask
                   (writePersistentAsyncTask persistentLocks)
                   (writePersistentAsyncTask persistentTempRes)
                   livelock

  return (s, dh)

serverConfig :: ServerConfig
serverConfig = ServerConfig GanetiWConfd $ ConnectConfig 60 60

-- | Main function.
main :: MainFn () PrepResult
main _ _ (server, dh) = do
  logDebug "Starting the cleanup task"
  _ <- forkIO $ runWConfdMonadInt cleanupLocksTask dh
  finally
    (forever $ runWConfdMonadInt (listener (handler dh) server) dh)
    (liftIO $ closeServer server)


-- | Options list and functions.
options :: [OptType]
options =
  [ oNoDaemonize
  , oNoUserChecks
  , oDebug
  , oSyslogUsage
  , oForceNode
  , oNoVoting
  , oYesDoIt
  ]<|MERGE_RESOLUTION|>--- conflicted
+++ resolved
@@ -53,14 +53,9 @@
 import qualified Ganeti.Path as Path
 import Ganeti.THH.RPC
 import Ganeti.UDSServer
-<<<<<<< HEAD
 import Ganeti.Utils.Livelock (mkLivelockFile)
-
-=======
->>>>>>> cdb253bd
 import Ganeti.Errors (formatError)
 import Ganeti.Runtime
-import Ganeti.Utils.Livelock (mkLivelockFile)
 import Ganeti.WConfd.ConfigState
 import Ganeti.WConfd.ConfigVerify
 import Ganeti.WConfd.ConfigWriter
@@ -99,11 +94,7 @@
     verifyConfigErr cdata
     lock <- readPersistent persistentLocks
     tempres <- readPersistent persistentTempRes
-<<<<<<< HEAD
     (_, livelock) <- mkLivelockFile C.wconfLivelockPrefix
-=======
-    (_, livelock) <- mkLivelockFile C.wconfdLivelockPrefix
->>>>>>> cdb253bd
     mkDaemonHandle conf_file
                    (mkConfigState cdata)
                    lock
