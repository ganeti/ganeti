--- conflicted
+++ resolved
@@ -93,10 +93,6 @@
 import Data.List
 import Data.Maybe
 import qualified Data.Map as M
-<<<<<<< HEAD
-=======
-import Data.Monoid
->>>>>>> 70126b91
 import qualified Data.Semigroup as Sem
 import qualified Data.Set as S
 import qualified Data.Text as T
@@ -113,12 +109,6 @@
 import Ganeti.PyValue
 import Ganeti.THH.PyType
 import Ganeti.THH.Compat
-<<<<<<< HEAD
-
-myNotStrict :: Bang
-myNotStrict = Bang NoSourceUnpackedness NoSourceStrictness
-=======
->>>>>>> 70126b91
 
 -- * Exported types
 
@@ -441,11 +431,7 @@
   decl_d <- mapM (\(cname, fields) -> do
                     fields' <- mapM (buildConsField . snd) fields
                     return $ NormalC (mkName cname) fields') cons
-<<<<<<< HEAD
-  return $ DataD [] tname [] Nothing decl_d $ derivesFromNames [''Show, ''Eq]
-=======
   return $ gntDataD [] tname [] decl_d [''Show, ''Eq]
->>>>>>> 70126b91
 
 -- | Generate the save function for a given type.
 genSaveSimpleObj :: Name                            -- ^ Object type
@@ -466,13 +452,9 @@
 -- The type will have a fixed list of instances.
 strADTDecl :: Name -> [String] -> Dec
 strADTDecl name constructors =
-<<<<<<< HEAD
-  DataD [] name [] Nothing
-=======
   gntDataD [] name []
->>>>>>> 70126b91
           (map (flip NormalC [] . mkName) constructors)
-          $ derivesFromNames [''Show, ''Eq, ''Enum, ''Bounded, ''Ord]
+          [''Show, ''Eq, ''Enum, ''Bounded, ''Ord]
 
 -- | Generates a toRaw function.
 --
@@ -616,11 +598,7 @@
   let base = nameBase name
   showJ <- genShowJSON base
   readJ <- genReadJSON base
-<<<<<<< HEAD
-  return [InstanceD Nothing [] (AppT (ConT ''JSON.JSON) (ConT name)) [readJ,showJ]]
-=======
   return [gntInstanceD [] (AppT (ConT ''JSON.JSON) (ConT name)) [readJ,showJ]]
->>>>>>> 70126b91
 
 -- * Template code for opcodes
 
@@ -644,17 +622,10 @@
 reifyConsNames :: Name -> Q [String]
 reifyConsNames name = do
   reify_result <- reify name
-<<<<<<< HEAD
-  case reify_result of
-    TyConI (DataD _ _ _ Nothing cons _) -> mapM (liftM nameBase . constructorName) cons
-    o -> fail $ "Unhandled name passed to reifyConsNames, expected\
-                \ type constructor but got '" ++ show o ++ "'"
-=======
   case extractDataDConstructors reify_result of
     Just cons -> mapM (liftM nameBase . constructorName) cons
     _ -> fail $ "Unhandled name passed to reifyConsNames, expected\
                 \ type constructor but got '" ++ show reify_result ++ "'"
->>>>>>> 70126b91
 
 -- | Builds the generic constructor-to-string function.
 --
@@ -801,11 +772,7 @@
 genOpCodeDictObject tname savefn loadfn cons = do
   tdclauses <- genSaveOpCode cons savefn
   fdclauses <- genLoadOpCode cons loadfn
-<<<<<<< HEAD
-  return [ InstanceD Nothing [] (AppT (ConT ''DictObject) (ConT tname))
-=======
   return [ gntInstanceD [] (AppT (ConT ''DictObject) (ConT tname))
->>>>>>> 70126b91
            [ FunD 'toDict tdclauses
            , FunD 'fromDictWKeys fdclauses
            ]]
@@ -826,11 +793,7 @@
                     fields' <- mapM (fieldTypeInfo "op") fields
                     return $ RecC (mkName cname) fields')
             cons
-<<<<<<< HEAD
-  let declD = DataD [] tname [] Nothing decl_d $ derivesFromNames [''Show, ''Eq]
-=======
   let declD = gntDataD [] tname [] decl_d [''Show, ''Eq]
->>>>>>> 70126b91
   let (allfsig, allffn) = genAllOpFields "allOpFields" cons
   -- DictObject
   let luxiCons = map opcodeConsToLuxiCons cons
@@ -957,11 +920,7 @@
                     let fields'' = zip (repeat myNotStrict) fields'
                     return $ NormalC (mkName cname) fields'')
             cons
-<<<<<<< HEAD
-  let declD = DataD [] (mkName name) [] Nothing decl_d $ derivesFromNames [''Show, ''Eq]
-=======
   let declD = gntDataD [] (mkName name) [] decl_d [''Show, ''Eq]
->>>>>>> 70126b91
   -- generate DictObject instance
   dictObjInst <- genOpCodeDictObject tname saveLuxiConstructor
                                      loadOpConstructor cons
@@ -1008,11 +967,7 @@
   let name = mkName sname
   fields_d <- mapM (fieldTypeInfo field_pfx) fields
   let decl_d = RecC name fields_d
-<<<<<<< HEAD
-  let declD = DataD [] name [] Nothing [decl_d] $ derivesFromNames [''Show, ''Eq]
-=======
   let declD = gntDataD [] name [] [decl_d] [''Show, ''Eq]
->>>>>>> 70126b91
   ser_decls <- buildObjectSerialisation sname fields
   return $ declD:ser_decls
 
@@ -1130,11 +1085,7 @@
                  [(myNotStrict, ConT (mkName real_data_nm))]
       forth_d = NormalC (mkName forth_nm)
                   [(myNotStrict, ConT (mkName forth_data_nm))]
-<<<<<<< HEAD
-  let declD = DataD [] name [] Nothing [real_d, forth_d] $ derivesFromNames [''Show, ''Eq]
-=======
   let declD = gntDataD [] name [] [real_d, forth_d] [''Show, ''Eq]
->>>>>>> 70126b91
 
   read_body <- [| branchOnField "forthcoming"
                   (liftM $(conE $ mkName forth_nm) . JSON.readJSON)
@@ -1150,11 +1101,7 @@
                  , Clause [ConP (mkName forth_nm) [VarP x]]
                     (NormalB show_forth_body) []
                  ]
-<<<<<<< HEAD
-      instJSONdecl = InstanceD Nothing [] (AppT (ConT ''JSON.JSON) (ConT name))
-=======
       instJSONdecl = gntInstanceD [] (AppT (ConT ''JSON.JSON) (ConT name))
->>>>>>> 70126b91
                      [rdjson, shjson]
   accessors <- liftM concat . flip mapM fields
                  $ buildAccessor (mkName forth_nm) forth_pfx
@@ -1179,11 +1126,7 @@
                             ]
       fromdict = FunD 'fromDictWKeys [ Clause [VarP xs]
                                        (NormalB fromDictWKeysbody) [] ]
-<<<<<<< HEAD
-      instDict = InstanceD Nothing [] (AppT (ConT ''DictObject) (ConT name))
-=======
       instDict = gntInstanceD [] (AppT (ConT ''DictObject) (ConT name))
->>>>>>> 70126b91
                  [todict, fromdict]
   instArray <- genArrayObjectInstance name
                  (simpleField "forthcoming" [t| Bool |] : fields)
@@ -1210,11 +1153,7 @@
   (loadsig, loadfn) <- genLoadObject sname
   shjson <- objectShowJSON sname
   rdjson <- objectReadJSON sname
-<<<<<<< HEAD
-  let instdecl = InstanceD Nothing [] (AppT (ConT ''JSON.JSON) (ConT name))
-=======
   let instdecl = gntInstanceD [] (AppT (ConT ''JSON.JSON) (ConT name))
->>>>>>> 70126b91
                  [rdjson, shjson]
   return $ dictdecls ++ savedecls ++ [loadsig, loadfn, instdecl]
 
@@ -1280,11 +1219,7 @@
   -- the ArrayObject instance generated from DictObject
   arrdec <- genArrayObjectInstance name fields
   -- the final instance
-<<<<<<< HEAD
-  return $ [InstanceD Nothing [] (AppT (ConT ''DictObject) (ConT name))
-=======
   return $ [gntInstanceD [] (AppT (ConT ''DictObject) (ConT name))
->>>>>>> 70126b91
              [ FunD 'toDict [tdclause]
              , FunD 'fromDictWKeys [fdclause]
              ]]
@@ -1418,12 +1353,8 @@
 paramFieldTypeInfo :: String -> Field -> VarStrictTypeQ
 paramFieldTypeInfo field_pfx fd = do
   t <- actualFieldType fd
-<<<<<<< HEAD
-  return (snd $ paramFieldNames field_pfx fd, myNotStrict, AppT (ConT ''Maybe) t)
-=======
   return (snd $ paramFieldNames field_pfx fd,
           myNotStrict, AppT (ConT ''Maybe) t)
->>>>>>> 70126b91
 
 -- | Build a parameter declaration.
 --
@@ -1442,13 +1373,8 @@
   fields_p <- mapM (paramFieldTypeInfo field_pfx) fields
   let decl_f = RecC name_f fields_f
       decl_p = RecC name_p fields_p
-<<<<<<< HEAD
-  let declF = DataD [] name_f [] Nothing [decl_f] $ derivesFromNames [''Show, ''Eq]
-  let declP = DataD [] name_p [] Nothing [decl_p] $ derivesFromNames [''Show, ''Eq]
-=======
   let declF = gntDataD [] name_f [] [decl_f] [''Show, ''Eq]
   let declP = gntDataD [] name_p [] [decl_p] [''Show, ''Eq]
->>>>>>> 70126b91
   ser_decls_f <- buildObjectSerialisation sname_f fields
   ser_decls_p <- buildPParamSerialisation sname_p fields
   fill_decls <- fillParam sname field_pfx fields
@@ -1472,11 +1398,7 @@
   (loadsig, loadfn) <- genLoadObject sname
   shjson <- objectShowJSON sname
   rdjson <- objectReadJSON sname
-<<<<<<< HEAD
-  let instdecl = InstanceD Nothing [] (AppT (ConT ''JSON.JSON) (ConT name))
-=======
   let instdecl = gntInstanceD [] (AppT (ConT ''JSON.JSON) (ConT name))
->>>>>>> 70126b91
                  [rdjson, shjson]
   return $ dictdecls ++ savedecls ++ [loadsig, loadfn, instdecl]
 
@@ -1548,26 +1470,15 @@
   let monoidType = AppT (ConT ''Monoid) (ConT name_p)
   let semigroupType = AppT (ConT ''Sem.Semigroup) (ConT name_p)
   -- the instances combined
-<<<<<<< HEAD
-  return [ InstanceD Nothing [] instType
-=======
   return [ gntInstanceD [] instType
->>>>>>> 70126b91
                      [ FunD 'fillParams [fclause]
                      , FunD 'toPartial [tpclause]
                      , FunD 'toFilled [tfclause]
                      ]
-<<<<<<< HEAD
-         , InstanceD Nothing [] semigroupType
-                     [ FunD '(Sem.<>) [mappendClause]
-                     ]
-         , InstanceD Nothing [] monoidType
-=======
          , gntInstanceD [] semigroupType
                      [ FunD '(Sem.<>) [mappendClause]
                      ]
          , gntInstanceD [] monoidType
->>>>>>> 70126b91
                      [ FunD 'mempty [memptyClause]
                      , FunD 'mappend [mappendAlias]
                      ]]
