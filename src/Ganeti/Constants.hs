{-# OPTIONS -fno-warn-type-defaults #-}
{-| Constants contains the Haskell constants

The constants in this module are used in Haskell and are also
converted to Python.

Do not write any definitions in this file other than constants.  Do
not even write helper functions.  The definitions in this module are
automatically stripped to build the Makefile.am target
'ListConstants.hs'.  If there are helper functions in this module,
they will also be dragged and it will cause compilation to fail.
Therefore, all helper functions should go to a separate module and
imported.

-}

{-

Copyright (C) 2013, 2014 Google Inc.
All rights reserved.

Redistribution and use in source and binary forms, with or without
modification, are permitted provided that the following conditions are
met:

1. Redistributions of source code must retain the above copyright notice,
this list of conditions and the following disclaimer.

2. Redistributions in binary form must reproduce the above copyright
notice, this list of conditions and the following disclaimer in the
documentation and/or other materials provided with the distribution.

THIS SOFTWARE IS PROVIDED BY THE COPYRIGHT HOLDERS AND CONTRIBUTORS "AS
IS" AND ANY EXPRESS OR IMPLIED WARRANTIES, INCLUDING, BUT NOT LIMITED
TO, THE IMPLIED WARRANTIES OF MERCHANTABILITY AND FITNESS FOR A PARTICULAR
PURPOSE ARE DISCLAIMED. IN NO EVENT SHALL THE COPYRIGHT HOLDER OR
CONTRIBUTORS BE LIABLE FOR ANY DIRECT, INDIRECT, INCIDENTAL, SPECIAL,
EXEMPLARY, OR CONSEQUENTIAL DAMAGES (INCLUDING, BUT NOT LIMITED TO,
PROCUREMENT OF SUBSTITUTE GOODS OR SERVICES; LOSS OF USE, DATA, OR
PROFITS; OR BUSINESS INTERRUPTION) HOWEVER CAUSED AND ON ANY THEORY OF
LIABILITY, WHETHER IN CONTRACT, STRICT LIABILITY, OR TORT (INCLUDING
NEGLIGENCE OR OTHERWISE) ARISING IN ANY WAY OUT OF THE USE OF THIS
SOFTWARE, EVEN IF ADVISED OF THE POSSIBILITY OF SUCH DAMAGE.

-}
module Ganeti.Constants where

import Control.Arrow ((***),(&&&))
import Data.List ((\\))
import Data.Map (Map)
import qualified Data.Map as Map (empty, fromList, keys, insert)
import Data.Monoid

import qualified AutoConf
import Ganeti.ConstantUtils (PythonChar(..), FrozenSet, Protocol(..),
                             buildVersion)
import qualified Ganeti.ConstantUtils as ConstantUtils
import qualified Ganeti.HTools.Types as Types
import Ganeti.HTools.Types (AutoRepairResult(..), AutoRepairType(..))
import Ganeti.Logging (SyslogUsage(..))
import qualified Ganeti.Logging as Logging (syslogUsageToRaw)
import qualified Ganeti.Runtime as Runtime
import Ganeti.Runtime (GanetiDaemon(..), MiscGroup(..), GanetiGroup(..),
                       ExtraLogReason(..))
import Ganeti.THH (PyValueEx(..))
import Ganeti.Types
import qualified Ganeti.Types as Types
import Ganeti.Confd.Types (ConfdRequestType(..), ConfdReqField(..),
                           ConfdReplyStatus(..), ConfdNodeRole(..),
                           ConfdErrorType(..))
import qualified Ganeti.Confd.Types as Types
import qualified Ganeti.HTools.Tags.Constants as Tags

{-# ANN module "HLint: ignore Use camelCase" #-}

-- * 'autoconf' constants for Python only ('autotools/build-bash-completion')

htoolsProgs :: [String]
htoolsProgs = AutoConf.htoolsProgs

-- * 'autoconf' constants for Python only ('lib/constants.py')

drbdBarriers :: String
drbdBarriers = AutoConf.drbdBarriers

drbdNoMetaFlush :: Bool
drbdNoMetaFlush = AutoConf.drbdNoMetaFlush

lvmStripecount :: Int
lvmStripecount = AutoConf.lvmStripecount

hasGnuLn :: Bool
hasGnuLn = AutoConf.hasGnuLn

-- * 'autoconf' constants for Python only ('lib/pathutils.py')

-- ** Build-time constants

exportDir :: String
exportDir = AutoConf.exportDir

backupDir :: String
backupDir = AutoConf.backupDir

osSearchPath :: [String]
osSearchPath = AutoConf.osSearchPath

esSearchPath :: [String]
esSearchPath = AutoConf.esSearchPath

sshConfigDir :: String
sshConfigDir = AutoConf.sshConfigDir

xenConfigDir :: String
xenConfigDir = AutoConf.xenConfigDir

sysconfdir :: String
sysconfdir = AutoConf.sysconfdir

toolsdir :: String
toolsdir = AutoConf.toolsdir

localstatedir :: String
localstatedir = AutoConf.localstatedir

-- ** Paths which don't change for a virtual cluster

pkglibdir :: String
pkglibdir = AutoConf.pkglibdir

sharedir :: String
sharedir = AutoConf.sharedir

-- * 'autoconf' constants for Python only ('lib/build/sphinx_ext.py')

manPages :: Map String Int
manPages = Map.fromList AutoConf.manPages

-- * 'autoconf' constants for QA cluster only ('qa/qa_cluster.py')

versionedsharedir :: String
versionedsharedir = AutoConf.versionedsharedir

-- * 'autoconf' constants for Python only ('tests/py/docs_unittest.py')

gntScripts :: [String]
gntScripts = AutoConf.gntScripts

-- * Various versions

releaseVersion :: String
releaseVersion = AutoConf.packageVersion

versionMajor :: Int
versionMajor = AutoConf.versionMajor

versionMinor :: Int
versionMinor = AutoConf.versionMinor

versionRevision :: Int
versionRevision = AutoConf.versionRevision

dirVersion :: String
dirVersion = AutoConf.dirVersion

osApiV10 :: Int
osApiV10 = 10

osApiV15 :: Int
osApiV15 = 15

osApiV20 :: Int
osApiV20 = 20

osApiVersions :: FrozenSet Int
osApiVersions = ConstantUtils.mkSet [osApiV10, osApiV15, osApiV20]

-- | The version of the backup/export instance description file format we are
-- producing when exporting and accepting when importing. The two are currently
-- tightly intertwined.
exportVersion :: Int
exportVersion = 0

rapiVersion :: Int
rapiVersion = 2

configMajor :: Int
configMajor = AutoConf.versionMajor

configMinor :: Int
configMinor = AutoConf.versionMinor

-- | The configuration is supposed to remain stable across
-- revisions. Therefore, the revision number is cleared to '0'.
configRevision :: Int
configRevision = 0

configVersion :: Int
configVersion = buildVersion configMajor configMinor configRevision

-- | Similarly to the configuration (see 'configRevision'), the
-- protocols are supposed to remain stable across revisions.
protocolVersion :: Int
protocolVersion = buildVersion configMajor configMinor configRevision

-- * User separation

daemonsGroup :: String
daemonsGroup = Runtime.daemonGroup (ExtraGroup DaemonsGroup)

adminGroup :: String
adminGroup = Runtime.daemonGroup (ExtraGroup AdminGroup)

masterdUser :: String
masterdUser = Runtime.daemonUser GanetiMasterd

masterdGroup :: String
masterdGroup = Runtime.daemonGroup (DaemonGroup GanetiMasterd)

metadUser :: String
metadUser = Runtime.daemonUser GanetiMetad

metadGroup :: String
metadGroup = Runtime.daemonGroup (DaemonGroup GanetiMetad)

rapiUser :: String
rapiUser = Runtime.daemonUser GanetiRapi

rapiGroup :: String
rapiGroup = Runtime.daemonGroup (DaemonGroup GanetiRapi)

confdUser :: String
confdUser = Runtime.daemonUser GanetiConfd

confdGroup :: String
confdGroup = Runtime.daemonGroup (DaemonGroup GanetiConfd)

wconfdUser :: String
wconfdUser = Runtime.daemonUser GanetiWConfd

wconfdGroup :: String
wconfdGroup = Runtime.daemonGroup (DaemonGroup GanetiWConfd)

kvmdUser :: String
kvmdUser = Runtime.daemonUser GanetiKvmd

kvmdGroup :: String
kvmdGroup = Runtime.daemonGroup (DaemonGroup GanetiKvmd)

luxidUser :: String
luxidUser = Runtime.daemonUser GanetiLuxid

luxidGroup :: String
luxidGroup = Runtime.daemonGroup (DaemonGroup GanetiLuxid)

nodedUser :: String
nodedUser = Runtime.daemonUser GanetiNoded

nodedGroup :: String
nodedGroup = Runtime.daemonGroup (DaemonGroup GanetiNoded)

mondUser :: String
mondUser = Runtime.daemonUser GanetiMond

mondGroup :: String
mondGroup = Runtime.daemonGroup (DaemonGroup GanetiMond)

sshLoginUser :: String
sshLoginUser = AutoConf.sshLoginUser

sshConsoleUser :: String
sshConsoleUser = AutoConf.sshConsoleUser

-- * Cpu pinning separators and constants

cpuPinningSep :: String
cpuPinningSep = ":"

cpuPinningAll :: String
cpuPinningAll = "all"

-- | Internal representation of "all"
cpuPinningAllVal :: Int
cpuPinningAllVal = -1

-- | One "all" entry in a CPU list means CPU pinning is off
cpuPinningOff :: [Int]
cpuPinningOff = [cpuPinningAllVal]

-- | A Xen-specific implementation detail is that there is no way to
-- actually say "use any cpu for pinning" in a Xen configuration file,
-- as opposed to the command line, where you can say
-- @
-- xm vcpu-pin <domain> <vcpu> all
-- @
--
-- The workaround used in Xen is "0-63" (see source code function
-- "xm_vcpu_pin" in @<xen-source>/tools/python/xen/xm/main.py@).
--
-- To support future changes, the following constant is treated as a
-- blackbox string that simply means "use any cpu for pinning under
-- xen".
cpuPinningAllXen :: String
cpuPinningAllXen = "0-63"

-- * Image and wipe

ddCmd :: String
ddCmd = "dd"

-- | 1 MiB
-- The default block size for the 'dd' command
ddBlockSize :: Int
ddBlockSize = 1024^2

-- | 1GB
maxWipeChunk :: Int
maxWipeChunk = 1024

minWipeChunkPercent :: Int
minWipeChunkPercent = 10

-- * Directories

runDirsMode :: Int
runDirsMode = 0o775

secureDirMode :: Int
secureDirMode = 0o700

secureFileMode :: Int
secureFileMode = 0o600

adoptableBlockdevRoot :: String
adoptableBlockdevRoot = "/dev/disk/"

-- * 'autoconf' enable/disable

enableMond :: Bool
enableMond = AutoConf.enableMond

enableMetad :: Bool
enableMetad = AutoConf.enableMetad

enableRestrictedCommands :: Bool
enableRestrictedCommands = AutoConf.enableRestrictedCommands

-- * SSH constants

ssh :: String
ssh = "ssh"

scp :: String
scp = "scp"

-- * Daemons

confd :: String
confd = Runtime.daemonName GanetiConfd

masterd :: String
masterd = Runtime.daemonName GanetiMasterd

metad :: String
metad = Runtime.daemonName GanetiMetad

mond :: String
mond = Runtime.daemonName GanetiMond

noded :: String
noded = Runtime.daemonName GanetiNoded

wconfd :: String
wconfd = Runtime.daemonName GanetiWConfd

luxid :: String
luxid = Runtime.daemonName GanetiLuxid

rapi :: String
rapi = Runtime.daemonName GanetiRapi

kvmd :: String
kvmd = Runtime.daemonName GanetiKvmd

-- Set of daemons which only run on the master.
-- Keep in sync with the 'daemon-util' script.
daemonsMaster :: FrozenSet String
daemonsMaster = ConstantUtils.mkSet [wconfd, luxid, rapi]

daemons :: FrozenSet String
daemons =
  ConstantUtils.mkSet
  $ map Runtime.daemonName [minBound .. maxBound]

defaultConfdPort :: Int
defaultConfdPort = 1814

defaultMondPort :: Int
defaultMondPort = 1815

defaultMetadPort :: Int
defaultMetadPort = 80

defaultNodedPort :: Int
defaultNodedPort = 1811

defaultRapiPort :: Int
defaultRapiPort = 5080

daemonsPorts :: Map String (Protocol, Int)
daemonsPorts =
  Map.fromList
  [ (confd, (Udp, defaultConfdPort))
  , (metad, (Tcp, defaultMetadPort))
  , (mond, (Tcp, defaultMondPort))
  , (noded, (Tcp, defaultNodedPort))
  , (rapi, (Tcp, defaultRapiPort))
  , (ssh, (Tcp, 22))
  ]

firstDrbdPort :: Int
firstDrbdPort = 11000

lastDrbdPort :: Int
lastDrbdPort = 14999

daemonsLogbase :: Map String String
daemonsLogbase =
  Map.fromList
  [ (Runtime.daemonName d, Runtime.daemonLogBase d) | d <- [minBound..] ]

daemonsExtraLogbase :: Map String (Map String String)
daemonsExtraLogbase =
  Map.fromList $
  map (Runtime.daemonName *** id)
  [ (GanetiMond, Map.fromList
                 [ ("access", Runtime.daemonsExtraLogbase GanetiMond AccessLog)
                 , ("error", Runtime.daemonsExtraLogbase GanetiMond ErrorLog)
                 ])
  ]

extraLogreasonAccess :: String
extraLogreasonAccess = Runtime.daemonsExtraLogbase GanetiMond AccessLog

extraLogreasonError :: String
extraLogreasonError = Runtime.daemonsExtraLogbase GanetiMond ErrorLog

devConsole :: String
devConsole = ConstantUtils.devConsole

procMounts :: String
procMounts = "/proc/mounts"

-- * Luxi (Local UniX Interface) related constants

luxiEom :: PythonChar
luxiEom = PythonChar '\x03'

-- | Environment variable for the luxi override socket
luxiOverride :: String
luxiOverride = "FORCE_LUXI_SOCKET"

luxiOverrideMaster :: String
luxiOverrideMaster = "master"

luxiOverrideQuery :: String
luxiOverrideQuery = "query"

luxiVersion :: Int
luxiVersion = configVersion

-- * Syslog

syslogUsage :: String
syslogUsage = AutoConf.syslogUsage

syslogNo :: String
syslogNo = Logging.syslogUsageToRaw SyslogNo

syslogYes :: String
syslogYes = Logging.syslogUsageToRaw SyslogYes

syslogOnly :: String
syslogOnly = Logging.syslogUsageToRaw SyslogOnly

syslogSocket :: String
syslogSocket = "/dev/log"

exportConfFile :: String
exportConfFile = "config.ini"

-- * Xen

xenBootloader :: String
xenBootloader = AutoConf.xenBootloader

xenCmdXl :: String
xenCmdXl = "xl"

xenCmdXm :: String
xenCmdXm = "xm"

xenInitrd :: String
xenInitrd = AutoConf.xenInitrd

xenKernel :: String
xenKernel = AutoConf.xenKernel

xlSocatCmd :: String
xlSocatCmd = "socat - tcp:%s:%d #"

xlMigrationPidfile :: String
xlMigrationPidfile = "socat.pid"

-- FIXME: perhaps rename to 'validXenCommands' for consistency with
-- other constants
knownXenCommands :: FrozenSet String
knownXenCommands = ConstantUtils.mkSet [xenCmdXl, xenCmdXm]

-- * KVM and socat

kvmPath :: String
kvmPath = AutoConf.kvmPath

kvmKernel :: String
kvmKernel = AutoConf.kvmKernel

socatEscapeCode :: String
socatEscapeCode = "0x1d"

socatPath :: String
socatPath = AutoConf.socatPath

socatUseCompress :: Bool
socatUseCompress = AutoConf.socatUseCompress

socatUseEscape :: Bool
socatUseEscape = AutoConf.socatUseEscape

-- * LXC
-- If you are trying to change the value of these default constants, you also
-- need to edit the default value declaration in man/gnt-instance.rst.
lxcDevicesDefault :: String
lxcDevicesDefault =
     "c 1:3 rw"     -- /dev/null
  ++ ",c 1:5 rw"    -- /dev/zero
  ++ ",c 1:7 rw"    -- /dev/full
  ++ ",c 1:8 rw"    -- /dev/random
  ++ ",c 1:9 rw"    -- /dev/urandom
  ++ ",c 1:10 rw"   -- /dev/aio
  ++ ",c 5:0 rw"    -- /dev/tty
  ++ ",c 5:1 rw"    -- /dev/console
  ++ ",c 5:2 rw"    -- /dev/ptmx
  ++ ",c 136:* rw"  -- first block of Unix98 PTY slaves

lxcDropCapabilitiesDefault :: String
lxcDropCapabilitiesDefault =
     "mac_override" -- Allow MAC configuration or state changes
  ++ ",sys_boot"    -- Use reboot(2) and kexec_load(2)
  ++ ",sys_module"  -- Load and unload kernel modules
  ++ ",sys_time"    -- Set system clock, set real-time (hardware) clock
  ++ ",sys_admin"   -- Various system administration operations

lxcStateRunning :: String
lxcStateRunning = "RUNNING"

-- * Console types

-- | Display a message for console access
consMessage :: String
consMessage = "msg"

-- | Console as SPICE server
consSpice :: String
consSpice = "spice"

-- | Console as SSH command
consSsh :: String
consSsh = "ssh"

-- | Console as VNC server
consVnc :: String
consVnc = "vnc"

consAll :: FrozenSet String
consAll = ConstantUtils.mkSet [consMessage, consSpice, consSsh, consVnc]

-- | RSA key bit length
--
-- For RSA keys more bits are better, but they also make operations
-- more expensive. NIST SP 800-131 recommends a minimum of 2048 bits
-- from the year 2010 on.
rsaKeyBits :: Int
rsaKeyBits = 2048

-- | Ciphers allowed for SSL connections.
--
-- For the format, see ciphers(1). A better way to disable ciphers
-- would be to use the exclamation mark (!), but socat versions below
-- 1.5 can't parse exclamation marks in options properly. When
-- modifying the ciphers, ensure not to accidentially add something
-- after it's been removed. Use the "openssl" utility to check the
-- allowed ciphers, e.g.  "openssl ciphers -v HIGH:-DES".
opensslCiphers :: String
opensslCiphers = "HIGH:-DES:-3DES:-EXPORT:-ADH"

-- * X509

-- | commonName (CN) used in certificates
x509CertCn :: String
x509CertCn = "ganeti.example.com"

-- | Default validity of certificates in days
x509CertDefaultValidity :: Int
x509CertDefaultValidity = 365 * 5

x509CertSignatureHeader :: String
x509CertSignatureHeader = "X-Ganeti-Signature"

-- | Digest used to sign certificates ("openssl x509" uses SHA1 by default)
x509CertSignDigest :: String
x509CertSignDigest = "SHA1"

-- * Import/export daemon mode

iemExport :: String
iemExport = "export"

iemImport :: String
iemImport = "import"

-- * Import/export transport compression

iecGzip :: String
iecGzip = "gzip"

iecGzipFast :: String
iecGzipFast = "gzip-fast"

iecGzipSlow :: String
iecGzipSlow = "gzip-slow"

iecLzop :: String
iecLzop = "lzop"

iecNone :: String
iecNone = "none"

iecAll :: [String]
iecAll = [iecGzip, iecGzipFast, iecGzipSlow, iecLzop, iecNone]

iecDefaultTools :: [String]
iecDefaultTools = [iecGzip, iecGzipFast, iecGzipSlow]

iecCompressionUtilities :: Map String String
iecCompressionUtilities =
  Map.fromList
  [ (iecGzipFast, iecGzip)
  , (iecGzipSlow, iecGzip)
  ]

ieCustomSize :: String
ieCustomSize = "fd"

-- * Import/export I/O

-- | Direct file I/O, equivalent to a shell's I/O redirection using
-- '<' or '>'
ieioFile :: String
ieioFile = "file"

-- | Raw block device I/O using "dd"
ieioRawDisk :: String
ieioRawDisk = "raw"

-- | OS definition import/export script
ieioScript :: String
ieioScript = "script"

-- * Values

valueDefault :: String
valueDefault = "default"

valueAuto :: String
valueAuto = "auto"

valueGenerate :: String
valueGenerate = "generate"

valueNone :: String
valueNone = "none"

valueTrue :: String
valueTrue = "true"

valueFalse :: String
valueFalse = "false"

-- * Hooks

hooksNameCfgupdate :: String
hooksNameCfgupdate = "config-update"

hooksNameWatcher :: String
hooksNameWatcher = "watcher"

hooksPath :: String
hooksPath = "/sbin:/bin:/usr/sbin:/usr/bin"

hooksPhasePost :: String
hooksPhasePost = "post"

hooksPhasePre :: String
hooksPhasePre = "pre"

hooksVersion :: Int
hooksVersion = 2

-- * Hooks subject type (what object type does the LU deal with)

htypeCluster :: String
htypeCluster = "CLUSTER"

htypeGroup :: String
htypeGroup = "GROUP"

htypeInstance :: String
htypeInstance = "INSTANCE"

htypeNetwork :: String
htypeNetwork = "NETWORK"

htypeNode :: String
htypeNode = "NODE"

-- * Hkr

hkrSkip :: Int
hkrSkip = 0

hkrFail :: Int
hkrFail = 1

hkrSuccess :: Int
hkrSuccess = 2

-- * Storage types

stBlock :: String
stBlock = Types.storageTypeToRaw StorageBlock

stDiskless :: String
stDiskless = Types.storageTypeToRaw StorageDiskless

stExt :: String
stExt = Types.storageTypeToRaw StorageExt

stFile :: String
stFile = Types.storageTypeToRaw StorageFile

stSharedFile :: String
stSharedFile = Types.storageTypeToRaw StorageSharedFile

stGluster :: String
stGluster = Types.storageTypeToRaw StorageGluster

stLvmPv :: String
stLvmPv = Types.storageTypeToRaw StorageLvmPv

stLvmVg :: String
stLvmVg = Types.storageTypeToRaw StorageLvmVg

stRados :: String
stRados = Types.storageTypeToRaw StorageRados

storageTypes :: FrozenSet String
storageTypes = ConstantUtils.mkSet $ map Types.storageTypeToRaw [minBound..]

-- | The set of storage types for which full storage reporting is available
stsReport :: FrozenSet String
stsReport = ConstantUtils.mkSet [stFile, stLvmPv, stLvmVg]

-- | The set of storage types for which node storage reporting is available
-- | (as used by LUQueryNodeStorage)
stsReportNodeStorage :: FrozenSet String
stsReportNodeStorage = ConstantUtils.union stsReport $
                                           ConstantUtils.mkSet [ stSharedFile
                                                               , stGluster
                                                               ]

-- * Storage fields
-- ** First two are valid in LU context only, not passed to backend

sfNode :: String
sfNode = "node"

sfType :: String
sfType = "type"

-- ** and the rest are valid in backend

sfAllocatable :: String
sfAllocatable = Types.storageFieldToRaw SFAllocatable

sfFree :: String
sfFree = Types.storageFieldToRaw SFFree

sfName :: String
sfName = Types.storageFieldToRaw SFName

sfSize :: String
sfSize = Types.storageFieldToRaw SFSize

sfUsed :: String
sfUsed = Types.storageFieldToRaw SFUsed

validStorageFields :: FrozenSet String
validStorageFields =
  ConstantUtils.mkSet $ map Types.storageFieldToRaw [minBound..] ++
                        [sfNode, sfType]

modifiableStorageFields :: Map String (FrozenSet String)
modifiableStorageFields =
  Map.fromList [(Types.storageTypeToRaw StorageLvmPv,
                 ConstantUtils.mkSet [sfAllocatable])]

-- * Storage operations

soFixConsistency :: String
soFixConsistency = "fix-consistency"

validStorageOperations :: Map String (FrozenSet String)
validStorageOperations =
  Map.fromList [(Types.storageTypeToRaw StorageLvmVg,
                 ConstantUtils.mkSet [soFixConsistency])]

-- * Volume fields

vfDev :: String
vfDev = "dev"

vfInstance :: String
vfInstance = "instance"

vfName :: String
vfName = "name"

vfNode :: String
vfNode = "node"

vfPhys :: String
vfPhys = "phys"

vfSize :: String
vfSize = "size"

vfVg :: String
vfVg = "vg"

-- * Local disk status

ldsFaulty :: Int
ldsFaulty = Types.localDiskStatusToRaw DiskStatusFaulty

ldsOkay :: Int
ldsOkay = Types.localDiskStatusToRaw DiskStatusOk

ldsUnknown :: Int
ldsUnknown = Types.localDiskStatusToRaw DiskStatusUnknown

ldsSync :: Int
ldsSync = Types.localDiskStatusToRaw DiskStatusSync

ldsNames :: Map Int String
ldsNames =
  Map.fromList [ (Types.localDiskStatusToRaw ds,
                  localDiskStatusName ds) | ds <- [minBound..] ]

-- * Disk template types

dtDiskless :: String
dtDiskless = Types.diskTemplateToRaw DTDiskless

dtFile :: String
dtFile = Types.diskTemplateToRaw DTFile

dtSharedFile :: String
dtSharedFile = Types.diskTemplateToRaw DTSharedFile

dtPlain :: String
dtPlain = Types.diskTemplateToRaw DTPlain

dtBlock :: String
dtBlock = Types.diskTemplateToRaw DTBlock

dtDrbd8 :: String
dtDrbd8 = Types.diskTemplateToRaw DTDrbd8

dtRbd :: String
dtRbd = Types.diskTemplateToRaw DTRbd

dtExt :: String
dtExt = Types.diskTemplateToRaw DTExt

dtGluster :: String
dtGluster = Types.diskTemplateToRaw DTGluster

dtMixed :: String
dtMixed = "mixed"

-- | This is used to order determine the default disk template when
-- the list of enabled disk templates is inferred from the current
-- state of the cluster.  This only happens on an upgrade from a
-- version of Ganeti that did not support the 'enabled_disk_templates'
-- so far.
diskTemplatePreference :: [String]
diskTemplatePreference =
  map Types.diskTemplateToRaw
  [DTBlock, DTDiskless, DTDrbd8, DTExt, DTFile,
   DTPlain, DTRbd, DTSharedFile, DTGluster]

diskTemplates :: FrozenSet String
diskTemplates = ConstantUtils.mkSet $ map Types.diskTemplateToRaw [minBound..]

-- | Disk templates that are enabled by default
defaultEnabledDiskTemplates :: [String]
defaultEnabledDiskTemplates = map Types.diskTemplateToRaw [DTDrbd8, DTPlain]

-- | Mapping of disk templates to storage types
mapDiskTemplateStorageType :: Map String String
mapDiskTemplateStorageType =
  Map.fromList $
  map (   Types.diskTemplateToRaw
      &&& Types.storageTypeToRaw . diskTemplateToStorageType)
  [minBound..maxBound]

-- | The set of network-mirrored disk templates
dtsIntMirror :: FrozenSet String
dtsIntMirror = ConstantUtils.mkSet [dtDrbd8]

-- | 'DTDiskless' is 'trivially' externally mirrored
dtsExtMirror :: FrozenSet String
dtsExtMirror =
  ConstantUtils.mkSet $
  map Types.diskTemplateToRaw
  [DTDiskless, DTBlock, DTExt, DTSharedFile, DTRbd, DTGluster]

-- | The set of non-lvm-based disk templates
dtsNotLvm :: FrozenSet String
dtsNotLvm =
  ConstantUtils.mkSet $
  map Types.diskTemplateToRaw
  [DTSharedFile, DTDiskless, DTBlock, DTExt, DTFile, DTRbd, DTGluster]

-- | The set of disk templates which can be grown
dtsGrowable :: FrozenSet String
dtsGrowable =
  ConstantUtils.mkSet $
  map Types.diskTemplateToRaw
  [DTSharedFile, DTDrbd8, DTPlain, DTExt, DTFile, DTRbd, DTGluster]

-- | The set of disk templates that allow adoption
dtsMayAdopt :: FrozenSet String
dtsMayAdopt =
  ConstantUtils.mkSet $ map Types.diskTemplateToRaw [DTBlock, DTPlain]

-- | The set of disk templates that *must* use adoption
dtsMustAdopt :: FrozenSet String
dtsMustAdopt = ConstantUtils.mkSet [Types.diskTemplateToRaw DTBlock]

-- | The set of disk templates that allow migrations
dtsMirrored :: FrozenSet String
dtsMirrored = dtsIntMirror `ConstantUtils.union` dtsExtMirror

-- | The set of file based disk templates
dtsFilebased :: FrozenSet String
dtsFilebased =
  ConstantUtils.mkSet $ map Types.diskTemplateToRaw
  [DTSharedFile, DTFile, DTGluster]

-- | The set of file based disk templates whose path is tied to the instance
-- name
dtsInstanceDependentPath :: FrozenSet String
dtsInstanceDependentPath =
  ConstantUtils.mkSet $ map Types.diskTemplateToRaw
  [DTSharedFile, DTFile]

-- | The set of disk templates that can be moved by copying
--
-- Note: a requirement is that they're not accessed externally or
-- shared between nodes; in particular, sharedfile is not suitable.
dtsCopyable :: FrozenSet String
dtsCopyable =
  ConstantUtils.mkSet $ map Types.diskTemplateToRaw [DTPlain, DTFile]

-- | The set of disk templates which can be snapshot.
dtsSnapshotCapable :: FrozenSet String
dtsSnapshotCapable =
  ConstantUtils.mkSet $ map Types.diskTemplateToRaw [DTPlain, DTDrbd8, DTExt]

-- | The set of disk templates that are supported by exclusive_storage
dtsExclStorage :: FrozenSet String
dtsExclStorage = ConstantUtils.mkSet $ map Types.diskTemplateToRaw [DTPlain]

-- | Templates for which we don't perform checks on free space
dtsNoFreeSpaceCheck :: FrozenSet String
dtsNoFreeSpaceCheck =
  ConstantUtils.mkSet $
  map Types.diskTemplateToRaw [DTExt, DTSharedFile, DTFile, DTRbd, DTGluster]

dtsBlock :: FrozenSet String
dtsBlock =
  ConstantUtils.mkSet $
  map Types.diskTemplateToRaw [DTPlain, DTDrbd8, DTBlock, DTRbd, DTExt]

-- | The set of lvm-based disk templates
dtsLvm :: FrozenSet String
dtsLvm = diskTemplates `ConstantUtils.difference` dtsNotLvm

-- | The set of lvm-based disk templates
dtsHaveAccess :: FrozenSet String
dtsHaveAccess = ConstantUtils.mkSet $
  map Types.diskTemplateToRaw [DTRbd, DTGluster, DTExt]

-- | The set of disk templates that cannot convert from
dtsNotConvertibleFrom :: FrozenSet String
dtsNotConvertibleFrom =
  ConstantUtils.mkSet $
  map Types.diskTemplateToRaw [DTDiskless]

-- | The set of disk templates that cannot convert to
dtsNotConvertibleTo :: FrozenSet String
dtsNotConvertibleTo =
  ConstantUtils.mkSet $
  map Types.diskTemplateToRaw [DTDiskless, DTBlock]

-- * Drbd

drbdHmacAlg :: String
drbdHmacAlg = "md5"

drbdDefaultNetProtocol :: String
drbdDefaultNetProtocol = "C"

drbdMigrationNetProtocol :: String
drbdMigrationNetProtocol = "C"

drbdStatusFile :: String
drbdStatusFile = "/proc/drbd"

-- | The length of generated DRBD secrets (see also TempRes module).
drbdSecretLength :: Int
drbdSecretLength = 20

-- | Size of DRBD meta block device
drbdMetaSize :: Int
drbdMetaSize = 128

-- * Drbd barrier types

drbdBDiskBarriers :: String
drbdBDiskBarriers = "b"

drbdBDiskDrain :: String
drbdBDiskDrain = "d"

drbdBDiskFlush :: String
drbdBDiskFlush = "f"

drbdBNone :: String
drbdBNone = "n"

-- | Valid barrier combinations: "n" or any non-null subset of "bfd"
drbdValidBarrierOpt :: FrozenSet (FrozenSet String)
drbdValidBarrierOpt =
  ConstantUtils.mkSet
  [ ConstantUtils.mkSet [drbdBNone]
  , ConstantUtils.mkSet [drbdBDiskBarriers]
  , ConstantUtils.mkSet [drbdBDiskDrain]
  , ConstantUtils.mkSet [drbdBDiskFlush]
  , ConstantUtils.mkSet [drbdBDiskDrain, drbdBDiskFlush]
  , ConstantUtils.mkSet [drbdBDiskBarriers, drbdBDiskDrain]
  , ConstantUtils.mkSet [drbdBDiskBarriers, drbdBDiskFlush]
  , ConstantUtils.mkSet [drbdBDiskBarriers, drbdBDiskFlush, drbdBDiskDrain]
  ]

-- | Rbd tool command
rbdCmd :: String
rbdCmd = "rbd"

-- * File backend driver

fdBlktap :: String
fdBlktap = Types.fileDriverToRaw FileBlktap

fdBlktap2 :: String
fdBlktap2 = Types.fileDriverToRaw FileBlktap2

fdLoop :: String
fdLoop = Types.fileDriverToRaw FileLoop

fdDefault :: String
fdDefault = fdLoop

fileDriver :: FrozenSet String
fileDriver =
  ConstantUtils.mkSet $
  map Types.fileDriverToRaw [minBound..]

-- | The set of drbd-like disk types
dtsDrbd :: FrozenSet String
dtsDrbd = ConstantUtils.mkSet [Types.diskTemplateToRaw DTDrbd8]

-- * Disk access mode

diskRdonly :: String
diskRdonly = Types.diskModeToRaw DiskRdOnly

diskRdwr :: String
diskRdwr = Types.diskModeToRaw DiskRdWr

diskAccessSet :: FrozenSet String
diskAccessSet = ConstantUtils.mkSet $ map Types.diskModeToRaw [minBound..]

-- * Disk replacement mode

replaceDiskAuto :: String
replaceDiskAuto = Types.replaceDisksModeToRaw ReplaceAuto

replaceDiskChg :: String
replaceDiskChg = Types.replaceDisksModeToRaw ReplaceNewSecondary

replaceDiskPri :: String
replaceDiskPri = Types.replaceDisksModeToRaw ReplaceOnPrimary

replaceDiskSec :: String
replaceDiskSec = Types.replaceDisksModeToRaw ReplaceOnSecondary

replaceModes :: FrozenSet String
replaceModes =
  ConstantUtils.mkSet $ map Types.replaceDisksModeToRaw [minBound..]

-- * Instance export mode

exportModeLocal :: String
exportModeLocal = Types.exportModeToRaw ExportModeLocal

exportModeRemote :: String
exportModeRemote = Types.exportModeToRaw ExportModeRemote

exportModes :: FrozenSet String
exportModes = ConstantUtils.mkSet $ map Types.exportModeToRaw [minBound..]

-- * Instance creation modes

instanceCreate :: String
instanceCreate = Types.instCreateModeToRaw InstCreate

instanceImport :: String
instanceImport = Types.instCreateModeToRaw InstImport

instanceRemoteImport :: String
instanceRemoteImport = Types.instCreateModeToRaw InstRemoteImport

instanceCreateModes :: FrozenSet String
instanceCreateModes =
  ConstantUtils.mkSet $ map Types.instCreateModeToRaw [minBound..]

-- * Remote import/export handshake message and version

rieHandshake :: String
rieHandshake = "Hi, I'm Ganeti"

rieVersion :: Int
rieVersion = 0

-- | Remote import/export certificate validity (seconds)
rieCertValidity :: Int
rieCertValidity = 24 * 60 * 60

-- | Export only: how long to wait per connection attempt (seconds)
rieConnectAttemptTimeout :: Int
rieConnectAttemptTimeout = 20

-- | Export only: number of attempts to connect
rieConnectRetries :: Int
rieConnectRetries = 10

-- | Overall timeout for establishing connection
rieConnectTimeout :: Int
rieConnectTimeout = 180

-- | Give child process up to 5 seconds to exit after sending a signal
childLingerTimeout :: Double
childLingerTimeout = 5.0

-- * Import/export config options

inisectBep :: String
inisectBep = "backend"

inisectExp :: String
inisectExp = "export"

inisectHyp :: String
inisectHyp = "hypervisor"

inisectIns :: String
inisectIns = "instance"

inisectOsp :: String
inisectOsp = "os"

inisectOspPrivate :: String
inisectOspPrivate = "os_private"

-- * Dynamic device modification

ddmAdd :: String
ddmAdd = Types.ddmFullToRaw DdmFullAdd

ddmAttach :: String
ddmAttach = Types.ddmFullToRaw DdmFullAttach

ddmModify :: String
ddmModify = Types.ddmFullToRaw DdmFullModify

ddmRemove :: String
ddmRemove = Types.ddmFullToRaw DdmFullRemove

ddmDetach :: String
ddmDetach = Types.ddmFullToRaw DdmFullDetach

ddmsValues :: FrozenSet String
ddmsValues = ConstantUtils.mkSet [ddmAdd, ddmAttach, ddmRemove, ddmDetach]

ddmsValuesWithModify :: FrozenSet String
ddmsValuesWithModify = ConstantUtils.mkSet $ map Types.ddmFullToRaw [minBound..]

-- * Common exit codes

exitSuccess :: Int
exitSuccess = 0

exitFailure :: Int
exitFailure = ConstantUtils.exitFailure

exitNotcluster :: Int
exitNotcluster = 5

exitNotmaster :: Int
exitNotmaster = 11

exitNodesetupError :: Int
exitNodesetupError = 12

-- | Need user confirmation
exitConfirmation :: Int
exitConfirmation = 13

-- | Exit code for query operations with unknown fields
exitUnknownField :: Int
exitUnknownField = 14

-- * Tags

tagCluster :: String
tagCluster = Types.tagKindToRaw TagKindCluster

tagInstance :: String
tagInstance = Types.tagKindToRaw TagKindInstance

tagNetwork :: String
tagNetwork = Types.tagKindToRaw TagKindNetwork

tagNode :: String
tagNode = Types.tagKindToRaw TagKindNode

tagNodegroup :: String
tagNodegroup = Types.tagKindToRaw TagKindGroup

validTagTypes :: FrozenSet String
validTagTypes = ConstantUtils.mkSet $ map Types.tagKindToRaw [minBound..]

maxTagLen :: Int
maxTagLen = 128

maxTagsPerObj :: Int
maxTagsPerObj = 4096

-- * Others

defaultBridge :: String
defaultBridge = AutoConf.defaultBridge

defaultOvs :: String
defaultOvs = "switch1"

-- | 60 MiB/s, expressed in KiB/s
classicDrbdSyncSpeed :: Int
classicDrbdSyncSpeed = 60 * 1024

ip4AddressAny :: String
ip4AddressAny = "0.0.0.0"

ip4AddressLocalhost :: String
ip4AddressLocalhost = "127.0.0.1"

ip6AddressAny :: String
ip6AddressAny = "::"

ip6AddressLocalhost :: String
ip6AddressLocalhost = "::1"

ip4Version :: Int
ip4Version = 4

ip6Version :: Int
ip6Version = 6

validIpVersions :: FrozenSet Int
validIpVersions = ConstantUtils.mkSet [ip4Version, ip6Version]

tcpPingTimeout :: Int
tcpPingTimeout = 10

defaultVg :: String
defaultVg = AutoConf.defaultVg

defaultDrbdHelper :: String
defaultDrbdHelper = "/bin/true"

minVgSize :: Int
minVgSize = 20480

defaultMacPrefix :: String
defaultMacPrefix = "aa:00:00"

-- | Default maximum instance wait time (seconds)
defaultShutdownTimeout :: Int
defaultShutdownTimeout = 120

-- | Node clock skew (seconds)
nodeMaxClockSkew :: Int
nodeMaxClockSkew = 150

-- | Time for an intra-cluster disk transfer to wait for a connection
diskTransferConnectTimeout :: Int
diskTransferConnectTimeout = 60

-- | Disk index separator
diskSeparator :: String
diskSeparator = AutoConf.diskSeparator

ipCommandPath :: String
ipCommandPath = AutoConf.ipPath

-- | Key for job IDs in opcode result
jobIdsKey :: String
jobIdsKey = "jobs"

-- * Runparts results

runpartsErr :: Int
runpartsErr = 2

runpartsRun :: Int
runpartsRun = 1

runpartsSkip :: Int
runpartsSkip = 0

runpartsStatus :: [Int]
runpartsStatus = [runpartsErr, runpartsRun, runpartsSkip]

-- * RPC

rpcEncodingNone :: Int
rpcEncodingNone = 0

rpcEncodingZlibBase64 :: Int
rpcEncodingZlibBase64 = 1

-- * Timeout table
--
-- Various time constants for the timeout table

rpcTmoUrgent :: Int
rpcTmoUrgent = Types.rpcTimeoutToRaw Urgent

rpcTmoFast :: Int
rpcTmoFast = Types.rpcTimeoutToRaw Fast

rpcTmoNormal :: Int
rpcTmoNormal = Types.rpcTimeoutToRaw Normal

rpcTmoSlow :: Int
rpcTmoSlow = Types.rpcTimeoutToRaw Slow

-- | 'rpcTmo_4hrs' contains an underscore to circumvent a limitation
-- in the 'Ganeti.THH.deCamelCase' function and generate the correct
-- Python name.
rpcTmo_4hrs :: Int
rpcTmo_4hrs = Types.rpcTimeoutToRaw FourHours

-- | 'rpcTmo_1day' contains an underscore to circumvent a limitation
-- in the 'Ganeti.THH.deCamelCase' function and generate the correct
-- Python name.
rpcTmo_1day :: Int
rpcTmo_1day = Types.rpcTimeoutToRaw OneDay

-- | Timeout for connecting to nodes (seconds)
rpcConnectTimeout :: Int
rpcConnectTimeout = 5

-- OS

osScriptCreate :: String
osScriptCreate = "create"

osScriptCreateUntrusted :: String
osScriptCreateUntrusted = "create_untrusted"

osScriptExport :: String
osScriptExport = "export"

osScriptImport :: String
osScriptImport = "import"

osScriptRename :: String
osScriptRename = "rename"

osScriptVerify :: String
osScriptVerify = "verify"

osScripts :: [String]
osScripts = [osScriptCreate, osScriptCreateUntrusted, osScriptExport,
             osScriptImport, osScriptRename, osScriptVerify]

osApiFile :: String
osApiFile = "ganeti_api_version"

osVariantsFile :: String
osVariantsFile = "variants.list"

osParametersFile :: String
osParametersFile = "parameters.list"

osValidateParameters :: String
osValidateParameters = "parameters"

osValidateCalls :: FrozenSet String
osValidateCalls = ConstantUtils.mkSet [osValidateParameters]

-- | External Storage (ES) related constants

esActionAttach :: String
esActionAttach = "attach"

esActionCreate :: String
esActionCreate = "create"

esActionDetach :: String
esActionDetach = "detach"

esActionGrow :: String
esActionGrow = "grow"

esActionRemove :: String
esActionRemove = "remove"

esActionSetinfo :: String
esActionSetinfo = "setinfo"

esActionVerify :: String
esActionVerify = "verify"

esActionSnapshot :: String
esActionSnapshot = "snapshot"

esActionOpen :: String
esActionOpen = "open"

esActionClose :: String
esActionClose = "close"

esScriptCreate :: String
esScriptCreate = esActionCreate

esScriptRemove :: String
esScriptRemove = esActionRemove

esScriptGrow :: String
esScriptGrow = esActionGrow

esScriptAttach :: String
esScriptAttach = esActionAttach

esScriptDetach :: String
esScriptDetach = esActionDetach

esScriptSetinfo :: String
esScriptSetinfo = esActionSetinfo

esScriptVerify :: String
esScriptVerify = esActionVerify

esScriptSnapshot :: String
esScriptSnapshot = esActionSnapshot

esScriptOpen :: String
esScriptOpen = esActionOpen

esScriptClose :: String
esScriptClose = esActionClose

esScripts :: FrozenSet String
esScripts =
  ConstantUtils.mkSet [esScriptAttach,
                       esScriptCreate,
                       esScriptDetach,
                       esScriptGrow,
                       esScriptRemove,
                       esScriptSetinfo,
                       esScriptVerify,
                       esScriptSnapshot,
                       esScriptOpen,
                       esScriptClose]

esParametersFile :: String
esParametersFile = "parameters.list"

-- * Reboot types

instanceRebootSoft :: String
instanceRebootSoft = Types.rebootTypeToRaw RebootSoft

instanceRebootHard :: String
instanceRebootHard = Types.rebootTypeToRaw RebootHard

instanceRebootFull :: String
instanceRebootFull = Types.rebootTypeToRaw RebootFull

rebootTypes :: FrozenSet String
rebootTypes = ConstantUtils.mkSet $ map Types.rebootTypeToRaw [minBound..]

-- * Instance reboot behaviors

instanceRebootAllowed :: String
instanceRebootAllowed = "reboot"

instanceRebootExit :: String
instanceRebootExit = "exit"

rebootBehaviors :: [String]
rebootBehaviors = [instanceRebootAllowed, instanceRebootExit]

-- * VTypes

vtypeBool :: VType
vtypeBool = VTypeBool

vtypeInt :: VType
vtypeInt = VTypeInt

vtypeFloat :: VType
vtypeFloat = VTypeFloat

vtypeMaybeString :: VType
vtypeMaybeString = VTypeMaybeString

-- | Size in MiBs
vtypeSize :: VType
vtypeSize = VTypeSize

vtypeString :: VType
vtypeString = VTypeString

enforceableTypes :: FrozenSet VType
enforceableTypes = ConstantUtils.mkSet [minBound..]

-- | Constant representing that the user does not specify any IP version
ifaceNoIpVersionSpecified :: Int
ifaceNoIpVersionSpecified = 0

validSerialSpeeds :: [Int]
validSerialSpeeds =
  [75,
   110,
   300,
   600,
   1200,
   1800,
   2400,
   4800,
   9600,
   14400,
   19200,
   28800,
   38400,
   57600,
   115200,
   230400,
   345600,
   460800]

-- * HV parameter names (global namespace)

hvAcpi :: String
hvAcpi = "acpi"

hvBlockdevPrefix :: String
hvBlockdevPrefix = "blockdev_prefix"

hvBootloaderArgs :: String
hvBootloaderArgs = "bootloader_args"

hvBootloaderPath :: String
hvBootloaderPath = "bootloader_path"

hvBootOrder :: String
hvBootOrder = "boot_order"

hvCdromImagePath :: String
hvCdromImagePath = "cdrom_image_path"

hvCpuCap :: String
hvCpuCap = "cpu_cap"

hvCpuCores :: String
hvCpuCores = "cpu_cores"

hvCpuMask :: String
hvCpuMask = "cpu_mask"

hvCpuSockets :: String
hvCpuSockets = "cpu_sockets"

hvCpuThreads :: String
hvCpuThreads = "cpu_threads"

hvCpuType :: String
hvCpuType = "cpu_type"

hvCpuWeight :: String
hvCpuWeight = "cpu_weight"

hvDeviceModel :: String
hvDeviceModel = "device_model"

hvDiskCache :: String
hvDiskCache = "disk_cache"

hvDiskType :: String
hvDiskType = "disk_type"

hvInitrdPath :: String
hvInitrdPath = "initrd_path"

hvInitScript :: String
hvInitScript = "init_script"

hvKernelArgs :: String
hvKernelArgs = "kernel_args"

hvKernelPath :: String
hvKernelPath = "kernel_path"

hvKeymap :: String
hvKeymap = "keymap"

hvKvmCdrom2ImagePath :: String
hvKvmCdrom2ImagePath = "cdrom2_image_path"

hvKvmCdromDiskType :: String
hvKvmCdromDiskType = "cdrom_disk_type"

hvKvmExtra :: String
hvKvmExtra = "kvm_extra"

hvKvmFlag :: String
hvKvmFlag = "kvm_flag"

hvKvmFloppyImagePath :: String
hvKvmFloppyImagePath = "floppy_image_path"

hvKvmMachineVersion :: String
hvKvmMachineVersion = "machine_version"

hvKvmMigrationCaps :: String
hvKvmMigrationCaps = "migration_caps"

hvKvmPath :: String
hvKvmPath = "kvm_path"

hvKvmDiskAio :: String
hvKvmDiskAio = "disk_aio"

hvKvmSpiceAudioCompr :: String
hvKvmSpiceAudioCompr = "spice_playback_compression"

hvKvmSpiceBind :: String
hvKvmSpiceBind = "spice_bind"

hvKvmSpiceIpVersion :: String
hvKvmSpiceIpVersion = "spice_ip_version"

hvKvmSpiceJpegImgCompr :: String
hvKvmSpiceJpegImgCompr = "spice_jpeg_wan_compression"

hvKvmSpiceLosslessImgCompr :: String
hvKvmSpiceLosslessImgCompr = "spice_image_compression"

hvKvmSpicePasswordFile :: String
hvKvmSpicePasswordFile = "spice_password_file"

hvKvmSpiceStreamingVideoDetection :: String
hvKvmSpiceStreamingVideoDetection = "spice_streaming_video"

hvKvmSpiceTlsCiphers :: String
hvKvmSpiceTlsCiphers = "spice_tls_ciphers"

hvKvmSpiceUseTls :: String
hvKvmSpiceUseTls = "spice_use_tls"

hvKvmSpiceUseVdagent :: String
hvKvmSpiceUseVdagent = "spice_use_vdagent"

hvKvmSpiceZlibGlzImgCompr :: String
hvKvmSpiceZlibGlzImgCompr = "spice_zlib_glz_wan_compression"

hvKvmUseChroot :: String
hvKvmUseChroot = "use_chroot"

hvKvmUserShutdown :: String
hvKvmUserShutdown = "user_shutdown"

hvLxcStartupTimeout :: String
hvLxcStartupTimeout = "startup_timeout"

hvLxcExtraCgroups :: String
hvLxcExtraCgroups = "extra_cgroups"

hvLxcDevices :: String
hvLxcDevices = "devices"

hvLxcDropCapabilities :: String
hvLxcDropCapabilities = "drop_capabilities"

hvLxcExtraConfig :: String
hvLxcExtraConfig = "extra_config"

hvLxcNumTtys :: String
hvLxcNumTtys = "num_ttys"

hvMemPath :: String
hvMemPath = "mem_path"

hvMigrationBandwidth :: String
hvMigrationBandwidth = "migration_bandwidth"

hvMigrationDowntime :: String
hvMigrationDowntime = "migration_downtime"

hvMigrationMode :: String
hvMigrationMode = "migration_mode"

hvMigrationPort :: String
hvMigrationPort = "migration_port"

hvNicType :: String
hvNicType = "nic_type"

hvPae :: String
hvPae = "pae"

hvPassthrough :: String
hvPassthrough = "pci_pass"

hvRebootBehavior :: String
hvRebootBehavior = "reboot_behavior"

hvRootPath :: String
hvRootPath = "root_path"

hvSecurityDomain :: String
hvSecurityDomain = "security_domain"

hvSecurityModel :: String
hvSecurityModel = "security_model"

hvSerialConsole :: String
hvSerialConsole = "serial_console"

hvSerialSpeed :: String
hvSerialSpeed = "serial_speed"

hvSoundhw :: String
hvSoundhw = "soundhw"

hvUsbDevices :: String
hvUsbDevices = "usb_devices"

hvUsbMouse :: String
hvUsbMouse = "usb_mouse"

hvUseBootloader :: String
hvUseBootloader = "use_bootloader"

hvUseLocaltime :: String
hvUseLocaltime = "use_localtime"

hvVga :: String
hvVga = "vga"

hvVhostNet :: String
hvVhostNet = "vhost_net"

hvVirtioNetQueues :: String
hvVirtioNetQueues = "virtio_net_queues"

hvVifScript :: String
hvVifScript = "vif_script"

hvVifType :: String
hvVifType = "vif_type"

hvViridian :: String
hvViridian = "viridian"

hvVncBindAddress :: String
hvVncBindAddress = "vnc_bind_address"

hvVncPasswordFile :: String
hvVncPasswordFile = "vnc_password_file"

hvVncTls :: String
hvVncTls = "vnc_tls"

hvVncX509 :: String
hvVncX509 = "vnc_x509_path"

hvVncX509Verify :: String
hvVncX509Verify = "vnc_x509_verify"

hvVnetHdr :: String
hvVnetHdr = "vnet_hdr"

hvXenCmd :: String
hvXenCmd = "xen_cmd"

hvXenCpuid :: String
hvXenCpuid = "cpuid"

hvsParameterTitles :: Map String String
hvsParameterTitles =
  Map.fromList
  [(hvAcpi, "ACPI"),
   (hvBootOrder, "Boot_order"),
   (hvCdromImagePath, "CDROM_image_path"),
   (hvCpuType, "cpu_type"),
   (hvDiskType, "Disk_type"),
   (hvInitrdPath, "Initrd_path"),
   (hvKernelPath, "Kernel_path"),
   (hvNicType, "NIC_type"),
   (hvPae, "PAE"),
   (hvPassthrough, "pci_pass"),
   (hvVncBindAddress, "VNC_bind_address")]

hvsParameters :: FrozenSet String
hvsParameters = ConstantUtils.mkSet $ Map.keys hvsParameterTypes

hvsParameterTypes :: Map String VType
hvsParameterTypes = Map.fromList
  [ (hvAcpi,                            VTypeBool)
  , (hvBlockdevPrefix,                  VTypeString)
  , (hvBootloaderArgs,                  VTypeString)
  , (hvBootloaderPath,                  VTypeString)
  , (hvBootOrder,                       VTypeString)
  , (hvCdromImagePath,                  VTypeString)
  , (hvCpuCap,                          VTypeInt)
  , (hvCpuCores,                        VTypeInt)
  , (hvCpuMask,                         VTypeString)
  , (hvCpuSockets,                      VTypeInt)
  , (hvCpuThreads,                      VTypeInt)
  , (hvCpuType,                         VTypeString)
  , (hvCpuWeight,                       VTypeInt)
  , (hvDeviceModel,                     VTypeString)
  , (hvDiskCache,                       VTypeString)
  , (hvDiskType,                        VTypeString)
  , (hvInitrdPath,                      VTypeString)
  , (hvInitScript,                      VTypeString)
  , (hvKernelArgs,                      VTypeString)
  , (hvKernelPath,                      VTypeString)
  , (hvKeymap,                          VTypeString)
  , (hvKvmCdrom2ImagePath,              VTypeString)
  , (hvKvmCdromDiskType,                VTypeString)
  , (hvKvmExtra,                        VTypeString)
  , (hvKvmFlag,                         VTypeString)
  , (hvKvmFloppyImagePath,              VTypeString)
  , (hvKvmMachineVersion,               VTypeString)
  , (hvKvmMigrationCaps,                VTypeString)
  , (hvKvmPath,                         VTypeString)
  , (hvKvmDiskAio,                      VTypeString)
  , (hvKvmSpiceAudioCompr,              VTypeBool)
  , (hvKvmSpiceBind,                    VTypeString)
  , (hvKvmSpiceIpVersion,               VTypeInt)
  , (hvKvmSpiceJpegImgCompr,            VTypeString)
  , (hvKvmSpiceLosslessImgCompr,        VTypeString)
  , (hvKvmSpicePasswordFile,            VTypeString)
  , (hvKvmSpiceStreamingVideoDetection, VTypeString)
  , (hvKvmSpiceTlsCiphers,              VTypeString)
  , (hvKvmSpiceUseTls,                  VTypeBool)
  , (hvKvmSpiceUseVdagent,              VTypeBool)
  , (hvKvmSpiceZlibGlzImgCompr,         VTypeString)
  , (hvKvmUseChroot,                    VTypeBool)
  , (hvKvmUserShutdown,                 VTypeBool)
  , (hvLxcDevices,                      VTypeString)
  , (hvLxcDropCapabilities,             VTypeString)
  , (hvLxcExtraCgroups,                 VTypeString)
  , (hvLxcExtraConfig,                  VTypeString)
  , (hvLxcNumTtys,                      VTypeInt)
  , (hvLxcStartupTimeout,               VTypeInt)
  , (hvMemPath,                         VTypeString)
  , (hvMigrationBandwidth,              VTypeInt)
  , (hvMigrationDowntime,               VTypeInt)
  , (hvMigrationMode,                   VTypeString)
  , (hvMigrationPort,                   VTypeInt)
  , (hvNicType,                         VTypeString)
  , (hvPae,                             VTypeBool)
  , (hvPassthrough,                     VTypeString)
  , (hvRebootBehavior,                  VTypeString)
  , (hvRootPath,                        VTypeMaybeString)
  , (hvSecurityDomain,                  VTypeString)
  , (hvSecurityModel,                   VTypeString)
  , (hvSerialConsole,                   VTypeBool)
  , (hvSerialSpeed,                     VTypeInt)
  , (hvSoundhw,                         VTypeString)
  , (hvUsbDevices,                      VTypeString)
  , (hvUsbMouse,                        VTypeString)
  , (hvUseBootloader,                   VTypeBool)
  , (hvUseLocaltime,                    VTypeBool)
  , (hvVga,                             VTypeString)
  , (hvVhostNet,                        VTypeBool)
  , (hvVirtioNetQueues,                 VTypeInt)
  , (hvVifScript,                       VTypeString)
  , (hvVifType,                         VTypeString)
  , (hvViridian,                        VTypeBool)
  , (hvVncBindAddress,                  VTypeString)
  , (hvVncPasswordFile,                 VTypeString)
  , (hvVncTls,                          VTypeBool)
  , (hvVncX509,                         VTypeString)
  , (hvVncX509Verify,                   VTypeBool)
  , (hvVnetHdr,                         VTypeBool)
  , (hvXenCmd,                          VTypeString)
  , (hvXenCpuid,                        VTypeString)
  ]

-- * Migration statuses

hvMigrationActive :: String
hvMigrationActive = "active"

hvMigrationCancelled :: String
hvMigrationCancelled = "cancelled"

hvMigrationCompleted :: String
hvMigrationCompleted = "completed"

hvMigrationFailed :: String
hvMigrationFailed = "failed"

hvMigrationValidStatuses :: FrozenSet String
hvMigrationValidStatuses =
  ConstantUtils.mkSet [hvMigrationActive,
                       hvMigrationCancelled,
                       hvMigrationCompleted,
                       hvMigrationFailed]

hvMigrationFailedStatuses :: FrozenSet String
hvMigrationFailedStatuses =
  ConstantUtils.mkSet [hvMigrationFailed, hvMigrationCancelled]

-- | KVM-specific statuses
--
-- FIXME: this constant seems unnecessary
hvKvmMigrationValidStatuses :: FrozenSet String
hvKvmMigrationValidStatuses = hvMigrationValidStatuses

-- | Node info keys
hvNodeinfoKeyVersion :: String
hvNodeinfoKeyVersion = "hv_version"

-- * Hypervisor state

hvstCpuNode :: String
hvstCpuNode = "cpu_node"

hvstCpuTotal :: String
hvstCpuTotal = "cpu_total"

hvstMemoryHv :: String
hvstMemoryHv = "mem_hv"

hvstMemoryNode :: String
hvstMemoryNode = "mem_node"

hvstMemoryTotal :: String
hvstMemoryTotal = "mem_total"

hvstsParameters :: FrozenSet String
hvstsParameters =
  ConstantUtils.mkSet [hvstCpuNode,
                       hvstCpuTotal,
                       hvstMemoryHv,
                       hvstMemoryNode,
                       hvstMemoryTotal]

hvstDefaults :: Map String Int
hvstDefaults =
  Map.fromList
  [(hvstCpuNode, 1),
   (hvstCpuTotal, 1),
   (hvstMemoryHv, 0),
   (hvstMemoryTotal, 0),
   (hvstMemoryNode, 0)]

hvstsParameterTypes :: Map String VType
hvstsParameterTypes =
  Map.fromList [(hvstMemoryTotal, VTypeInt),
                (hvstMemoryNode, VTypeInt),
                (hvstMemoryHv, VTypeInt),
                (hvstCpuTotal, VTypeInt),
                (hvstCpuNode, VTypeInt)]

-- * Disk state

dsDiskOverhead :: String
dsDiskOverhead = "disk_overhead"

dsDiskReserved :: String
dsDiskReserved = "disk_reserved"

dsDiskTotal :: String
dsDiskTotal = "disk_total"

dsDefaults :: Map String Int
dsDefaults =
  Map.fromList
  [(dsDiskTotal, 0),
   (dsDiskReserved, 0),
   (dsDiskOverhead, 0)]

dssParameterTypes :: Map String VType
dssParameterTypes =
  Map.fromList [(dsDiskTotal, VTypeInt),
                (dsDiskReserved, VTypeInt),
                (dsDiskOverhead, VTypeInt)]

dssParameters :: FrozenSet String
dssParameters =
  ConstantUtils.mkSet [dsDiskTotal, dsDiskReserved, dsDiskOverhead]

dsValidTypes :: FrozenSet String
dsValidTypes = ConstantUtils.mkSet [Types.diskTemplateToRaw DTPlain]

-- Backend parameter names

beAlwaysFailover :: String
beAlwaysFailover = "always_failover"

beAutoBalance :: String
beAutoBalance = "auto_balance"

beMaxmem :: String
beMaxmem = "maxmem"

-- | Deprecated and replaced by max and min mem
beMemory :: String
beMemory = "memory"

beMinmem :: String
beMinmem = "minmem"

beSpindleUse :: String
beSpindleUse = "spindle_use"

beVcpus :: String
beVcpus = "vcpus"

besParameterTypes :: Map String VType
besParameterTypes =
  Map.fromList [(beAlwaysFailover, VTypeBool),
                (beAutoBalance, VTypeBool),
                (beMaxmem, VTypeSize),
                (beMinmem, VTypeSize),
                (beSpindleUse, VTypeInt),
                (beVcpus, VTypeInt)]

besParameterTitles :: Map String String
besParameterTitles =
  Map.fromList [(beAutoBalance, "Auto_balance"),
                (beMinmem, "ConfigMinMem"),
                (beVcpus, "ConfigVCPUs"),
                (beMaxmem, "ConfigMaxMem")]

besParameterCompat :: Map String VType
besParameterCompat = Map.insert beMemory VTypeSize besParameterTypes

besParameters :: FrozenSet String
besParameters =
  ConstantUtils.mkSet [beAlwaysFailover,
                       beAutoBalance,
                       beMaxmem,
                       beMinmem,
                       beSpindleUse,
                       beVcpus]

-- | Instance specs
--
-- FIXME: these should be associated with 'Ganeti.HTools.Types.ISpec'

ispecMemSize :: String
ispecMemSize = ConstantUtils.ispecMemSize

ispecCpuCount :: String
ispecCpuCount = ConstantUtils.ispecCpuCount

ispecDiskCount :: String
ispecDiskCount = ConstantUtils.ispecDiskCount

ispecDiskSize :: String
ispecDiskSize = ConstantUtils.ispecDiskSize

ispecNicCount :: String
ispecNicCount = ConstantUtils.ispecNicCount

ispecSpindleUse :: String
ispecSpindleUse = ConstantUtils.ispecSpindleUse

ispecsParameterTypes :: Map String VType
ispecsParameterTypes =
  Map.fromList
  [(ConstantUtils.ispecDiskSize, VTypeInt),
   (ConstantUtils.ispecCpuCount, VTypeInt),
   (ConstantUtils.ispecSpindleUse, VTypeInt),
   (ConstantUtils.ispecMemSize, VTypeInt),
   (ConstantUtils.ispecNicCount, VTypeInt),
   (ConstantUtils.ispecDiskCount, VTypeInt)]

ispecsParameters :: FrozenSet String
ispecsParameters =
  ConstantUtils.mkSet [ConstantUtils.ispecCpuCount,
                       ConstantUtils.ispecDiskCount,
                       ConstantUtils.ispecDiskSize,
                       ConstantUtils.ispecMemSize,
                       ConstantUtils.ispecNicCount,
                       ConstantUtils.ispecSpindleUse]

ispecsMinmax :: String
ispecsMinmax = ConstantUtils.ispecsMinmax

ispecsMax :: String
ispecsMax = "max"

ispecsMin :: String
ispecsMin = "min"

ispecsStd :: String
ispecsStd = ConstantUtils.ispecsStd

ipolicyDts :: String
ipolicyDts = ConstantUtils.ipolicyDts

ipolicyVcpuRatio :: String
ipolicyVcpuRatio = ConstantUtils.ipolicyVcpuRatio

ipolicySpindleRatio :: String
ipolicySpindleRatio = ConstantUtils.ipolicySpindleRatio

ispecsMinmaxKeys :: FrozenSet String
ispecsMinmaxKeys = ConstantUtils.mkSet [ispecsMax, ispecsMin]

ipolicyParameters :: FrozenSet String
ipolicyParameters =
  ConstantUtils.mkSet [ConstantUtils.ipolicyVcpuRatio,
                       ConstantUtils.ipolicySpindleRatio]

ipolicyAllKeys :: FrozenSet String
ipolicyAllKeys =
  ConstantUtils.union ipolicyParameters $
  ConstantUtils.mkSet [ConstantUtils.ipolicyDts,
                       ConstantUtils.ispecsMinmax,
                       ispecsStd]

-- | Node parameter names

ndExclusiveStorage :: String
ndExclusiveStorage = "exclusive_storage"

ndOobProgram :: String
ndOobProgram = "oob_program"

ndSpindleCount :: String
ndSpindleCount = "spindle_count"

ndOvs :: String
ndOvs = "ovs"

ndOvsLink :: String
ndOvsLink = "ovs_link"

ndOvsName :: String
ndOvsName = "ovs_name"

ndSshPort :: String
ndSshPort = "ssh_port"

ndCpuSpeed :: String
ndCpuSpeed = "cpu_speed"

ndsParameterTypes :: Map String VType
ndsParameterTypes =
  Map.fromList
  [(ndExclusiveStorage, VTypeBool),
   (ndOobProgram, VTypeString),
   (ndOvs, VTypeBool),
   (ndOvsLink, VTypeMaybeString),
   (ndOvsName, VTypeMaybeString),
   (ndSpindleCount, VTypeInt),
   (ndSshPort, VTypeInt),
   (ndCpuSpeed, VTypeFloat)]

ndsParameters :: FrozenSet String
ndsParameters = ConstantUtils.mkSet (Map.keys ndsParameterTypes)

ndsParameterTitles :: Map String String
ndsParameterTitles =
  Map.fromList
  [(ndExclusiveStorage, "ExclusiveStorage"),
   (ndOobProgram, "OutOfBandProgram"),
   (ndOvs, "OpenvSwitch"),
   (ndOvsLink, "OpenvSwitchLink"),
   (ndOvsName, "OpenvSwitchName"),
   (ndSpindleCount, "SpindleCount")]

-- * Logical Disks parameters

ldpAccess :: String
ldpAccess = "access"

ldpBarriers :: String
ldpBarriers = "disabled-barriers"

ldpDefaultMetavg :: String
ldpDefaultMetavg = "default-metavg"

ldpDelayTarget :: String
ldpDelayTarget = "c-delay-target"

ldpDiskCustom :: String
ldpDiskCustom = "disk-custom"

ldpDynamicResync :: String
ldpDynamicResync = "dynamic-resync"

ldpFillTarget :: String
ldpFillTarget = "c-fill-target"

ldpMaxRate :: String
ldpMaxRate = "c-max-rate"

ldpMinRate :: String
ldpMinRate = "c-min-rate"

ldpNetCustom :: String
ldpNetCustom = "net-custom"

ldpNoMetaFlush :: String
ldpNoMetaFlush = "disable-meta-flush"

ldpPlanAhead :: String
ldpPlanAhead = "c-plan-ahead"

ldpPool :: String
ldpPool = "pool"

ldpProtocol :: String
ldpProtocol = "protocol"

ldpResyncRate :: String
ldpResyncRate = "resync-rate"

ldpStripes :: String
ldpStripes = "stripes"

diskLdTypes :: Map String VType
diskLdTypes =
  Map.fromList
  [(ldpAccess, VTypeString),
   (ldpResyncRate, VTypeInt),
   (ldpStripes, VTypeInt),
   (ldpBarriers, VTypeString),
   (ldpNoMetaFlush, VTypeBool),
   (ldpDefaultMetavg, VTypeString),
   (ldpDiskCustom, VTypeString),
   (ldpNetCustom, VTypeString),
   (ldpProtocol, VTypeString),
   (ldpDynamicResync, VTypeBool),
   (ldpPlanAhead, VTypeInt),
   (ldpFillTarget, VTypeInt),
   (ldpDelayTarget, VTypeInt),
   (ldpMaxRate, VTypeInt),
   (ldpMinRate, VTypeInt),
   (ldpPool, VTypeString)]

diskLdParameters :: FrozenSet String
diskLdParameters = ConstantUtils.mkSet (Map.keys diskLdTypes)

-- * Disk template parameters
--
-- Disk template parameters can be set/changed by the user via
-- gnt-cluster and gnt-group)

drbdResyncRate :: String
drbdResyncRate = "resync-rate"

drbdDataStripes :: String
drbdDataStripes = "data-stripes"

drbdMetaStripes :: String
drbdMetaStripes = "meta-stripes"

drbdDiskBarriers :: String
drbdDiskBarriers = "disk-barriers"

drbdMetaBarriers :: String
drbdMetaBarriers = "meta-barriers"

drbdDefaultMetavg :: String
drbdDefaultMetavg = "metavg"

drbdDiskCustom :: String
drbdDiskCustom = "disk-custom"

drbdNetCustom :: String
drbdNetCustom = "net-custom"

drbdProtocol :: String
drbdProtocol = "protocol"

drbdDynamicResync :: String
drbdDynamicResync = "dynamic-resync"

drbdPlanAhead :: String
drbdPlanAhead = "c-plan-ahead"

drbdFillTarget :: String
drbdFillTarget = "c-fill-target"

drbdDelayTarget :: String
drbdDelayTarget = "c-delay-target"

drbdMaxRate :: String
drbdMaxRate = "c-max-rate"

drbdMinRate :: String
drbdMinRate = "c-min-rate"

lvStripes :: String
lvStripes = "stripes"

rbdAccess :: String
rbdAccess = "access"

rbdPool :: String
rbdPool = "pool"

diskDtTypes :: Map String VType
diskDtTypes =
  Map.fromList [(drbdResyncRate, VTypeInt),
                (drbdDataStripes, VTypeInt),
                (drbdMetaStripes, VTypeInt),
                (drbdDiskBarriers, VTypeString),
                (drbdMetaBarriers, VTypeBool),
                (drbdDefaultMetavg, VTypeString),
                (drbdDiskCustom, VTypeString),
                (drbdNetCustom, VTypeString),
                (drbdProtocol, VTypeString),
                (drbdDynamicResync, VTypeBool),
                (drbdPlanAhead, VTypeInt),
                (drbdFillTarget, VTypeInt),
                (drbdDelayTarget, VTypeInt),
                (drbdMaxRate, VTypeInt),
                (drbdMinRate, VTypeInt),
                (lvStripes, VTypeInt),
                (rbdAccess, VTypeString),
                (rbdPool, VTypeString),
                (glusterHost, VTypeString),
                (glusterVolume, VTypeString),
                (glusterPort, VTypeInt)
               ]

diskDtParameters :: FrozenSet String
diskDtParameters = ConstantUtils.mkSet (Map.keys diskDtTypes)

-- * Dynamic disk parameters

ddpLocalIp :: String
ddpLocalIp = "local-ip"

ddpRemoteIp :: String
ddpRemoteIp = "remote-ip"

ddpPort :: String
ddpPort = "port"

ddpLocalMinor :: String
ddpLocalMinor = "local-minor"

ddpRemoteMinor :: String
ddpRemoteMinor = "remote-minor"

-- * OOB supported commands

oobPowerOn :: String
oobPowerOn = Types.oobCommandToRaw OobPowerOn

oobPowerOff :: String
oobPowerOff = Types.oobCommandToRaw OobPowerOff

oobPowerCycle :: String
oobPowerCycle = Types.oobCommandToRaw OobPowerCycle

oobPowerStatus :: String
oobPowerStatus = Types.oobCommandToRaw OobPowerStatus

oobHealth :: String
oobHealth = Types.oobCommandToRaw OobHealth

oobCommands :: FrozenSet String
oobCommands = ConstantUtils.mkSet $ map Types.oobCommandToRaw [minBound..]

oobPowerStatusPowered :: String
oobPowerStatusPowered = "powered"

-- | 60 seconds
oobTimeout :: Int
oobTimeout = 60

-- | 2 seconds
oobPowerDelay :: Double
oobPowerDelay = 2.0

oobStatusCritical :: String
oobStatusCritical = Types.oobStatusToRaw OobStatusCritical

oobStatusOk :: String
oobStatusOk = Types.oobStatusToRaw OobStatusOk

oobStatusUnknown :: String
oobStatusUnknown = Types.oobStatusToRaw OobStatusUnknown

oobStatusWarning :: String
oobStatusWarning = Types.oobStatusToRaw OobStatusWarning

oobStatuses :: FrozenSet String
oobStatuses = ConstantUtils.mkSet $ map Types.oobStatusToRaw [minBound..]

-- | Instance Parameters Profile
ppDefault :: String
ppDefault = "default"

-- * nic* constants are used inside the ganeti config

nicLink :: String
nicLink = "link"

nicMode :: String
nicMode = "mode"

nicVlan :: String
nicVlan = "vlan"

nicsParameterTypes :: Map String VType
nicsParameterTypes =
  Map.fromList [(nicMode, vtypeString),
                (nicLink, vtypeString),
                (nicVlan, vtypeString)]

nicsParameters :: FrozenSet String
nicsParameters = ConstantUtils.mkSet (Map.keys nicsParameterTypes)

nicModeBridged :: String
nicModeBridged = Types.nICModeToRaw NMBridged

nicModeRouted :: String
nicModeRouted = Types.nICModeToRaw NMRouted

nicModeOvs :: String
nicModeOvs = Types.nICModeToRaw NMOvs

nicIpPool :: String
nicIpPool = Types.nICModeToRaw NMPool

nicValidModes :: FrozenSet String
nicValidModes = ConstantUtils.mkSet $ map Types.nICModeToRaw [minBound..]

releaseAction :: String
releaseAction = "release"

reserveAction :: String
reserveAction = "reserve"

-- * idisk* constants are used in opcodes, to create/change disks

idiskAdopt :: String
idiskAdopt = "adopt"

idiskMetavg :: String
idiskMetavg = "metavg"

idiskMode :: String
idiskMode = "mode"

idiskName :: String
idiskName = "name"

idiskSize :: String
idiskSize = "size"

idiskSpindles :: String
idiskSpindles = "spindles"

idiskVg :: String
idiskVg = "vg"

idiskProvider :: String
idiskProvider = "provider"

idiskAccess :: String
idiskAccess = "access"

idiskType :: String
idiskType = "dev_type"

idiskParamsTypes :: Map String VType
idiskParamsTypes =
  Map.fromList [ (idiskSize, VTypeSize)
               , (idiskSpindles, VTypeInt)
               , (idiskMode, VTypeString)
               , (idiskAdopt, VTypeString)
               , (idiskVg, VTypeString)
               , (idiskMetavg, VTypeString)
               , (idiskProvider, VTypeString)
               , (idiskAccess, VTypeString)
               , (idiskName, VTypeMaybeString)
               , (idiskType, VTypeString)
               ]

idiskParams :: FrozenSet String
idiskParams = ConstantUtils.mkSet (Map.keys idiskParamsTypes)

modifiableIdiskParamsTypes :: Map String VType
modifiableIdiskParamsTypes =
  Map.fromList [(idiskMode, VTypeString),
                (idiskName, VTypeString)]

modifiableIdiskParams :: FrozenSet String
modifiableIdiskParams =
  ConstantUtils.mkSet (Map.keys modifiableIdiskParamsTypes)

-- * inic* constants are used in opcodes, to create/change nics

inicBridge :: String
inicBridge = "bridge"

inicIp :: String
inicIp = "ip"

inicLink :: String
inicLink = "link"

inicMac :: String
inicMac = "mac"

inicMode :: String
inicMode = "mode"

inicName :: String
inicName = "name"

inicNetwork :: String
inicNetwork = "network"

inicVlan :: String
inicVlan = "vlan"

inicParamsTypes :: Map String VType
inicParamsTypes =
  Map.fromList [(inicBridge, VTypeMaybeString),
                (inicIp, VTypeMaybeString),
                (inicLink, VTypeString),
                (inicMac, VTypeString),
                (inicMode, VTypeString),
                (inicName, VTypeMaybeString),
                (inicNetwork, VTypeMaybeString),
                (inicVlan, VTypeMaybeString)]

inicParams :: FrozenSet String
inicParams = ConstantUtils.mkSet (Map.keys inicParamsTypes)

-- * Hypervisor constants

htXenPvm :: String
htXenPvm = Types.hypervisorToRaw XenPvm

htFake :: String
htFake = Types.hypervisorToRaw Fake

htXenHvm :: String
htXenHvm = Types.hypervisorToRaw XenHvm

htKvm :: String
htKvm = Types.hypervisorToRaw Kvm

htChroot :: String
htChroot = Types.hypervisorToRaw Chroot

htLxc :: String
htLxc = Types.hypervisorToRaw Lxc

hyperTypes :: FrozenSet String
hyperTypes = ConstantUtils.mkSet $ map Types.hypervisorToRaw [minBound..]

htsReqPort :: FrozenSet String
htsReqPort = ConstantUtils.mkSet [htXenHvm, htKvm]

vncBasePort :: Int
vncBasePort = 5900

vncDefaultBindAddress :: String
vncDefaultBindAddress = ip4AddressAny

-- * NIC types

htNicE1000 :: String
htNicE1000 = "e1000"

htNicI82551 :: String
htNicI82551 = "i82551"

htNicI8259er :: String
htNicI8259er = "i82559er"

htNicI85557b :: String
htNicI85557b = "i82557b"

htNicNe2kIsa :: String
htNicNe2kIsa = "ne2k_isa"

htNicNe2kPci :: String
htNicNe2kPci = "ne2k_pci"

htNicParavirtual :: String
htNicParavirtual = "paravirtual"

htNicPcnet :: String
htNicPcnet = "pcnet"

htNicRtl8139 :: String
htNicRtl8139 = "rtl8139"

htHvmValidNicTypes :: FrozenSet String
htHvmValidNicTypes =
  ConstantUtils.mkSet [htNicE1000,
                       htNicNe2kIsa,
                       htNicNe2kPci,
                       htNicParavirtual,
                       htNicRtl8139]

htKvmValidNicTypes :: FrozenSet String
htKvmValidNicTypes =
  ConstantUtils.mkSet [htNicE1000,
                       htNicI82551,
                       htNicI8259er,
                       htNicI85557b,
                       htNicNe2kIsa,
                       htNicNe2kPci,
                       htNicParavirtual,
                       htNicPcnet,
                       htNicRtl8139]

-- * Vif types

-- | Default vif type in xen-hvm
htHvmVifIoemu :: String
htHvmVifIoemu = "ioemu"

htHvmVifVif :: String
htHvmVifVif = "vif"

htHvmValidVifTypes :: FrozenSet String
htHvmValidVifTypes = ConstantUtils.mkSet [htHvmVifIoemu, htHvmVifVif]

-- * Disk types

htDiskIde :: String
htDiskIde = "ide"

htDiskIoemu :: String
htDiskIoemu = "ioemu"

htDiskMtd :: String
htDiskMtd = "mtd"

htDiskParavirtual :: String
htDiskParavirtual = "paravirtual"

htDiskPflash :: String
htDiskPflash = "pflash"

htDiskScsi :: String
htDiskScsi = "scsi"

htDiskSd :: String
htDiskSd = "sd"

htHvmValidDiskTypes :: FrozenSet String
htHvmValidDiskTypes = ConstantUtils.mkSet [htDiskIoemu, htDiskParavirtual]

htKvmValidDiskTypes :: FrozenSet String
htKvmValidDiskTypes =
  ConstantUtils.mkSet [htDiskIde,
                       htDiskMtd,
                       htDiskParavirtual,
                       htDiskPflash,
                       htDiskScsi,
                       htDiskSd]

htCacheDefault :: String
htCacheDefault = "default"

htCacheNone :: String
htCacheNone = "none"

htCacheWback :: String
htCacheWback = "writeback"

htCacheWthrough :: String
htCacheWthrough = "writethrough"

htValidCacheTypes :: FrozenSet String
htValidCacheTypes =
  ConstantUtils.mkSet [htCacheDefault,
                       htCacheNone,
                       htCacheWback,
                       htCacheWthrough]

htKvmAioThreads :: String
htKvmAioThreads = "threads"

htKvmAioNative :: String
htKvmAioNative = "native"

htKvmValidAioTypes :: FrozenSet String
htKvmValidAioTypes =
  ConstantUtils.mkSet [htKvmAioThreads,
                       htKvmAioNative]

-- * Mouse types

htMouseMouse :: String
htMouseMouse = "mouse"

htMouseTablet :: String
htMouseTablet = "tablet"

htKvmValidMouseTypes :: FrozenSet String
htKvmValidMouseTypes = ConstantUtils.mkSet [htMouseMouse, htMouseTablet]

-- * Boot order

htBoCdrom :: String
htBoCdrom = "cdrom"

htBoDisk :: String
htBoDisk = "disk"

htBoFloppy :: String
htBoFloppy = "floppy"

htBoNetwork :: String
htBoNetwork = "network"

htKvmValidBoTypes :: FrozenSet String
htKvmValidBoTypes =
  ConstantUtils.mkSet [htBoCdrom, htBoDisk, htBoFloppy, htBoNetwork]

-- * SPICE lossless image compression options

htKvmSpiceLosslessImgComprAutoGlz :: String
htKvmSpiceLosslessImgComprAutoGlz = "auto_glz"

htKvmSpiceLosslessImgComprAutoLz :: String
htKvmSpiceLosslessImgComprAutoLz = "auto_lz"

htKvmSpiceLosslessImgComprGlz :: String
htKvmSpiceLosslessImgComprGlz = "glz"

htKvmSpiceLosslessImgComprLz :: String
htKvmSpiceLosslessImgComprLz = "lz"

htKvmSpiceLosslessImgComprOff :: String
htKvmSpiceLosslessImgComprOff = "off"

htKvmSpiceLosslessImgComprQuic :: String
htKvmSpiceLosslessImgComprQuic = "quic"

htKvmSpiceValidLosslessImgComprOptions :: FrozenSet String
htKvmSpiceValidLosslessImgComprOptions =
  ConstantUtils.mkSet [htKvmSpiceLosslessImgComprAutoGlz,
                       htKvmSpiceLosslessImgComprAutoLz,
                       htKvmSpiceLosslessImgComprGlz,
                       htKvmSpiceLosslessImgComprLz,
                       htKvmSpiceLosslessImgComprOff,
                       htKvmSpiceLosslessImgComprQuic]

htKvmSpiceLossyImgComprAlways :: String
htKvmSpiceLossyImgComprAlways = "always"

htKvmSpiceLossyImgComprAuto :: String
htKvmSpiceLossyImgComprAuto = "auto"

htKvmSpiceLossyImgComprNever :: String
htKvmSpiceLossyImgComprNever = "never"

htKvmSpiceValidLossyImgComprOptions :: FrozenSet String
htKvmSpiceValidLossyImgComprOptions =
  ConstantUtils.mkSet [htKvmSpiceLossyImgComprAlways,
                       htKvmSpiceLossyImgComprAuto,
                       htKvmSpiceLossyImgComprNever]

-- * SPICE video stream detection

htKvmSpiceVideoStreamDetectionAll :: String
htKvmSpiceVideoStreamDetectionAll = "all"

htKvmSpiceVideoStreamDetectionFilter :: String
htKvmSpiceVideoStreamDetectionFilter = "filter"

htKvmSpiceVideoStreamDetectionOff :: String
htKvmSpiceVideoStreamDetectionOff = "off"

htKvmSpiceValidVideoStreamDetectionOptions :: FrozenSet String
htKvmSpiceValidVideoStreamDetectionOptions =
  ConstantUtils.mkSet [htKvmSpiceVideoStreamDetectionAll,
                       htKvmSpiceVideoStreamDetectionFilter,
                       htKvmSpiceVideoStreamDetectionOff]

-- * Security models

htSmNone :: String
htSmNone = "none"

htSmPool :: String
htSmPool = "pool"

htSmUser :: String
htSmUser = "user"

htKvmValidSmTypes :: FrozenSet String
htKvmValidSmTypes = ConstantUtils.mkSet [htSmNone, htSmPool, htSmUser]

-- * Kvm flag values

htKvmDisabled :: String
htKvmDisabled = "disabled"

htKvmEnabled :: String
htKvmEnabled = "enabled"

htKvmFlagValues :: FrozenSet String
htKvmFlagValues = ConstantUtils.mkSet [htKvmDisabled, htKvmEnabled]

-- * Migration type

htMigrationLive :: String
htMigrationLive = Types.migrationModeToRaw MigrationLive

htMigrationNonlive :: String
htMigrationNonlive = Types.migrationModeToRaw MigrationNonLive

htMigrationModes :: FrozenSet String
htMigrationModes =
  ConstantUtils.mkSet $ map Types.migrationModeToRaw [minBound..]

-- * Cluster verify steps

verifyNplusoneMem :: String
verifyNplusoneMem = Types.verifyOptionalChecksToRaw VerifyNPlusOneMem

verifyOptionalChecks :: FrozenSet String
verifyOptionalChecks =
  ConstantUtils.mkSet $ map Types.verifyOptionalChecksToRaw [minBound..]

-- * Cluster Verify error classes

cvTcluster :: String
cvTcluster = "cluster"

cvTgroup :: String
cvTgroup = "group"

cvTnode :: String
cvTnode = "node"

cvTinstance :: String
cvTinstance = "instance"

-- * Cluster Verify error levels

cvWarning :: String
cvWarning = "WARNING"

cvError :: String
cvError = "ERROR"

-- * Cluster Verify error codes and documentation

cvEclustercert :: (String, String, String)
cvEclustercert =
  ("cluster",
   Types.cVErrorCodeToRaw CvECLUSTERCERT,
   "Cluster certificate files verification failure")

cvEclusterclientcert :: (String, String, String)
cvEclusterclientcert =
  ("cluster",
   Types.cVErrorCodeToRaw CvECLUSTERCLIENTCERT,
   "Cluster client certificate files verification failure")

cvEclustercfg :: (String, String, String)
cvEclustercfg =
  ("cluster",
   Types.cVErrorCodeToRaw CvECLUSTERCFG,
   "Cluster configuration verification failure")

cvEclusterdanglinginst :: (String, String, String)
cvEclusterdanglinginst =
  ("node",
   Types.cVErrorCodeToRaw CvECLUSTERDANGLINGINST,
   "Some instances have a non-existing primary node")

cvEclusterdanglingnodes :: (String, String, String)
cvEclusterdanglingnodes =
  ("node",
   Types.cVErrorCodeToRaw CvECLUSTERDANGLINGNODES,
   "Some nodes belong to non-existing groups")

cvEclusterfilecheck :: (String, String, String)
cvEclusterfilecheck =
  ("cluster",
   Types.cVErrorCodeToRaw CvECLUSTERFILECHECK,
   "Cluster configuration verification failure")

cvEgroupdifferentpvsize :: (String, String, String)
cvEgroupdifferentpvsize =
  ("group",
   Types.cVErrorCodeToRaw CvEGROUPDIFFERENTPVSIZE,
   "PVs in the group have different sizes")

cvEinstancebadnode :: (String, String, String)
cvEinstancebadnode =
  ("instance",
   Types.cVErrorCodeToRaw CvEINSTANCEBADNODE,
   "Instance marked as running lives on an offline node")

cvEinstancedown :: (String, String, String)
cvEinstancedown =
  ("instance",
   Types.cVErrorCodeToRaw CvEINSTANCEDOWN,
   "Instance not running on its primary node")

cvEinstancefaultydisk :: (String, String, String)
cvEinstancefaultydisk =
  ("instance",
   Types.cVErrorCodeToRaw CvEINSTANCEFAULTYDISK,
   "Impossible to retrieve status for a disk")

cvEinstancelayout :: (String, String, String)
cvEinstancelayout =
  ("instance",
   Types.cVErrorCodeToRaw CvEINSTANCELAYOUT,
   "Instance has multiple secondary nodes")

cvEinstancemissingcfgparameter :: (String, String, String)
cvEinstancemissingcfgparameter =
  ("instance",
   Types.cVErrorCodeToRaw CvEINSTANCEMISSINGCFGPARAMETER,
   "A configuration parameter for an instance is missing")

cvEinstancemissingdisk :: (String, String, String)
cvEinstancemissingdisk =
  ("instance",
   Types.cVErrorCodeToRaw CvEINSTANCEMISSINGDISK,
   "Missing volume on an instance")

cvEinstancepolicy :: (String, String, String)
cvEinstancepolicy =
  ("instance",
   Types.cVErrorCodeToRaw CvEINSTANCEPOLICY,
   "Instance does not meet policy")

cvEinstancesplitgroups :: (String, String, String)
cvEinstancesplitgroups =
  ("instance",
   Types.cVErrorCodeToRaw CvEINSTANCESPLITGROUPS,
   "Instance with primary and secondary nodes in different groups")

cvEinstanceunsuitablenode :: (String, String, String)
cvEinstanceunsuitablenode =
  ("instance",
   Types.cVErrorCodeToRaw CvEINSTANCEUNSUITABLENODE,
   "Instance running on nodes that are not suitable for it")

cvEinstancewrongnode :: (String, String, String)
cvEinstancewrongnode =
  ("instance",
   Types.cVErrorCodeToRaw CvEINSTANCEWRONGNODE,
   "Instance running on the wrong node")

cvEnodedrbd :: (String, String, String)
cvEnodedrbd =
  ("node",
   Types.cVErrorCodeToRaw CvENODEDRBD,
   "Error parsing the DRBD status file")

cvEnodedrbdhelper :: (String, String, String)
cvEnodedrbdhelper =
  ("node",
   Types.cVErrorCodeToRaw CvENODEDRBDHELPER,
   "Error caused by the DRBD helper")

cvEnodedrbdversion :: (String, String, String)
cvEnodedrbdversion =
  ("node",
   Types.cVErrorCodeToRaw CvENODEDRBDVERSION,
   "DRBD version mismatch within a node group")

cvEnodefilecheck :: (String, String, String)
cvEnodefilecheck =
  ("node",
   Types.cVErrorCodeToRaw CvENODEFILECHECK,
   "Error retrieving the checksum of the node files")

cvEnodefilestoragepaths :: (String, String, String)
cvEnodefilestoragepaths =
  ("node",
   Types.cVErrorCodeToRaw CvENODEFILESTORAGEPATHS,
   "Detected bad file storage paths")

cvEnodefilestoragepathunusable :: (String, String, String)
cvEnodefilestoragepathunusable =
  ("node",
   Types.cVErrorCodeToRaw CvENODEFILESTORAGEPATHUNUSABLE,
   "File storage path unusable")

cvEnodehooks :: (String, String, String)
cvEnodehooks =
  ("node",
   Types.cVErrorCodeToRaw CvENODEHOOKS,
   "Communication failure in hooks execution")

cvEnodehv :: (String, String, String)
cvEnodehv =
  ("node",
   Types.cVErrorCodeToRaw CvENODEHV,
   "Hypervisor parameters verification failure")

cvEnodelvm :: (String, String, String)
cvEnodelvm =
  ("node",
   Types.cVErrorCodeToRaw CvENODELVM,
   "LVM-related node error")

cvEnoden1 :: (String, String, String)
cvEnoden1 =
  ("node",
   Types.cVErrorCodeToRaw CvENODEN1,
   "Not enough memory to accommodate instance failovers")

cvEextags :: (String, String, String)
cvEextags =
  ("node",
   Types.cVErrorCodeToRaw CvEEXTAGS,
   "Instances with same exclusion tag on the same node")

cvEnodenet :: (String, String, String)
cvEnodenet =
  ("node",
   Types.cVErrorCodeToRaw CvENODENET,
   "Network-related node error")

cvEnodeoobpath :: (String, String, String)
cvEnodeoobpath =
  ("node",
   Types.cVErrorCodeToRaw CvENODEOOBPATH,
   "Invalid Out Of Band path")

cvEnodeorphaninstance :: (String, String, String)
cvEnodeorphaninstance =
  ("node",
   Types.cVErrorCodeToRaw CvENODEORPHANINSTANCE,
   "Unknown intance running on a node")

cvEnodeorphanlv :: (String, String, String)
cvEnodeorphanlv =
  ("node",
   Types.cVErrorCodeToRaw CvENODEORPHANLV,
   "Unknown LVM logical volume")

cvEnodeos :: (String, String, String)
cvEnodeos =
  ("node",
   Types.cVErrorCodeToRaw CvENODEOS,
   "OS-related node error")

cvEnoderpc :: (String, String, String)
cvEnoderpc =
  ("node",
   Types.cVErrorCodeToRaw CvENODERPC,
   "Error during connection to the primary node of an instance")

cvEnodesetup :: (String, String, String)
cvEnodesetup =
  ("node",
   Types.cVErrorCodeToRaw CvENODESETUP,
   "Node setup error")

cvEnodesharedfilestoragepathunusable :: (String, String, String)
cvEnodesharedfilestoragepathunusable =
  ("node",
   Types.cVErrorCodeToRaw CvENODESHAREDFILESTORAGEPATHUNUSABLE,
   "Shared file storage path unusable")

cvEnodeglusterstoragepathunusable :: (String, String, String)
cvEnodeglusterstoragepathunusable =
  ("node",
   Types.cVErrorCodeToRaw CvENODEGLUSTERSTORAGEPATHUNUSABLE,
   "Gluster storage path unusable")

cvEnodessh :: (String, String, String)
cvEnodessh =
  ("node",
   Types.cVErrorCodeToRaw CvENODESSH,
   "SSH-related node error")

cvEnodetime :: (String, String, String)
cvEnodetime =
  ("node",
   Types.cVErrorCodeToRaw CvENODETIME,
   "Node returned invalid time")

cvEnodeuserscripts :: (String, String, String)
cvEnodeuserscripts =
  ("node",
   Types.cVErrorCodeToRaw CvENODEUSERSCRIPTS,
   "User scripts not present or not executable")

cvEnodeversion :: (String, String, String)
cvEnodeversion =
  ("node",
   Types.cVErrorCodeToRaw CvENODEVERSION,
   "Protocol version mismatch or Ganeti version mismatch")

cvAllEcodes :: FrozenSet (String, String, String)
cvAllEcodes =
  ConstantUtils.mkSet
  [cvEclustercert,
   cvEclustercfg,
   cvEclusterdanglinginst,
   cvEclusterdanglingnodes,
   cvEclusterfilecheck,
   cvEgroupdifferentpvsize,
   cvEinstancebadnode,
   cvEinstancedown,
   cvEinstancefaultydisk,
   cvEinstancelayout,
   cvEinstancemissingcfgparameter,
   cvEinstancemissingdisk,
   cvEinstancepolicy,
   cvEinstancesplitgroups,
   cvEinstanceunsuitablenode,
   cvEinstancewrongnode,
   cvEnodedrbd,
   cvEnodedrbdhelper,
   cvEnodedrbdversion,
   cvEnodefilecheck,
   cvEnodefilestoragepaths,
   cvEnodefilestoragepathunusable,
   cvEnodehooks,
   cvEnodehv,
   cvEnodelvm,
   cvEnoden1,
   cvEnodenet,
   cvEnodeoobpath,
   cvEnodeorphaninstance,
   cvEnodeorphanlv,
   cvEnodeos,
   cvEnoderpc,
   cvEnodesetup,
   cvEnodesharedfilestoragepathunusable,
   cvEnodeglusterstoragepathunusable,
   cvEnodessh,
   cvEnodetime,
   cvEnodeuserscripts,
   cvEnodeversion]

cvAllEcodesStrings :: FrozenSet String
cvAllEcodesStrings =
  ConstantUtils.mkSet $ map Types.cVErrorCodeToRaw [minBound..]

-- * Node verify constants

nvBridges :: String
nvBridges = "bridges"

nvClientCert :: String
nvClientCert = "client-cert"

nvDrbdhelper :: String
nvDrbdhelper = "drbd-helper"

nvDrbdversion :: String
nvDrbdversion = "drbd-version"

nvDrbdlist :: String
nvDrbdlist = "drbd-list"

nvExclusivepvs :: String
nvExclusivepvs = "exclusive-pvs"

nvFilelist :: String
nvFilelist = "filelist"

nvAcceptedStoragePaths :: String
nvAcceptedStoragePaths = "allowed-file-storage-paths"

nvFileStoragePath :: String
nvFileStoragePath = "file-storage-path"

nvSharedFileStoragePath :: String
nvSharedFileStoragePath = "shared-file-storage-path"

nvGlusterStoragePath :: String
nvGlusterStoragePath = "gluster-storage-path"

nvHvinfo :: String
nvHvinfo = "hvinfo"

nvHvparams :: String
nvHvparams = "hvparms"

nvHypervisor :: String
nvHypervisor = "hypervisor"

nvInstancelist :: String
nvInstancelist = "instancelist"

nvLvlist :: String
nvLvlist = "lvlist"

nvMasterip :: String
nvMasterip = "master-ip"

nvNodelist :: String
nvNodelist = "nodelist"

nvNodenettest :: String
nvNodenettest = "node-net-test"

nvNodesetup :: String
nvNodesetup = "nodesetup"

nvOobPaths :: String
nvOobPaths = "oob-paths"

nvOslist :: String
nvOslist = "oslist"

nvPvlist :: String
nvPvlist = "pvlist"

nvTime :: String
nvTime = "time"

nvUserscripts :: String
nvUserscripts = "user-scripts"

nvVersion :: String
nvVersion = "version"

nvVglist :: String
nvVglist = "vglist"

nvNonvmnodes :: String
nvNonvmnodes = "nonvmnodes"

nvSshSetup :: String
nvSshSetup = "ssh-setup"

nvSshClutter :: String
nvSshClutter = "ssh-clutter"

-- * Instance status

inststAdmindown :: String
inststAdmindown = Types.instanceStatusToRaw StatusDown

inststAdminoffline :: String
inststAdminoffline = Types.instanceStatusToRaw StatusOffline

inststErrordown :: String
inststErrordown = Types.instanceStatusToRaw ErrorDown

inststErrorup :: String
inststErrorup = Types.instanceStatusToRaw ErrorUp

inststNodedown :: String
inststNodedown = Types.instanceStatusToRaw NodeDown

inststNodeoffline :: String
inststNodeoffline = Types.instanceStatusToRaw NodeOffline

inststRunning :: String
inststRunning = Types.instanceStatusToRaw Running

inststUserdown :: String
inststUserdown = Types.instanceStatusToRaw UserDown

inststWrongnode :: String
inststWrongnode = Types.instanceStatusToRaw WrongNode

inststAll :: FrozenSet String
inststAll = ConstantUtils.mkSet $ map Types.instanceStatusToRaw [minBound..]

-- * Admin states

adminstDown :: String
adminstDown = Types.adminStateToRaw AdminDown

adminstOffline :: String
adminstOffline = Types.adminStateToRaw AdminOffline

adminstUp :: String
adminstUp = Types.adminStateToRaw AdminUp

adminstAll :: FrozenSet String
adminstAll = ConstantUtils.mkSet $ map Types.adminStateToRaw [minBound..]

-- * Admin state sources

adminSource :: AdminStateSource
adminSource = AdminSource

userSource :: AdminStateSource
userSource = UserSource

adminStateSources :: FrozenSet AdminStateSource
adminStateSources = ConstantUtils.mkSet [minBound..]

-- * Node roles

nrDrained :: String
nrDrained = Types.nodeRoleToRaw NRDrained

nrMaster :: String
nrMaster = Types.nodeRoleToRaw NRMaster

nrMcandidate :: String
nrMcandidate = Types.nodeRoleToRaw NRCandidate

nrOffline :: String
nrOffline = Types.nodeRoleToRaw NROffline

nrRegular :: String
nrRegular = Types.nodeRoleToRaw NRRegular

nrAll :: FrozenSet String
nrAll = ConstantUtils.mkSet $ map Types.nodeRoleToRaw [minBound..]

-- * SSL certificate check constants (in days)

sslCertExpirationError :: Int
sslCertExpirationError = 7

sslCertExpirationWarn :: Int
sslCertExpirationWarn = 30

-- * Allocator framework constants

iallocatorVersion :: Int
iallocatorVersion = 2

iallocatorDirIn :: String
iallocatorDirIn = Types.iAllocatorTestDirToRaw IAllocatorDirIn

iallocatorDirOut :: String
iallocatorDirOut = Types.iAllocatorTestDirToRaw IAllocatorDirOut

validIallocatorDirections :: FrozenSet String
validIallocatorDirections =
  ConstantUtils.mkSet $ map Types.iAllocatorTestDirToRaw [minBound..]

iallocatorModeAlloc :: String
iallocatorModeAlloc = Types.iAllocatorModeToRaw IAllocatorAlloc

iallocatorModeAllocateSecondary :: String
iallocatorModeAllocateSecondary =
  Types.iAllocatorModeToRaw IAllocatorAllocateSecondary

iallocatorModeChgGroup :: String
iallocatorModeChgGroup = Types.iAllocatorModeToRaw IAllocatorChangeGroup

iallocatorModeMultiAlloc :: String
iallocatorModeMultiAlloc = Types.iAllocatorModeToRaw IAllocatorMultiAlloc

iallocatorModeNodeEvac :: String
iallocatorModeNodeEvac = Types.iAllocatorModeToRaw IAllocatorNodeEvac

iallocatorModeReloc :: String
iallocatorModeReloc = Types.iAllocatorModeToRaw IAllocatorReloc

validIallocatorModes :: FrozenSet String
validIallocatorModes =
  ConstantUtils.mkSet $ map Types.iAllocatorModeToRaw [minBound..]

iallocatorSearchPath :: [String]
iallocatorSearchPath = AutoConf.iallocatorSearchPath

defaultIallocatorShortcut :: String
defaultIallocatorShortcut = "."

-- * Opportunistic allocator usage

-- | Time delay in seconds between repeated opportunistic instance creations.
-- Rather than failing with an informative error message if the opportunistic
-- creation cannot grab enough nodes, for some uses it is better to retry the
-- creation with an interval between attempts. This is a reasonable default.
defaultOpportunisticRetryInterval :: Int
defaultOpportunisticRetryInterval = 30

-- * Node evacuation

nodeEvacPri :: String
nodeEvacPri = Types.evacModeToRaw ChangePrimary

nodeEvacSec :: String
nodeEvacSec = Types.evacModeToRaw ChangeSecondary

nodeEvacAll :: String
nodeEvacAll = Types.evacModeToRaw ChangeAll

nodeEvacModes :: FrozenSet String
nodeEvacModes = ConstantUtils.mkSet $ map Types.evacModeToRaw [minBound..]

-- * Job queue

jobQueueVersion :: Int
jobQueueVersion = 1

jobQueueSizeHardLimit :: Int
jobQueueSizeHardLimit = 5000

jobQueueFilesPerms :: Int
jobQueueFilesPerms = 0o640

-- * Unchanged job return

jobNotchanged :: String
jobNotchanged = "nochange"

-- * Job status

jobStatusQueued :: String
jobStatusQueued = Types.jobStatusToRaw JOB_STATUS_QUEUED

jobStatusWaiting :: String
jobStatusWaiting = Types.jobStatusToRaw JOB_STATUS_WAITING

jobStatusCanceling :: String
jobStatusCanceling = Types.jobStatusToRaw JOB_STATUS_CANCELING

jobStatusRunning :: String
jobStatusRunning = Types.jobStatusToRaw JOB_STATUS_RUNNING

jobStatusCanceled :: String
jobStatusCanceled = Types.jobStatusToRaw JOB_STATUS_CANCELED

jobStatusSuccess :: String
jobStatusSuccess = Types.jobStatusToRaw JOB_STATUS_SUCCESS

jobStatusError :: String
jobStatusError = Types.jobStatusToRaw JOB_STATUS_ERROR

jobsPending :: FrozenSet String
jobsPending =
  ConstantUtils.mkSet [jobStatusQueued, jobStatusWaiting, jobStatusCanceling]

jobsFinalized :: FrozenSet String
jobsFinalized =
  ConstantUtils.mkSet $ map Types.finalizedJobStatusToRaw [minBound..]

jobStatusAll :: FrozenSet String
jobStatusAll = ConstantUtils.mkSet $ map Types.jobStatusToRaw [minBound..]

-- * OpCode status

-- ** Not yet finalized opcodes

opStatusCanceling :: String
opStatusCanceling = "canceling"

opStatusQueued :: String
opStatusQueued = "queued"

opStatusRunning :: String
opStatusRunning = "running"

opStatusWaiting :: String
opStatusWaiting = "waiting"

-- ** Finalized opcodes

opStatusCanceled :: String
opStatusCanceled = "canceled"

opStatusError :: String
opStatusError = "error"

opStatusSuccess :: String
opStatusSuccess = "success"

opsFinalized :: FrozenSet String
opsFinalized =
  ConstantUtils.mkSet [opStatusCanceled, opStatusError, opStatusSuccess]

-- * OpCode priority

opPrioLowest :: Int
opPrioLowest = 19

opPrioHighest :: Int
opPrioHighest = -20

opPrioLow :: Int
opPrioLow = Types.opSubmitPriorityToRaw OpPrioLow

opPrioNormal :: Int
opPrioNormal = Types.opSubmitPriorityToRaw OpPrioNormal

opPrioHigh :: Int
opPrioHigh = Types.opSubmitPriorityToRaw OpPrioHigh

opPrioSubmitValid :: FrozenSet Int
opPrioSubmitValid = ConstantUtils.mkSet [opPrioLow, opPrioNormal, opPrioHigh]

opPrioDefault :: Int
opPrioDefault = opPrioNormal

-- * Lock recalculate mode

locksAppend :: String
locksAppend = "append"

locksReplace :: String
locksReplace = "replace"

-- * Lock timeout
--
-- The lock timeout (sum) before we transition into blocking acquire
-- (this can still be reset by priority change).  Computed as max time
-- (10 hours) before we should actually go into blocking acquire,
-- given that we start from the default priority level.

lockAttemptsMaxwait :: Double
lockAttemptsMaxwait = 75.0

lockAttemptsMinwait :: Double
lockAttemptsMinwait = 5.0

lockAttemptsTimeout :: Int
lockAttemptsTimeout = (10 * 3600) `div` (opPrioDefault - opPrioHighest)

-- * Execution log types

elogMessage :: String
elogMessage = Types.eLogTypeToRaw ELogMessage

elogRemoteImport :: String
elogRemoteImport = Types.eLogTypeToRaw ELogRemoteImport

elogJqueueTest :: String
elogJqueueTest = Types.eLogTypeToRaw ELogJqueueTest

elogDelayTest :: String
elogDelayTest = Types.eLogTypeToRaw ELogDelayTest

-- * /etc/hosts modification

etcHostsAdd :: String
etcHostsAdd = "add"

etcHostsRemove :: String
etcHostsRemove = "remove"

-- * Job queue test

jqtMsgprefix :: String
jqtMsgprefix = "TESTMSG="

jqtExec :: String
jqtExec = "exec"

jqtExpandnames :: String
jqtExpandnames = "expandnames"

jqtLogmsg :: String
jqtLogmsg = "logmsg"

jqtStartmsg :: String
jqtStartmsg = "startmsg"

jqtAll :: FrozenSet String
jqtAll = ConstantUtils.mkSet [jqtExec, jqtExpandnames, jqtLogmsg, jqtStartmsg]

-- * Query resources

qrCluster :: String
qrCluster = "cluster"

qrExport :: String
qrExport = "export"

qrExtstorage :: String
qrExtstorage = "extstorage"

qrGroup :: String
qrGroup = "group"

qrInstance :: String
qrInstance = "instance"

qrJob :: String
qrJob = "job"

qrLock :: String
qrLock = "lock"

qrNetwork :: String
qrNetwork = "network"

qrFilter :: String
qrFilter = "filter"

qrNode :: String
qrNode = "node"

qrOs :: String
qrOs = "os"

-- | List of resources which can be queried using 'Ganeti.OpCodes.OpQuery'
qrViaOp :: FrozenSet String
qrViaOp =
  ConstantUtils.mkSet [qrCluster,
                       qrOs,
                       qrExtstorage]

-- | List of resources which can be queried using Local UniX Interface
qrViaLuxi :: FrozenSet String
qrViaLuxi = ConstantUtils.mkSet [qrGroup,
                                 qrExport,
                                 qrInstance,
                                 qrJob,
                                 qrLock,
                                 qrNetwork,
                                 qrNode,
                                 qrFilter]

-- | List of resources which can be queried using RAPI
qrViaRapi :: FrozenSet String
qrViaRapi = qrViaLuxi

-- | List of resources which can be queried via RAPI including PUT requests
qrViaRapiPut :: FrozenSet String
qrViaRapiPut = ConstantUtils.mkSet [qrLock, qrJob, qrFilter]

-- * Query field types

qftBool :: String
qftBool = "bool"

qftNumber :: String
qftNumber = "number"

qftNumberFloat :: String
qftNumberFloat = "float"

qftOther :: String
qftOther = "other"

qftText :: String
qftText = "text"

qftTimestamp :: String
qftTimestamp = "timestamp"

qftUnit :: String
qftUnit = "unit"

qftUnknown :: String
qftUnknown = "unknown"

qftAll :: FrozenSet String
qftAll =
  ConstantUtils.mkSet [qftBool,
                       qftNumber,
                       qftNumberFloat,
                       qftOther,
                       qftText,
                       qftTimestamp,
                       qftUnit,
                       qftUnknown]

-- * Query result field status
--
-- Don't change or reuse values as they're used by clients.
--
-- FIXME: link with 'Ganeti.Query.Language.ResultStatus'

-- | No data (e.g. RPC error), can be used instead of 'rsOffline'
rsNodata :: Int
rsNodata = 2

rsNormal :: Int
rsNormal = 0

-- | Resource marked offline
rsOffline :: Int
rsOffline = 4

-- | Value unavailable/unsupported for item; if this field is
-- supported but we cannot get the data for the moment, 'rsNodata' or
-- 'rsOffline' should be used
rsUnavail :: Int
rsUnavail = 3

rsUnknown :: Int
rsUnknown = 1

rsAll :: FrozenSet Int
rsAll =
  ConstantUtils.mkSet [rsNodata,
                       rsNormal,
                       rsOffline,
                       rsUnavail,
                       rsUnknown]

-- | Special field cases and their verbose/terse formatting
rssDescription :: Map Int (String, String)
rssDescription =
  Map.fromList [(rsUnknown, ("(unknown)", "??")),
                (rsNodata, ("(nodata)", "?")),
                (rsOffline, ("(offline)", "*")),
                (rsUnavail, ("(unavail)", "-"))]

-- * Max dynamic devices

maxDisks :: Int
maxDisks = Types.maxDisks

maxNics :: Int
maxNics = Types.maxNics

-- | SSCONF file prefix
ssconfFileprefix :: String
ssconfFileprefix = "ssconf_"

-- * SSCONF keys

ssClusterName :: String
ssClusterName = "cluster_name"

ssClusterTags :: String
ssClusterTags = "cluster_tags"

ssFileStorageDir :: String
ssFileStorageDir = "file_storage_dir"

ssSharedFileStorageDir :: String
ssSharedFileStorageDir = "shared_file_storage_dir"

ssGlusterStorageDir :: String
ssGlusterStorageDir = "gluster_storage_dir"

ssMasterCandidates :: String
ssMasterCandidates = "master_candidates"

ssMasterCandidatesIps :: String
ssMasterCandidatesIps = "master_candidates_ips"

ssMasterCandidatesCerts :: String
ssMasterCandidatesCerts = "master_candidates_certs"

ssMasterIp :: String
ssMasterIp = "master_ip"

ssMasterNetdev :: String
ssMasterNetdev = "master_netdev"

ssMasterNetmask :: String
ssMasterNetmask = "master_netmask"

ssMasterNode :: String
ssMasterNode = "master_node"

ssNodeList :: String
ssNodeList = "node_list"

ssNodePrimaryIps :: String
ssNodePrimaryIps = "node_primary_ips"

ssNodeSecondaryIps :: String
ssNodeSecondaryIps = "node_secondary_ips"

ssNodeVmCapable :: String
ssNodeVmCapable = "node_vm_capable"

ssOfflineNodes :: String
ssOfflineNodes = "offline_nodes"

ssOnlineNodes :: String
ssOnlineNodes = "online_nodes"

ssPrimaryIpFamily :: String
ssPrimaryIpFamily = "primary_ip_family"

ssInstanceList :: String
ssInstanceList = "instance_list"

ssReleaseVersion :: String
ssReleaseVersion = "release_version"

ssHypervisorList :: String
ssHypervisorList = "hypervisor_list"

ssMaintainNodeHealth :: String
ssMaintainNodeHealth = "maintain_node_health"

ssUidPool :: String
ssUidPool = "uid_pool"

ssNodegroups :: String
ssNodegroups = "nodegroups"

ssNetworks :: String
ssNetworks = "networks"

-- | This is not a complete SSCONF key, but the prefix for the
-- hypervisor keys
ssHvparamsPref :: String
ssHvparamsPref = "hvparams_"

-- * Hvparams keys

ssHvparamsXenChroot :: String
ssHvparamsXenChroot = ssHvparamsPref ++ htChroot

ssHvparamsXenFake :: String
ssHvparamsXenFake = ssHvparamsPref ++ htFake

ssHvparamsXenHvm :: String
ssHvparamsXenHvm = ssHvparamsPref ++ htXenHvm

ssHvparamsXenKvm :: String
ssHvparamsXenKvm = ssHvparamsPref ++ htKvm

ssHvparamsXenLxc :: String
ssHvparamsXenLxc = ssHvparamsPref ++ htLxc

ssHvparamsXenPvm :: String
ssHvparamsXenPvm = ssHvparamsPref ++ htXenPvm

validSsHvparamsKeys :: FrozenSet String
validSsHvparamsKeys =
  ConstantUtils.mkSet [ssHvparamsXenChroot,
                       ssHvparamsXenLxc,
                       ssHvparamsXenFake,
                       ssHvparamsXenHvm,
                       ssHvparamsXenKvm,
                       ssHvparamsXenPvm]

ssFilePerms :: Int
ssFilePerms = 0o444

ssEnabledUserShutdown :: String
ssEnabledUserShutdown = "enabled_user_shutdown"

<<<<<<< HEAD
validSsKeys :: FrozenSet String
validSsKeys = ConstantUtils.mkSet
  [ ssClusterName
  , ssClusterTags
  , ssFileStorageDir
  , ssSharedFileStorageDir
  , ssGlusterStorageDir
  , ssMasterCandidates
  , ssMasterCandidatesIps
  , ssMasterCandidatesCerts
  , ssMasterIp
  , ssMasterNetdev
  , ssMasterNetmask
  , ssMasterNode
  , ssNodeList
  , ssNodePrimaryIps
  , ssNodeSecondaryIps
  , ssNodeVmCapable
  , ssOfflineNodes
  , ssOnlineNodes
  , ssPrimaryIpFamily
  , ssInstanceList
  , ssReleaseVersion
  , ssHypervisorList
  , ssMaintainNodeHealth
  , ssUidPool
  , ssNodegroups
  , ssNetworks
  , ssEnabledUserShutdown
  ]
  <>
  validSsHvparamsKeys

=======
ssSshPorts :: String
ssSshPorts = "ssh_ports"
>>>>>>> 7f850407

-- | Cluster wide default parameters
defaultEnabledHypervisor :: String
defaultEnabledHypervisor = htXenPvm

hvcDefaults :: Map Hypervisor (Map String PyValueEx)
hvcDefaults =
  Map.fromList
  [ (XenPvm, Map.fromList
             [ (hvUseBootloader,  PyValueEx False)
             , (hvBootloaderPath, PyValueEx xenBootloader)
             , (hvBootloaderArgs, PyValueEx "")
             , (hvKernelPath,     PyValueEx xenKernel)
             , (hvInitrdPath,     PyValueEx "")
             , (hvRootPath,       PyValueEx "/dev/xvda1")
             , (hvKernelArgs,     PyValueEx "ro")
             , (hvMigrationPort,  PyValueEx (8002 :: Int))
             , (hvMigrationMode,  PyValueEx htMigrationLive)
             , (hvBlockdevPrefix, PyValueEx "sd")
             , (hvRebootBehavior, PyValueEx instanceRebootAllowed)
             , (hvCpuMask,        PyValueEx cpuPinningAll)
             , (hvCpuCap,         PyValueEx (0 :: Int))
             , (hvCpuWeight,      PyValueEx (256 :: Int))
             , (hvVifScript,      PyValueEx "")
             , (hvXenCmd,         PyValueEx xenCmdXm)
             , (hvXenCpuid,       PyValueEx "")
             , (hvSoundhw,        PyValueEx "")
             ])
  , (XenHvm, Map.fromList
             [ (hvBootOrder,      PyValueEx "cd")
             , (hvCdromImagePath, PyValueEx "")
             , (hvNicType,        PyValueEx htNicRtl8139)
             , (hvDiskType,       PyValueEx htDiskParavirtual)
             , (hvVncBindAddress, PyValueEx ip4AddressAny)
             , (hvAcpi,           PyValueEx True)
             , (hvPae,            PyValueEx True)
             , (hvKernelPath,     PyValueEx "/usr/lib/xen/boot/hvmloader")
             , (hvDeviceModel,    PyValueEx "/usr/lib/xen/bin/qemu-dm")
             , (hvMigrationPort,  PyValueEx (8002 :: Int))
             , (hvMigrationMode,  PyValueEx htMigrationNonlive)
             , (hvUseLocaltime,   PyValueEx False)
             , (hvBlockdevPrefix, PyValueEx "hd")
             , (hvPassthrough,    PyValueEx "")
             , (hvRebootBehavior, PyValueEx instanceRebootAllowed)
             , (hvCpuMask,        PyValueEx cpuPinningAll)
             , (hvCpuCap,         PyValueEx (0 :: Int))
             , (hvCpuWeight,      PyValueEx (256 :: Int))
             , (hvVifType,        PyValueEx htHvmVifIoemu)
             , (hvVifScript,      PyValueEx "")
             , (hvViridian,       PyValueEx False)
             , (hvXenCmd,         PyValueEx xenCmdXm)
             , (hvXenCpuid,       PyValueEx "")
             , (hvSoundhw,        PyValueEx "")
             ])
  , (Kvm, Map.fromList
          [ (hvKvmPath,                         PyValueEx kvmPath)
          , (hvKernelPath,                      PyValueEx kvmKernel)
          , (hvInitrdPath,                      PyValueEx "")
          , (hvKernelArgs,                      PyValueEx "ro")
          , (hvRootPath,                        PyValueEx "/dev/vda1")
          , (hvAcpi,                            PyValueEx True)
          , (hvSerialConsole,                   PyValueEx True)
          , (hvSerialSpeed,                     PyValueEx (38400 :: Int))
          , (hvVncBindAddress,                  PyValueEx "")
          , (hvVncTls,                          PyValueEx False)
          , (hvVncX509,                         PyValueEx "")
          , (hvVncX509Verify,                   PyValueEx False)
          , (hvVncPasswordFile,                 PyValueEx "")
          , (hvKvmSpiceBind,                    PyValueEx "")
          , (hvKvmSpiceIpVersion,           PyValueEx ifaceNoIpVersionSpecified)
          , (hvKvmSpicePasswordFile,            PyValueEx "")
          , (hvKvmSpiceLosslessImgCompr,        PyValueEx "")
          , (hvKvmSpiceJpegImgCompr,            PyValueEx "")
          , (hvKvmSpiceZlibGlzImgCompr,         PyValueEx "")
          , (hvKvmSpiceStreamingVideoDetection, PyValueEx "")
          , (hvKvmSpiceAudioCompr,              PyValueEx True)
          , (hvKvmSpiceUseTls,                  PyValueEx False)
          , (hvKvmSpiceTlsCiphers,              PyValueEx opensslCiphers)
          , (hvKvmSpiceUseVdagent,              PyValueEx True)
          , (hvKvmFloppyImagePath,              PyValueEx "")
          , (hvCdromImagePath,                  PyValueEx "")
          , (hvKvmCdrom2ImagePath,              PyValueEx "")
          , (hvBootOrder,                       PyValueEx htBoDisk)
          , (hvNicType,                         PyValueEx htNicParavirtual)
          , (hvDiskType,                        PyValueEx htDiskParavirtual)
          , (hvKvmCdromDiskType,                PyValueEx "")
          , (hvKvmDiskAio,                      PyValueEx htKvmAioThreads)
          , (hvUsbMouse,                        PyValueEx "")
          , (hvKeymap,                          PyValueEx "")
          , (hvMigrationPort,                   PyValueEx (8102 :: Int))
          , (hvMigrationBandwidth,              PyValueEx (32 :: Int))
          , (hvMigrationDowntime,               PyValueEx (30 :: Int))
          , (hvMigrationMode,                   PyValueEx htMigrationLive)
          , (hvUseLocaltime,                    PyValueEx False)
          , (hvDiskCache,                       PyValueEx htCacheDefault)
          , (hvSecurityModel,                   PyValueEx htSmNone)
          , (hvSecurityDomain,                  PyValueEx "")
          , (hvKvmFlag,                         PyValueEx "")
          , (hvVhostNet,                        PyValueEx False)
          , (hvVirtioNetQueues,                 PyValueEx (1 :: Int))
          , (hvKvmUseChroot,                    PyValueEx False)
          , (hvKvmUserShutdown,                 PyValueEx False)
          , (hvMemPath,                         PyValueEx "")
          , (hvRebootBehavior,                  PyValueEx instanceRebootAllowed)
          , (hvCpuMask,                         PyValueEx cpuPinningAll)
          , (hvCpuType,                         PyValueEx "")
          , (hvCpuCores,                        PyValueEx (0 :: Int))
          , (hvCpuThreads,                      PyValueEx (0 :: Int))
          , (hvCpuSockets,                      PyValueEx (0 :: Int))
          , (hvSoundhw,                         PyValueEx "")
          , (hvUsbDevices,                      PyValueEx "")
          , (hvVga,                             PyValueEx "")
          , (hvKvmExtra,                        PyValueEx "")
          , (hvKvmMachineVersion,               PyValueEx "")
          , (hvKvmMigrationCaps,                PyValueEx "")
          , (hvVnetHdr,                         PyValueEx True)])
  , (Fake, Map.fromList [(hvMigrationMode, PyValueEx htMigrationLive)])
  , (Chroot, Map.fromList [(hvInitScript, PyValueEx "/ganeti-chroot")])
  , (Lxc, Map.fromList
          [ (hvCpuMask,             PyValueEx "")
          , (hvLxcDevices,          PyValueEx lxcDevicesDefault)
          , (hvLxcDropCapabilities, PyValueEx lxcDropCapabilitiesDefault)
          , (hvLxcExtraCgroups,     PyValueEx "")
          , (hvLxcExtraConfig,      PyValueEx "")
          , (hvLxcNumTtys,          PyValueEx (6 :: Int))
          , (hvLxcStartupTimeout,   PyValueEx (30 :: Int))
          ])
  ]

hvcGlobals :: FrozenSet String
hvcGlobals =
  ConstantUtils.mkSet [hvMigrationBandwidth,
                       hvMigrationMode,
                       hvMigrationPort,
                       hvXenCmd]

becDefaults :: Map String PyValueEx
becDefaults =
  Map.fromList
  [ (beMinmem, PyValueEx (128 :: Int))
  , (beMaxmem, PyValueEx (128 :: Int))
  , (beVcpus, PyValueEx (1 :: Int))
  , (beAutoBalance, PyValueEx True)
  , (beAlwaysFailover, PyValueEx False)
  , (beSpindleUse, PyValueEx (1 :: Int))
  ]

ndcDefaults :: Map String PyValueEx
ndcDefaults =
  Map.fromList
  [ (ndOobProgram,       PyValueEx "")
  , (ndSpindleCount,     PyValueEx (1 :: Int))
  , (ndExclusiveStorage, PyValueEx False)
  , (ndOvs,              PyValueEx False)
  , (ndOvsName,          PyValueEx defaultOvs)
  , (ndOvsLink,          PyValueEx "")
  , (ndSshPort,          PyValueEx (22 :: Int))
  , (ndCpuSpeed,         PyValueEx (1 :: Double))
  ]

ndcGlobals :: FrozenSet String
ndcGlobals = ConstantUtils.mkSet [ndExclusiveStorage]

-- | Default delay target measured in sectors
defaultDelayTarget :: Int
defaultDelayTarget = 1

defaultDiskCustom :: String
defaultDiskCustom = ""

defaultDiskResync :: Bool
defaultDiskResync = False

-- | Default fill target measured in sectors
defaultFillTarget :: Int
defaultFillTarget = 0

-- | Default mininum rate measured in KiB/s
defaultMinRate :: Int
defaultMinRate = 4 * 1024

defaultNetCustom :: String
defaultNetCustom = ""

-- | Default plan ahead measured in sectors
--
-- The default values for the DRBD dynamic resync speed algorithm are
-- taken from the drbsetup 8.3.11 man page, except for c-plan-ahead
-- (that we don't need to set to 0, because we have a separate option
-- to enable it) and for c-max-rate, that we cap to the default value
-- for the static resync rate.
defaultPlanAhead :: Int
defaultPlanAhead = 20

defaultRbdPool :: String
defaultRbdPool = "rbd"

diskLdDefaults :: Map DiskTemplate (Map String PyValueEx)
diskLdDefaults =
  Map.fromList
  [ (DTBlock, Map.empty)
  , (DTDrbd8, Map.fromList
              [ (ldpBarriers,      PyValueEx drbdBarriers)
              , (ldpDefaultMetavg, PyValueEx defaultVg)
              , (ldpDelayTarget,   PyValueEx defaultDelayTarget)
              , (ldpDiskCustom,    PyValueEx defaultDiskCustom)
              , (ldpDynamicResync, PyValueEx defaultDiskResync)
              , (ldpFillTarget,    PyValueEx defaultFillTarget)
              , (ldpMaxRate,       PyValueEx classicDrbdSyncSpeed)
              , (ldpMinRate,       PyValueEx defaultMinRate)
              , (ldpNetCustom,     PyValueEx defaultNetCustom)
              , (ldpNoMetaFlush,   PyValueEx drbdNoMetaFlush)
              , (ldpPlanAhead,     PyValueEx defaultPlanAhead)
              , (ldpProtocol,      PyValueEx drbdDefaultNetProtocol)
              , (ldpResyncRate,    PyValueEx classicDrbdSyncSpeed)
              ])
  , (DTExt, Map.fromList
            [ (ldpAccess, PyValueEx diskKernelspace)
            ])
  , (DTFile, Map.empty)
  , (DTPlain, Map.fromList [(ldpStripes, PyValueEx lvmStripecount)])
  , (DTRbd, Map.fromList
            [ (ldpPool, PyValueEx defaultRbdPool)
            , (ldpAccess, PyValueEx diskKernelspace)
            ])
  , (DTSharedFile, Map.empty)
  , (DTGluster, Map.fromList
                [ (rbdAccess, PyValueEx diskKernelspace)
                , (glusterHost, PyValueEx glusterHostDefault)
                , (glusterVolume, PyValueEx glusterVolumeDefault)
                , (glusterPort, PyValueEx glusterPortDefault)
                ])
  ]

diskDtDefaults :: Map DiskTemplate (Map String PyValueEx)
diskDtDefaults =
  Map.fromList
  [ (DTBlock,      Map.empty)
  , (DTDiskless,   Map.empty)
  , (DTDrbd8,      Map.fromList
                   [ (drbdDataStripes,   PyValueEx lvmStripecount)
                   , (drbdDefaultMetavg, PyValueEx defaultVg)
                   , (drbdDelayTarget,   PyValueEx defaultDelayTarget)
                   , (drbdDiskBarriers,  PyValueEx drbdBarriers)
                   , (drbdDiskCustom,    PyValueEx defaultDiskCustom)
                   , (drbdDynamicResync, PyValueEx defaultDiskResync)
                   , (drbdFillTarget,    PyValueEx defaultFillTarget)
                   , (drbdMaxRate,       PyValueEx classicDrbdSyncSpeed)
                   , (drbdMetaBarriers,  PyValueEx drbdNoMetaFlush)
                   , (drbdMetaStripes,   PyValueEx lvmStripecount)
                   , (drbdMinRate,       PyValueEx defaultMinRate)
                   , (drbdNetCustom,     PyValueEx defaultNetCustom)
                   , (drbdPlanAhead,     PyValueEx defaultPlanAhead)
                   , (drbdProtocol,      PyValueEx drbdDefaultNetProtocol)
                   , (drbdResyncRate,    PyValueEx classicDrbdSyncSpeed)
                   ])
  , (DTExt,        Map.fromList
                   [ (rbdAccess, PyValueEx diskKernelspace)
                   ])
  , (DTFile,       Map.empty)
  , (DTPlain,      Map.fromList [(lvStripes, PyValueEx lvmStripecount)])
  , (DTRbd,        Map.fromList
                   [ (rbdPool, PyValueEx defaultRbdPool)
                   , (rbdAccess, PyValueEx diskKernelspace)
                   ])
  , (DTSharedFile, Map.empty)
  , (DTGluster, Map.fromList
                [ (rbdAccess, PyValueEx diskKernelspace)
                , (glusterHost, PyValueEx glusterHostDefault)
                , (glusterVolume, PyValueEx glusterVolumeDefault)
                , (glusterPort, PyValueEx glusterPortDefault)
                ])
  ]

niccDefaults :: Map String PyValueEx
niccDefaults =
  Map.fromList
  [ (nicMode, PyValueEx nicModeBridged)
  , (nicLink, PyValueEx defaultBridge)
  , (nicVlan, PyValueEx "")
  ]

-- | All of the following values are quite arbitrary - there are no
-- "good" defaults, these must be customised per-site
ispecsMinmaxDefaults :: Map String (Map String Int)
ispecsMinmaxDefaults =
  Map.fromList
  [(ispecsMin,
    Map.fromList
    [(ConstantUtils.ispecMemSize, Types.iSpecMemorySize Types.defMinISpec),
     (ConstantUtils.ispecCpuCount, Types.iSpecCpuCount Types.defMinISpec),
     (ConstantUtils.ispecDiskCount, Types.iSpecDiskCount Types.defMinISpec),
     (ConstantUtils.ispecDiskSize, Types.iSpecDiskSize Types.defMinISpec),
     (ConstantUtils.ispecNicCount, Types.iSpecNicCount Types.defMinISpec),
     (ConstantUtils.ispecSpindleUse, Types.iSpecSpindleUse Types.defMinISpec)]),
   (ispecsMax,
    Map.fromList
    [(ConstantUtils.ispecMemSize, Types.iSpecMemorySize Types.defMaxISpec),
     (ConstantUtils.ispecCpuCount, Types.iSpecCpuCount Types.defMaxISpec),
     (ConstantUtils.ispecDiskCount, Types.iSpecDiskCount Types.defMaxISpec),
     (ConstantUtils.ispecDiskSize, Types.iSpecDiskSize Types.defMaxISpec),
     (ConstantUtils.ispecNicCount, Types.iSpecNicCount Types.defMaxISpec),
     (ConstantUtils.ispecSpindleUse, Types.iSpecSpindleUse Types.defMaxISpec)])]

ipolicyDefaults :: Map String PyValueEx
ipolicyDefaults =
  Map.fromList
  [ (ispecsMinmax,        PyValueEx [ispecsMinmaxDefaults])
  , (ispecsStd,           PyValueEx (Map.fromList
                                     [ (ispecMemSize,    128)
                                     , (ispecCpuCount,   1)
                                     , (ispecDiskCount,  1)
                                     , (ispecDiskSize,   1024)
                                     , (ispecNicCount,   1)
                                     , (ispecSpindleUse, 1)
                                     ] :: Map String Int))
  , (ipolicyDts,          PyValueEx (ConstantUtils.toList diskTemplates))
  , (ipolicyVcpuRatio,    PyValueEx (4.0 :: Double))
  , (ipolicySpindleRatio, PyValueEx (32.0 :: Double))
  ]

masterPoolSizeDefault :: Int
masterPoolSizeDefault = 10

-- * Exclusive storage

-- | Error margin used to compare physical disks
partMargin :: Double
partMargin = 0.01

-- | Space reserved when creating instance disks
partReserved :: Double
partReserved = 0.02

-- * Luxid job scheduling

-- | Time intervall in seconds for polling updates on the job queue. This
-- intervall is only relevant if the number of running jobs reaches the maximal
-- allowed number, as otherwise new jobs will be started immediately anyway.
-- Also, as jobs are watched via inotify, scheduling usually works independent
-- of polling. Therefore we chose a sufficiently large interval, in the order of
-- 5 minutes. As with the interval for reloading the configuration, we chose a
-- prime number to avoid accidental 'same wakeup' with other processes.
luxidJobqueuePollInterval :: Int
luxidJobqueuePollInterval = 307

-- | The default value for the maximal number of jobs to be running at the same
-- time. Once the maximal number is reached, new jobs will just be queued and
-- only started, once some of the other jobs have finished.
luxidMaximalRunningJobsDefault :: Int
luxidMaximalRunningJobsDefault = 20

-- | The default value for the maximal number of jobs that luxid tracks via
-- inotify. If the number of running jobs exceeds this limit (which only happens
-- if the user increases the default value of maximal running jobs), new forked
-- jobs are no longer tracked by inotify; progress will still be noticed on the
-- regular polls.
luxidMaximalTrackedJobsDefault :: Int
luxidMaximalTrackedJobsDefault = 25

-- | The number of retries when trying to @fork@ a new job.
-- Due to a bug in GHC, this can fail even though we synchronize all forks
-- and restrain from other @IO@ operations in the thread.
luxidRetryForkCount :: Int
luxidRetryForkCount = 5

-- | The average time period (in /us/) to wait between two @fork@ attempts.
-- The forking thread wait a random time period between @0@ and twice the
-- number, and with each attempt it doubles the step.
-- See 'luxidRetryForkCount'.
luxidRetryForkStepUS :: Int
luxidRetryForkStepUS = 500000

-- * Luxid job death testing

-- | The number of attempts to prove that a job is dead after sending it a
-- KILL signal.
luxidJobDeathDetectionRetries :: Int
luxidJobDeathDetectionRetries = 3

-- | Time to delay (in /us/) after unsucessfully verifying the death of a
-- job we believe to be dead. This is best choosen to be the average time
-- sending a SIGKILL to take effect.
luxidJobDeathDelay :: Int
luxidJobDeathDelay = 100000

-- * WConfD

-- | Time itnervall in seconds between checks that all lock owners are still
-- alive, and cleaning up the resources for the dead ones. As jobs dying without
-- releasing resources is the exception, not the rule, we don't want this task
-- to take up too many cycles itself. Hence we choose a sufficiently large
-- intervall, in the order of 5 minutes. To avoid accidental 'same wakeup'
-- with other tasks, we choose the next unused prime number.
wconfdDeathdetectionIntervall :: Int
wconfdDeathdetectionIntervall = 311

wconfdDefCtmo :: Int
wconfdDefCtmo = 10

wconfdDefRwto :: Int
wconfdDefRwto = 60

-- | The prefix of the WConfD livelock file name.
wconfLivelockPrefix :: String
wconfLivelockPrefix = "wconf-daemon"

-- * Confd

confdProtocolVersion :: Int
confdProtocolVersion = ConstantUtils.confdProtocolVersion

-- Confd request type

confdReqPing :: Int
confdReqPing = Types.confdRequestTypeToRaw ReqPing

confdReqNodeRoleByname :: Int
confdReqNodeRoleByname = Types.confdRequestTypeToRaw ReqNodeRoleByName

confdReqNodePipByInstanceIp :: Int
confdReqNodePipByInstanceIp = Types.confdRequestTypeToRaw ReqNodePipByInstPip

confdReqClusterMaster :: Int
confdReqClusterMaster = Types.confdRequestTypeToRaw ReqClusterMaster

confdReqNodePipList :: Int
confdReqNodePipList = Types.confdRequestTypeToRaw ReqNodePipList

confdReqMcPipList :: Int
confdReqMcPipList = Types.confdRequestTypeToRaw ReqMcPipList

confdReqInstancesIpsList :: Int
confdReqInstancesIpsList = Types.confdRequestTypeToRaw ReqInstIpsList

confdReqNodeDrbd :: Int
confdReqNodeDrbd = Types.confdRequestTypeToRaw ReqNodeDrbd

confdReqNodeInstances :: Int
confdReqNodeInstances = Types.confdRequestTypeToRaw ReqNodeInstances

confdReqInstanceDisks :: Int
confdReqInstanceDisks = Types.confdRequestTypeToRaw ReqInstanceDisks

confdReqConfigQuery :: Int
confdReqConfigQuery = Types.confdRequestTypeToRaw ReqConfigQuery

confdReqDataCollectors :: Int
confdReqDataCollectors = Types.confdRequestTypeToRaw ReqDataCollectors

confdReqs :: FrozenSet Int
confdReqs =
  ConstantUtils.mkSet .
  map Types.confdRequestTypeToRaw $
  [minBound..] \\ [ReqNodeInstances]

-- * Confd request type

confdReqfieldName :: Int
confdReqfieldName = Types.confdReqFieldToRaw ReqFieldName

confdReqfieldIp :: Int
confdReqfieldIp = Types.confdReqFieldToRaw ReqFieldIp

confdReqfieldMnodePip :: Int
confdReqfieldMnodePip = Types.confdReqFieldToRaw ReqFieldMNodePip

-- * Confd repl status

confdReplStatusOk :: Int
confdReplStatusOk = Types.confdReplyStatusToRaw ReplyStatusOk

confdReplStatusError :: Int
confdReplStatusError = Types.confdReplyStatusToRaw ReplyStatusError

confdReplStatusNotimplemented :: Int
confdReplStatusNotimplemented = Types.confdReplyStatusToRaw ReplyStatusNotImpl

confdReplStatuses :: FrozenSet Int
confdReplStatuses =
  ConstantUtils.mkSet $ map Types.confdReplyStatusToRaw [minBound..]

-- * Confd node role

confdNodeRoleMaster :: Int
confdNodeRoleMaster = Types.confdNodeRoleToRaw NodeRoleMaster

confdNodeRoleCandidate :: Int
confdNodeRoleCandidate = Types.confdNodeRoleToRaw NodeRoleCandidate

confdNodeRoleOffline :: Int
confdNodeRoleOffline = Types.confdNodeRoleToRaw NodeRoleOffline

confdNodeRoleDrained :: Int
confdNodeRoleDrained = Types.confdNodeRoleToRaw NodeRoleDrained

confdNodeRoleRegular :: Int
confdNodeRoleRegular = Types.confdNodeRoleToRaw NodeRoleRegular

-- * A few common errors for confd

confdErrorUnknownEntry :: Int
confdErrorUnknownEntry = Types.confdErrorTypeToRaw ConfdErrorUnknownEntry

confdErrorInternal :: Int
confdErrorInternal = Types.confdErrorTypeToRaw ConfdErrorInternal

confdErrorArgument :: Int
confdErrorArgument = Types.confdErrorTypeToRaw ConfdErrorArgument

-- * Confd request query fields

confdReqqLink :: String
confdReqqLink = ConstantUtils.confdReqqLink

confdReqqIp :: String
confdReqqIp = ConstantUtils.confdReqqIp

confdReqqIplist :: String
confdReqqIplist = ConstantUtils.confdReqqIplist

confdReqqFields :: String
confdReqqFields = ConstantUtils.confdReqqFields

-- | Each request is "salted" by the current timestamp.
--
-- This constant decides how many seconds of skew to accept.
--
-- TODO: make this a default and allow the value to be more
-- configurable
confdMaxClockSkew :: Int
confdMaxClockSkew = 2 * nodeMaxClockSkew

-- | When we haven't reloaded the config for more than this amount of
-- seconds, we force a test to see if inotify is betraying us. Using a
-- prime number to ensure we get less chance of 'same wakeup' with
-- other processes.
confdConfigReloadTimeout :: Int
confdConfigReloadTimeout = 17

-- | If we receive more than one update in this amount of
-- microseconds, we move to polling every RATELIMIT seconds, rather
-- than relying on inotify, to be able to serve more requests.
confdConfigReloadRatelimit :: Int
confdConfigReloadRatelimit = 250000

-- | Magic number prepended to all confd queries.
--
-- This allows us to distinguish different types of confd protocols
-- and handle them. For example by changing this we can move the whole
-- payload to be compressed, or move away from json.
confdMagicFourcc :: String
confdMagicFourcc = "plj0"

-- | By default a confd request is sent to the minimum between this
-- number and all MCs. 6 was chosen because even in the case of a
-- disastrous 50% response rate, we should have enough answers to be
-- able to compare more than one.
confdDefaultReqCoverage :: Int
confdDefaultReqCoverage = 6

-- | Timeout in seconds to expire pending query request in the confd
-- client library. We don't actually expect any answer more than 10
-- seconds after we sent a request.
confdClientExpireTimeout :: Int
confdClientExpireTimeout = 10

-- | Maximum UDP datagram size.
--
-- On IPv4: 64K - 20 (ip header size) - 8 (udp header size) = 65507
-- On IPv6: 64K - 40 (ip6 header size) - 8 (udp header size) = 65487
--   (assuming we can't use jumbo frames)
-- We just set this to 60K, which should be enough
maxUdpDataSize :: Int
maxUdpDataSize = 61440

-- * User-id pool minimum/maximum acceptable user-ids

uidpoolUidMin :: Int
uidpoolUidMin = 0

-- | Assuming 32 bit user-ids
uidpoolUidMax :: Integer
uidpoolUidMax = 2 ^ 32 - 1

-- | Name or path of the pgrep command
pgrep :: String
pgrep = "pgrep"

-- | Name of the node group that gets created at cluster init or
-- upgrade
initialNodeGroupName :: String
initialNodeGroupName = "default"

-- * Possible values for NodeGroup.alloc_policy

allocPolicyLastResort :: String
allocPolicyLastResort = Types.allocPolicyToRaw AllocLastResort

allocPolicyPreferred :: String
allocPolicyPreferred = Types.allocPolicyToRaw AllocPreferred

allocPolicyUnallocable :: String
allocPolicyUnallocable = Types.allocPolicyToRaw AllocUnallocable

validAllocPolicies :: [String]
validAllocPolicies = map Types.allocPolicyToRaw [minBound..]

-- | Temporary external/shared storage parameters
blockdevDriverManual :: String
blockdevDriverManual = Types.blockDriverToRaw BlockDrvManual

-- | 'qemu-img' path, required for 'ovfconverter'
qemuimgPath :: String
qemuimgPath = AutoConf.qemuimgPath

-- | The hail iallocator
iallocHail :: String
iallocHail = "hail"

-- * Fake opcodes for functions that have hooks attached to them via
-- backend.RunLocalHooks

fakeOpMasterTurndown :: String
fakeOpMasterTurndown = "OP_CLUSTER_IP_TURNDOWN"

fakeOpMasterTurnup :: String
fakeOpMasterTurnup = "OP_CLUSTER_IP_TURNUP"


-- * Crypto Types
-- Types of cryptographic tokens used in node communication

cryptoTypeSslDigest :: String
cryptoTypeSslDigest = "ssl"

cryptoTypeSsh :: String
cryptoTypeSsh = "ssh"

-- So far only ssl keys are used in the context of this constant
cryptoTypes :: FrozenSet String
cryptoTypes = ConstantUtils.mkSet [cryptoTypeSslDigest]

-- * Crypto Actions
-- Actions that can be performed on crypto tokens

cryptoActionGet :: String
cryptoActionGet = "get"

cryptoActionCreate :: String
cryptoActionCreate = "create"

cryptoActionDelete :: String
cryptoActionDelete = "delete"

cryptoActions :: FrozenSet String
cryptoActions =
  ConstantUtils.mkSet [ cryptoActionCreate
                      , cryptoActionGet
                      , cryptoActionDelete]

-- Key word for master candidate cert list for bootstrapping.

cryptoBootstrap :: String
cryptoBootstrap = "bootstrap"

-- * Options for CryptoActions

-- Filename of the certificate
cryptoOptionCertFile :: String
cryptoOptionCertFile = "cert_file"

-- Serial number of the certificate
cryptoOptionSerialNo :: String
cryptoOptionSerialNo = "serial_no"

-- * SSH key types

sshkDsa :: String
sshkDsa = "dsa"

sshkEcdsa :: String
sshkEcdsa = "ecdsa"

sshkRsa :: String
sshkRsa = "rsa"

sshkAll :: FrozenSet String
sshkAll = ConstantUtils.mkSet [sshkRsa, sshkDsa, sshkEcdsa]

-- * SSH authorized key types

sshakDss :: String
sshakDss = "ssh-dss"

sshakRsa :: String
sshakRsa = "ssh-rsa"

sshakAll :: FrozenSet String
sshakAll = ConstantUtils.mkSet [sshakDss, sshakRsa]

-- * SSH setup

sshsClusterName :: String
sshsClusterName = "cluster_name"

sshsSshHostKey :: String
sshsSshHostKey = "ssh_host_key"

sshsSshRootKey :: String
sshsSshRootKey = "ssh_root_key"

sshsSshAuthorizedKeys :: String
sshsSshAuthorizedKeys = "authorized_keys"

sshsSshPublicKeys :: String
sshsSshPublicKeys = "public_keys"

sshsNodeDaemonCertificate :: String
sshsNodeDaemonCertificate = "node_daemon_certificate"

-- Number of maximum retries when contacting nodes per SSH
-- during SSH update operations.
sshsMaxRetries :: Integer
sshsMaxRetries = 3

sshsAdd :: String
sshsAdd = "add"

sshsReplaceOrAdd :: String
sshsReplaceOrAdd = "replace_or_add"

sshsRemove :: String
sshsRemove = "remove"

sshsOverride :: String
sshsOverride = "override"

sshsClear :: String
sshsClear = "clear"

sshsGenerate :: String
sshsGenerate = "generate"

sshsSuffix :: String
sshsSuffix = "suffix"

sshsMasterSuffix :: String
sshsMasterSuffix = "_master_tmp"

sshsActions :: FrozenSet String
sshsActions = ConstantUtils.mkSet [ sshsAdd
                                  , sshsRemove
                                  , sshsOverride
                                  , sshsClear
                                  , sshsReplaceOrAdd]

-- * Key files for SSH daemon

sshHostDsaPriv :: String
sshHostDsaPriv = sshConfigDir ++ "/ssh_host_dsa_key"

sshHostDsaPub :: String
sshHostDsaPub = sshHostDsaPriv ++ ".pub"

sshHostEcdsaPriv :: String
sshHostEcdsaPriv = sshConfigDir ++ "/ssh_host_ecdsa_key"

sshHostEcdsaPub :: String
sshHostEcdsaPub = sshHostEcdsaPriv ++ ".pub"

sshHostRsaPriv :: String
sshHostRsaPriv = sshConfigDir ++ "/ssh_host_rsa_key"

sshHostRsaPub :: String
sshHostRsaPub = sshHostRsaPriv ++ ".pub"

sshDaemonKeyfiles :: Map String (String, String)
sshDaemonKeyfiles =
  Map.fromList [ (sshkRsa, (sshHostRsaPriv, sshHostRsaPub))
               , (sshkDsa, (sshHostDsaPriv, sshHostDsaPub))
               , (sshkEcdsa, (sshHostEcdsaPriv, sshHostEcdsaPub))
               ]

-- * Node daemon setup

ndsClusterName :: String
ndsClusterName = "cluster_name"

ndsNodeDaemonCertificate :: String
ndsNodeDaemonCertificate = "node_daemon_certificate"

ndsSsconf :: String
ndsSsconf = "ssconf"

ndsStartNodeDaemon :: String
ndsStartNodeDaemon = "start_node_daemon"

ndsNodeName :: String
ndsNodeName = "node_name"

ndsAction :: String
ndsAction = "action"

-- * VCluster related constants

vClusterEtcHosts :: String
vClusterEtcHosts = "/etc/hosts"

vClusterVirtPathPrefix :: String
vClusterVirtPathPrefix = "/###-VIRTUAL-PATH-###,"

vClusterRootdirEnvname :: String
vClusterRootdirEnvname = "GANETI_ROOTDIR"

vClusterHostnameEnvname :: String
vClusterHostnameEnvname = "GANETI_HOSTNAME"

vClusterVpathWhitelist :: FrozenSet String
vClusterVpathWhitelist = ConstantUtils.mkSet [ vClusterEtcHosts ]

-- * The source reasons for the execution of an OpCode

opcodeReasonSrcClient :: String
opcodeReasonSrcClient = "gnt:client"

_opcodeReasonSrcDaemon :: String
_opcodeReasonSrcDaemon = "gnt:daemon"

_opcodeReasonSrcMasterd :: String
_opcodeReasonSrcMasterd = _opcodeReasonSrcDaemon ++ ":masterd"

opcodeReasonSrcNoded :: String
opcodeReasonSrcNoded = _opcodeReasonSrcDaemon ++ ":noded"

opcodeReasonSrcOpcode :: String
opcodeReasonSrcOpcode = "gnt:opcode"

opcodeReasonSrcPickup :: String
opcodeReasonSrcPickup = _opcodeReasonSrcMasterd ++ ":pickup"

opcodeReasonSrcWatcher :: String
opcodeReasonSrcWatcher = "gnt:watcher"

opcodeReasonSrcRlib2 :: String
opcodeReasonSrcRlib2 = "gnt:library:rlib2"

opcodeReasonSrcUser :: String
opcodeReasonSrcUser = "gnt:user"

opcodeReasonSources :: FrozenSet String
opcodeReasonSources =
  ConstantUtils.mkSet [opcodeReasonSrcClient,
                       opcodeReasonSrcNoded,
                       opcodeReasonSrcOpcode,
                       opcodeReasonSrcPickup,
                       opcodeReasonSrcWatcher,
                       opcodeReasonSrcRlib2,
                       opcodeReasonSrcUser]

-- | Path generating random UUID
randomUuidFile :: String
randomUuidFile = ConstantUtils.randomUuidFile


-- * Auto-repair levels

autoRepairFailover :: String
autoRepairFailover = Types.autoRepairTypeToRaw ArFailover

autoRepairFixStorage :: String
autoRepairFixStorage = Types.autoRepairTypeToRaw ArFixStorage

autoRepairMigrate :: String
autoRepairMigrate = Types.autoRepairTypeToRaw ArMigrate

autoRepairReinstall :: String
autoRepairReinstall = Types.autoRepairTypeToRaw ArReinstall

autoRepairAllTypes :: FrozenSet String
autoRepairAllTypes =
  ConstantUtils.mkSet [autoRepairFailover,
                       autoRepairFixStorage,
                       autoRepairMigrate,
                       autoRepairReinstall]

-- * Auto-repair results

autoRepairEnoperm :: String
autoRepairEnoperm = Types.autoRepairResultToRaw ArEnoperm

autoRepairFailure :: String
autoRepairFailure = Types.autoRepairResultToRaw ArFailure

autoRepairSuccess :: String
autoRepairSuccess = Types.autoRepairResultToRaw ArSuccess

autoRepairAllResults :: FrozenSet String
autoRepairAllResults =
  ConstantUtils.mkSet [autoRepairEnoperm, autoRepairFailure, autoRepairSuccess]



-- | The version identifier for builtin data collectors
builtinDataCollectorVersion :: String
builtinDataCollectorVersion = "B"

-- | The reason trail opcode parameter name
opcodeReason :: String
opcodeReason = "reason"

-- | The reason trail opcode parameter name
opcodeSequential :: String
opcodeSequential = "sequential"

diskstatsFile :: String
diskstatsFile = "/proc/diskstats"

-- *  CPU load collector

statFile :: String
statFile = "/proc/stat"

cpuavgloadBufferSize :: Int
cpuavgloadBufferSize = 150

-- | Window size for averaging in seconds.
cpuavgloadWindowSize :: Int
cpuavgloadWindowSize = 600

-- * Xen cpu load collector

xentopCommand :: String
xentopCommand = "xentop"

-- | Minimal observation time in seconds, the xen cpu load collector
-- can report load averages for the first time.
xentopAverageThreshold :: Int
xentopAverageThreshold = 100

-- * Monitoring daemon

-- | Mond's variable for periodical data collection
mondTimeInterval :: Int
mondTimeInterval = 5

-- | Mond's waiting time for requesting the current configuration.
mondConfigTimeInterval :: Int
mondConfigTimeInterval = 15

-- | Mond's latest API version
mondLatestApiVersion :: Int
mondLatestApiVersion = 1

mondDefaultCategory :: String
mondDefaultCategory = "default"

-- * Disk access modes

diskUserspace :: String
diskUserspace = Types.diskAccessModeToRaw DiskUserspace

diskKernelspace :: String
diskKernelspace = Types.diskAccessModeToRaw DiskKernelspace

diskValidAccessModes :: FrozenSet String
diskValidAccessModes =
  ConstantUtils.mkSet $ map Types.diskAccessModeToRaw [minBound..]

-- | Timeout for queue draining in upgrades
upgradeQueueDrainTimeout :: Int
upgradeQueueDrainTimeout = 36 * 60 * 60 -- 1.5 days

-- | Intervall at which the queue is polled during upgrades
upgradeQueuePollInterval :: Int
upgradeQueuePollInterval  = 10

-- * Hotplug Actions

hotplugActionAdd :: String
hotplugActionAdd = Types.hotplugActionToRaw HAAdd

hotplugActionRemove :: String
hotplugActionRemove = Types.hotplugActionToRaw HARemove

hotplugActionModify :: String
hotplugActionModify = Types.hotplugActionToRaw HAMod

hotplugAllActions :: FrozenSet String
hotplugAllActions =
  ConstantUtils.mkSet $ map Types.hotplugActionToRaw [minBound..]

-- * Hotplug Device Targets

hotplugTargetNic :: String
hotplugTargetNic = Types.hotplugTargetToRaw HTNic

hotplugTargetDisk :: String
hotplugTargetDisk = Types.hotplugTargetToRaw HTDisk

hotplugAllTargets :: FrozenSet String
hotplugAllTargets =
  ConstantUtils.mkSet $ map Types.hotplugTargetToRaw [minBound..]

-- | Timeout for disk removal (seconds)
diskRemoveRetryTimeout :: Int
diskRemoveRetryTimeout = 30

-- | Interval between disk removal retries (seconds)
diskRemoveRetryInterval :: Int
diskRemoveRetryInterval  = 3

-- * UUID regex

uuidRegex :: String
uuidRegex = "^[a-f0-9]{8}-[a-f0-9]{4}-[a-f0-9]{4}-[a-f0-9]{4}-[a-f0-9]{12}$"

-- * Luxi constants

luxiSocketPerms :: Int
luxiSocketPerms = 0o660

luxiKeyMethod :: String
luxiKeyMethod = "method"

luxiKeyArgs :: String
luxiKeyArgs = "args"

luxiKeySuccess :: String
luxiKeySuccess = "success"

luxiKeyResult :: String
luxiKeyResult = "result"

luxiKeyVersion :: String
luxiKeyVersion = "version"

luxiReqSubmitJob :: String
luxiReqSubmitJob = "SubmitJob"

luxiReqSubmitJobToDrainedQueue :: String
luxiReqSubmitJobToDrainedQueue = "SubmitJobToDrainedQueue"

luxiReqSubmitManyJobs :: String
luxiReqSubmitManyJobs = "SubmitManyJobs"

luxiReqWaitForJobChange :: String
luxiReqWaitForJobChange = "WaitForJobChange"

luxiReqPickupJob :: String
luxiReqPickupJob = "PickupJob"

luxiReqCancelJob :: String
luxiReqCancelJob = "CancelJob"

luxiReqArchiveJob :: String
luxiReqArchiveJob = "ArchiveJob"

luxiReqChangeJobPriority :: String
luxiReqChangeJobPriority = "ChangeJobPriority"

luxiReqAutoArchiveJobs :: String
luxiReqAutoArchiveJobs = "AutoArchiveJobs"

luxiReqQuery :: String
luxiReqQuery = "Query"

luxiReqQueryFields :: String
luxiReqQueryFields = "QueryFields"

luxiReqQueryJobs :: String
luxiReqQueryJobs = "QueryJobs"

luxiReqQueryFilters :: String
luxiReqQueryFilters = "QueryFilters"

luxiReqReplaceFilter :: String
luxiReqReplaceFilter = "ReplaceFilter"

luxiReqDeleteFilter :: String
luxiReqDeleteFilter = "DeleteFilter"

luxiReqQueryInstances :: String
luxiReqQueryInstances = "QueryInstances"

luxiReqQueryNodes :: String
luxiReqQueryNodes = "QueryNodes"

luxiReqQueryGroups :: String
luxiReqQueryGroups = "QueryGroups"

luxiReqQueryNetworks :: String
luxiReqQueryNetworks = "QueryNetworks"

luxiReqQueryExports :: String
luxiReqQueryExports = "QueryExports"

luxiReqQueryConfigValues :: String
luxiReqQueryConfigValues = "QueryConfigValues"

luxiReqQueryClusterInfo :: String
luxiReqQueryClusterInfo = "QueryClusterInfo"

luxiReqQueryTags :: String
luxiReqQueryTags = "QueryTags"

luxiReqSetDrainFlag :: String
luxiReqSetDrainFlag = "SetDrainFlag"

luxiReqSetWatcherPause :: String
luxiReqSetWatcherPause = "SetWatcherPause"

luxiReqAll :: FrozenSet String
luxiReqAll =
  ConstantUtils.mkSet
  [ luxiReqArchiveJob
  , luxiReqAutoArchiveJobs
  , luxiReqCancelJob
  , luxiReqChangeJobPriority
  , luxiReqQuery
  , luxiReqQueryClusterInfo
  , luxiReqQueryConfigValues
  , luxiReqQueryExports
  , luxiReqQueryFields
  , luxiReqQueryGroups
  , luxiReqQueryInstances
  , luxiReqQueryJobs
  , luxiReqQueryNodes
  , luxiReqQueryNetworks
  , luxiReqQueryTags
  , luxiReqSetDrainFlag
  , luxiReqSetWatcherPause
  , luxiReqSubmitJob
  , luxiReqSubmitJobToDrainedQueue
  , luxiReqSubmitManyJobs
  , luxiReqWaitForJobChange
  , luxiReqPickupJob
  , luxiReqQueryFilters
  , luxiReqReplaceFilter
  , luxiReqDeleteFilter
  ]

luxiDefCtmo :: Int
luxiDefCtmo = 10

luxiDefRwto :: Int
luxiDefRwto = 60

-- | 'WaitForJobChange' timeout
luxiWfjcTimeout :: Int
luxiWfjcTimeout = (luxiDefRwto - 1) `div` 2

-- | The prefix of the LUXI livelock file name
luxiLivelockPrefix :: String
luxiLivelockPrefix = "luxi-daemon"

-- | The LUXI daemon waits this number of seconds for ensuring that a canceled
-- job terminates before giving up.
luxiCancelJobTimeout :: Int
luxiCancelJobTimeout = (luxiDefRwto - 1) `div` 4

-- * Master voting constants

-- | Number of retries to carry out if nodes do not answer
masterVotingRetries :: Int
masterVotingRetries = 6

-- | Retry interval (in seconds) in master voting, if not enough answers
-- could be gathered.
masterVotingRetryIntervall :: Int
masterVotingRetryIntervall = 10

-- * Query language constants

-- ** Logic operators with one or more operands, each of which is a
-- filter on its own

qlangOpAnd :: String
qlangOpAnd = "&"

qlangOpOr :: String
qlangOpOr = "|"

-- ** Unary operators with exactly one operand

qlangOpNot :: String
qlangOpNot = "!"

qlangOpTrue :: String
qlangOpTrue = "?"

-- ** Binary operators with exactly two operands, the field name and
-- an operator-specific value

qlangOpContains :: String
qlangOpContains = "=[]"

qlangOpEqual :: String
qlangOpEqual = "=="

qlangOpEqualLegacy :: String
qlangOpEqualLegacy = "="

qlangOpGe :: String
qlangOpGe = ">="

qlangOpGt :: String
qlangOpGt = ">"

qlangOpLe :: String
qlangOpLe = "<="

qlangOpLt :: String
qlangOpLt = "<"

qlangOpNotEqual :: String
qlangOpNotEqual = "!="

qlangOpRegexp :: String
qlangOpRegexp = "=~"

-- | Characters used for detecting user-written filters (see
-- L{_CheckFilter})

qlangFilterDetectionChars :: FrozenSet String
qlangFilterDetectionChars =
  ConstantUtils.mkSet ["!", " ", "\"", "\'",
                       ")", "(", "\x0b", "\n",
                       "\r", "\x0c", "/", "<",
                       "\t", ">", "=", "\\", "~"]

-- | Characters used to detect globbing filters
qlangGlobDetectionChars :: FrozenSet String
qlangGlobDetectionChars = ConstantUtils.mkSet ["*", "?"]

-- * Error related constants
--
-- 'OpPrereqError' failure types

-- | Environment error (e.g. node disk error)
errorsEcodeEnviron :: String
errorsEcodeEnviron = "environment_error"

-- | Entity already exists
errorsEcodeExists :: String
errorsEcodeExists = "already_exists"

-- | Internal cluster error
errorsEcodeFault :: String
errorsEcodeFault = "internal_error"

-- | Wrong arguments (at syntax level)
errorsEcodeInval :: String
errorsEcodeInval = "wrong_input"

-- | Entity not found
errorsEcodeNoent :: String
errorsEcodeNoent = "unknown_entity"

-- | Not enough resources (iallocator failure, disk space, memory, etc)
errorsEcodeNores :: String
errorsEcodeNores = "insufficient_resources"

-- | Resource not unique (e.g. MAC or IP duplication)
errorsEcodeNotunique :: String
errorsEcodeNotunique = "resource_not_unique"

-- | Resolver errors
errorsEcodeResolver :: String
errorsEcodeResolver = "resolver_error"

-- | Wrong entity state
errorsEcodeState :: String
errorsEcodeState = "wrong_state"

-- | Temporarily out of resources; operation can be tried again
errorsEcodeTempNores :: String
errorsEcodeTempNores = "temp_insufficient_resources"

errorsEcodeAll :: FrozenSet String
errorsEcodeAll =
  ConstantUtils.mkSet [ errorsEcodeNores
                      , errorsEcodeExists
                      , errorsEcodeState
                      , errorsEcodeNotunique
                      , errorsEcodeTempNores
                      , errorsEcodeNoent
                      , errorsEcodeFault
                      , errorsEcodeResolver
                      , errorsEcodeInval
                      , errorsEcodeEnviron
                      ]

-- * Jstore related constants

jstoreJobsPerArchiveDirectory :: Int
jstoreJobsPerArchiveDirectory = 10000

-- * Gluster settings

-- | Name of the Gluster host setting
glusterHost :: String
glusterHost = "host"

-- | Default value of the Gluster host setting
glusterHostDefault :: String
glusterHostDefault = "127.0.0.1"

-- | Name of the Gluster volume setting
glusterVolume :: String
glusterVolume = "volume"

-- | Default value of the Gluster volume setting
glusterVolumeDefault :: String
glusterVolumeDefault = "gv0"

-- | Name of the Gluster port setting
glusterPort :: String
glusterPort = "port"

-- | Default value of the Gluster port setting
glusterPortDefault :: Int
glusterPortDefault = 24007

-- * Instance communication
--
-- The instance communication attaches an additional NIC, named
-- @instanceCommunicationNicPrefix@:@instanceName@ with MAC address
-- prefixed by @instanceCommunicationMacPrefix@, to the instances that
-- have instance communication enabled.  This NIC is part of the
-- instance communication network which is supplied by the user via
--
--   gnt-cluster modify --instance-communication=mynetwork
--
-- This network is defined as @instanceCommunicationNetwork4@ for IPv4
-- and @instanceCommunicationNetwork6@ for IPv6.

instanceCommunicationDoc :: String
instanceCommunicationDoc =
  "Enable or disable the communication mechanism for an instance"

instanceCommunicationMacPrefix :: String
instanceCommunicationMacPrefix = "52:54:00"

-- | The instance communication network is a link-local IPv4/IPv6
-- network because the communication is meant to be exclusive between
-- the host and the guest and not routed outside the node.
instanceCommunicationNetwork4 :: String
instanceCommunicationNetwork4 = "169.254.0.0/16"

-- | See 'instanceCommunicationNetwork4'.
instanceCommunicationNetwork6 :: String
instanceCommunicationNetwork6 = "fe80::/10"

instanceCommunicationNetworkLink :: String
instanceCommunicationNetworkLink = "communication_rt"

instanceCommunicationNetworkMode :: String
instanceCommunicationNetworkMode = nicModeRouted

instanceCommunicationNicPrefix :: String
instanceCommunicationNicPrefix = "ganeti:communication:"

-- | Parameters that should be protected
--
-- Python does not have a type system and can't automatically infer what should
-- be the resulting type of a JSON request. As a result, it must rely on this
-- list of parameter names to protect values correctly.
--
-- Names ending in _cluster will be treated as dicts of dicts of private values.
-- Otherwise they are considered dicts of private values.
privateParametersBlacklist :: [String]
privateParametersBlacklist = [ "osparams_private"
                             , "osparams_secret"
                             , "osparams_private_cluster"
                             ]

-- | Warn the user that the logging level is too low for production use.
debugModeConfidentialityWarning :: String
debugModeConfidentialityWarning =
  "ALERT: %s started in debug mode.\n\
  \ Private and secret parameters WILL be logged!\n"

-- | Use to hide secret parameter value
redacted :: String
redacted = Types.redacted

-- * Stat dictionary entries
--
-- The get_file_info RPC returns a number of values as a dictionary, and the
-- following constants are both descriptions and means of accessing them.

-- | The size of the file
statSize :: String
statSize = "size"


-- * Helper VM-related timeouts

-- | The default fixed timeout needed to startup the helper VM.
helperVmStartup :: Int
helperVmStartup = 5 * 60

-- | The default fixed timeout needed until the helper VM is finally
-- shutdown, for example, after installing the OS.
helperVmShutdown :: Int
helperVmShutdown = 2 * 60 * 60

-- | The zeroing timeout per MiB of disks to zero
--
-- Determined by estimating that a disk writes at a relatively slow
-- speed of 1/5 of the max speed of current drives.
zeroingTimeoutPerMib :: Double
zeroingTimeoutPerMib = 1.0 / (100.0 / 5.0)

-- * Networking

-- The minimum size of a network.
ipv4NetworkMinSize :: Int
ipv4NetworkMinSize = 30

-- The maximum size of a network.
--
-- FIXME: This limit is for performance reasons. Remove when refactoring
-- for performance tuning was successful.
ipv4NetworkMaxSize :: Int
ipv4NetworkMaxSize = 30

-- * Data Collectors

dataCollectorCPULoad    :: String
dataCollectorCPULoad    = "cpu-avg-load"

dataCollectorXenCpuLoad :: String
dataCollectorXenCpuLoad = "xen-cpu-avg-load"

dataCollectorDiskStats  :: String
dataCollectorDiskStats  = "diskstats"

dataCollectorDrbd       :: String
dataCollectorDrbd       = "drbd"

dataCollectorLv         :: String
dataCollectorLv         = "lv"

dataCollectorInstStatus :: String
dataCollectorInstStatus = "inst-status-xen"

dataCollectorParameterInterval :: String
dataCollectorParameterInterval = "interval"

dataCollectorNames :: FrozenSet String
dataCollectorNames =
  ConstantUtils.mkSet [ dataCollectorCPULoad
                      , dataCollectorDiskStats
                      , dataCollectorDrbd
                      , dataCollectorLv
                      , dataCollectorInstStatus
                      , dataCollectorXenCpuLoad
                      ]

dataCollectorStateActive :: String
dataCollectorStateActive = "active"

dataCollectorsEnabledName :: String
dataCollectorsEnabledName = "enabled_data_collectors"

dataCollectorsIntervalName :: String
dataCollectorsIntervalName = "data_collector_interval"

-- * HTools tag prefixes

exTagsPrefix :: String
exTagsPrefix = Tags.exTagsPrefix<|MERGE_RESOLUTION|>--- conflicted
+++ resolved
@@ -3908,7 +3908,9 @@
 ssEnabledUserShutdown :: String
 ssEnabledUserShutdown = "enabled_user_shutdown"
 
-<<<<<<< HEAD
+ssSshPorts :: String
+ssSshPorts = "ssh_ports"
+
 validSsKeys :: FrozenSet String
 validSsKeys = ConstantUtils.mkSet
   [ ssClusterName
@@ -3938,14 +3940,11 @@
   , ssNodegroups
   , ssNetworks
   , ssEnabledUserShutdown
+  , ssSshPorts
   ]
   <>
   validSsHvparamsKeys
 
-=======
-ssSshPorts :: String
-ssSshPorts = "ssh_ports"
->>>>>>> 7f850407
 
 -- | Cluster wide default parameters
 defaultEnabledHypervisor :: String
