{-| Implementation of the generic daemon functionality.

-}

{-

Copyright (C) 2011, 2012 Google Inc.
All rights reserved.

Redistribution and use in source and binary forms, with or without
modification, are permitted provided that the following conditions are
met:

1. Redistributions of source code must retain the above copyright notice,
this list of conditions and the following disclaimer.

2. Redistributions in binary form must reproduce the above copyright
notice, this list of conditions and the following disclaimer in the
documentation and/or other materials provided with the distribution.

THIS SOFTWARE IS PROVIDED BY THE COPYRIGHT HOLDERS AND CONTRIBUTORS "AS
IS" AND ANY EXPRESS OR IMPLIED WARRANTIES, INCLUDING, BUT NOT LIMITED
TO, THE IMPLIED WARRANTIES OF MERCHANTABILITY AND FITNESS FOR A PARTICULAR
PURPOSE ARE DISCLAIMED. IN NO EVENT SHALL THE COPYRIGHT HOLDER OR
CONTRIBUTORS BE LIABLE FOR ANY DIRECT, INDIRECT, INCIDENTAL, SPECIAL,
EXEMPLARY, OR CONSEQUENTIAL DAMAGES (INCLUDING, BUT NOT LIMITED TO,
PROCUREMENT OF SUBSTITUTE GOODS OR SERVICES; LOSS OF USE, DATA, OR
PROFITS; OR BUSINESS INTERRUPTION) HOWEVER CAUSED AND ON ANY THEORY OF
LIABILITY, WHETHER IN CONTRACT, STRICT LIABILITY, OR TORT (INCLUDING
NEGLIGENCE OR OTHERWISE) ARISING IN ANY WAY OUT OF THE USE OF THIS
SOFTWARE, EVEN IF ADVISED OF THE POSSIBILITY OF SUCH DAMAGE.

-}

module Ganeti.Daemon
  ( DaemonOptions(..)
  , OptType
  , CheckFn
  , PrepFn
  , MainFn
  , defaultOptions
  , oShowHelp
  , oShowVer
  , oNoDaemonize
  , oNoUserChecks
  , oDebug
  , oPort
  , oBindAddress
  , oSyslogUsage
  , oForceNode
  , oNoVoting
  , oYesDoIt
  , parseArgs
  , parseAddress
  , cleanupSocket
  , describeError
  , genericMain
  , getFQDN
  ) where

import Control.Concurrent
import Control.Exception
import Control.Monad
import Data.Maybe (fromMaybe, listToMaybe)
import Text.Printf
import Data.Word
import GHC.IO.Handle (hDuplicateTo)
import Network.BSD (getHostName)
import qualified Network.Socket as Socket
import System.Console.GetOpt
import System.Directory
import System.Exit
import System.Environment
import System.IO
import System.IO.Error (isDoesNotExistError, modifyIOError, annotateIOError)
import System.Posix.Directory
import System.Posix.Files
import System.Posix.IO
import System.Posix.Process
import System.Posix.Types
import System.Posix.Signals

import Ganeti.Common as Common
import Ganeti.Logging
import Ganeti.Runtime
import Ganeti.BasicTypes
import Ganeti.Utils
import qualified Ganeti.Constants as C
import qualified Ganeti.Ssconf as Ssconf

-- * Constants

-- | \/dev\/null path.
devNull :: FilePath
devNull = "/dev/null"

-- | Error message prefix, used in two separate paths (when forking
-- and when not).
daemonStartupErr :: String -> String
daemonStartupErr = ("Error when starting the daemon process: " ++)

-- * Data types

-- | Command line options structure.
data DaemonOptions = DaemonOptions
  { optShowHelp     :: Bool           -- ^ Just show the help
  , optShowVer      :: Bool           -- ^ Just show the program version
  , optShowComp     :: Bool           -- ^ Just show the completion info
  , optDaemonize    :: Bool           -- ^ Whether to daemonize or not
  , optPort         :: Maybe Word16   -- ^ Override for the network port
  , optDebug        :: Bool           -- ^ Enable debug messages
  , optNoUserChecks :: Bool           -- ^ Ignore user checks
  , optBindAddress  :: Maybe String   -- ^ Override for the bind address
  , optSyslogUsage  :: Maybe SyslogUsage -- ^ Override for Syslog usage
  , optForceNode    :: Bool           -- ^ Ignore node checks
  , optNoVoting     :: Bool           -- ^ skip voting for master
  , optYesDoIt      :: Bool           -- ^ force dangerous options
  }

-- | Default values for the command line options.
defaultOptions :: DaemonOptions
defaultOptions  = DaemonOptions
  { optShowHelp     = False
  , optShowVer      = False
  , optShowComp     = False
  , optDaemonize    = True
  , optPort         = Nothing
  , optDebug        = False
  , optNoUserChecks = False
  , optBindAddress  = Nothing
  , optSyslogUsage  = Nothing
  , optForceNode    = False
  , optNoVoting     = False
  , optYesDoIt      = False
  }

instance StandardOptions DaemonOptions where
  helpRequested = optShowHelp
  verRequested  = optShowVer
  compRequested = optShowComp
  requestHelp o = o { optShowHelp = True }
  requestVer  o = o { optShowVer  = True }
  requestComp o = o { optShowComp = True }

-- | Abrreviation for the option type.
type OptType = GenericOptType DaemonOptions

-- | Check function type.
type CheckFn a = DaemonOptions -> IO (Either ExitCode a)

-- | Prepare function type.
type PrepFn a b = DaemonOptions -> a -> IO b

-- | Main execution function type.
type MainFn a b = DaemonOptions -> a -> b -> IO ()

-- * Command line options

oNoDaemonize :: OptType
oNoDaemonize =
  (Option "f" ["foreground"]
   (NoArg (\ opts -> Ok opts { optDaemonize = False }))
   "Don't detach from the current terminal",
   OptComplNone)

oDebug :: OptType
oDebug =
  (Option "d" ["debug"]
   (NoArg (\ opts -> Ok opts { optDebug = True }))
   "Enable debug messages",
   OptComplNone)

oNoUserChecks :: OptType
oNoUserChecks =
  (Option "" ["no-user-checks"]
   (NoArg (\ opts -> Ok opts { optNoUserChecks = True }))
   "Ignore user checks",
   OptComplNone)

oPort :: Int -> OptType
oPort def =
  (Option "p" ["port"]
   (reqWithConversion (tryRead "reading port")
    (\port opts -> Ok opts { optPort = Just port }) "PORT")
   ("Network port (default: " ++ show def ++ ")"),
   OptComplInteger)

oBindAddress :: OptType
oBindAddress =
  (Option "b" ["bind"]
   (ReqArg (\addr opts -> Ok opts { optBindAddress = Just addr })
    "ADDR")
   "Bind address (default depends on cluster configuration)",
   OptComplInetAddr)

oSyslogUsage :: OptType
oSyslogUsage =
  (Option "" ["syslog"]
   (reqWithConversion syslogUsageFromRaw
    (\su opts -> Ok opts { optSyslogUsage = Just su })
    "SYSLOG")
   ("Enable logging to syslog (except debug \
    \messages); one of 'no', 'yes' or 'only' [" ++ C.syslogUsage ++
    "]"),
   OptComplChoices ["yes", "no", "only"])

oForceNode :: OptType
oForceNode =
  (Option "" ["force-node"]
   (NoArg (\ opts -> Ok opts { optForceNode = True }))
   "Force the daemon to run on a different node than the master",
   OptComplNone)

oNoVoting :: OptType
oNoVoting =
  (Option "" ["no-voting"]
   (NoArg (\ opts -> Ok opts { optNoVoting = True }))
   "Skip node agreement check (dangerous)",
   OptComplNone)

oYesDoIt :: OptType
oYesDoIt =
  (Option "" ["yes-do-it"]
   (NoArg (\ opts -> Ok opts { optYesDoIt = True }))
   "Force a dangerous operation",
   OptComplNone)

-- | Generic options.
genericOpts :: [OptType]
genericOpts = [ oShowHelp
              , oShowVer
              , oShowComp
              ]

-- | Annotates and transforms IOErrors into a Result type. This can be
-- used in the error handler argument to 'catch', for example.
ioErrorToResult :: String -> IOError -> IO (Result a)
ioErrorToResult description exc =
  return . Bad $ description ++ ": " ++ show exc

-- | Small wrapper over getArgs and 'parseOpts'.
parseArgs :: String -> [OptType] -> IO (DaemonOptions, [String])
parseArgs cmd options = do
  cmd_args <- getArgs
  parseOpts defaultOptions cmd_args cmd (options ++ genericOpts) []

-- * Daemon-related functions

-- | PID file mode.
pidFileMode :: FileMode
pidFileMode = unionFileModes ownerReadMode ownerWriteMode

-- | PID file open flags.
pidFileFlags :: OpenFileFlags
pidFileFlags = defaultFileFlags { noctty = True, trunc = False }

-- | Writes a PID file and locks it.
writePidFile :: FilePath -> IO Fd
writePidFile path = do
  fd <- openFd path ReadWrite (Just pidFileMode) pidFileFlags
  setLock fd (WriteLock, AbsoluteSeek, 0, 0)
  my_pid <- getProcessID
  _ <- fdWrite fd (show my_pid ++ "\n")
  return fd

-- | Helper function to ensure a socket doesn't exist. Should only be
-- called once we have locked the pid file successfully.
cleanupSocket :: FilePath -> IO ()
cleanupSocket socketPath =
  catchJust (guard . isDoesNotExistError) (removeLink socketPath)
            (const $ return ())

-- | Sets up a daemon's environment.
setupDaemonEnv :: FilePath -> FileMode -> IO ()
setupDaemonEnv cwd umask = do
  changeWorkingDirectory cwd
  _ <- setFileCreationMask umask
  _ <- createSession
  return ()

-- | Cleanup function, performing all the operations that need to be done prior
-- to shutting down a daemon.
finalCleanup :: FilePath -> IO ()
finalCleanup = removeFile

-- | Signal handler for the termination signal.
handleSigTerm :: ThreadId -> IO ()
handleSigTerm mainTID =
  -- Throw termination exception to the main thread, so that the daemon is
  -- actually stopped in the proper way, executing all the functions waiting on
  -- "finally" statement.
  Control.Exception.throwTo mainTID ExitSuccess

-- | Signal handler for reopening log files.
handleSigHup :: FilePath -> IO ()
handleSigHup path = do
  setupDaemonFDs (Just path)
  logInfo "Reopening log files after receiving SIGHUP"

-- | Sets up a daemon's standard file descriptors.
setupDaemonFDs :: Maybe FilePath -> IO ()
setupDaemonFDs logfile = do
  null_in_handle <- openFile devNull ReadMode
  null_out_handle <- openFile (fromMaybe devNull logfile) AppendMode
  hDuplicateTo null_in_handle stdin
  hDuplicateTo null_out_handle stdout
  hDuplicateTo null_out_handle stderr
  hClose null_in_handle
  hClose null_out_handle

-- | Computes the default bind address for a given family.
defaultBindAddr :: Int                  -- ^ The port we want
                -> Socket.Family        -- ^ The cluster IP family
                -> Result (Socket.Family, Socket.SockAddr)
defaultBindAddr port Socket.AF_INET =
  Ok (Socket.AF_INET,
      Socket.SockAddrInet (fromIntegral port) Socket.iNADDR_ANY)
defaultBindAddr port Socket.AF_INET6 =
  Ok (Socket.AF_INET6,
      Socket.SockAddrInet6 (fromIntegral port) 0 Socket.iN6ADDR_ANY 0)
defaultBindAddr _ fam = Bad $ "Unsupported address family: " ++ show fam

-- | Based on the options, compute the socket address to use for the
-- daemon.
parseAddress :: DaemonOptions      -- ^ Command line options
             -> Int                -- ^ Default port for this daemon
             -> IO (Result (Socket.Family, Socket.SockAddr))
parseAddress opts defport = do
  let port = maybe defport fromIntegral $ optPort opts
  def_family <- Ssconf.getPrimaryIPFamily Nothing
  case optBindAddress opts of
    Nothing -> return (def_family >>= defaultBindAddr port)
    Just saddr -> Control.Exception.catch
                    (resolveAddr port saddr)
                    (ioErrorToResult $ "Invalid address " ++ saddr)

-- | Environment variable to override the assumed host name of the
-- current node.
vClusterHostNameEnvVar :: String
vClusterHostNameEnvVar = "GANETI_HOSTNAME"

-- | Get the real full qualified host name.
<<<<<<< HEAD
getFQDN' :: IO String
getFQDN' = do
=======
getFQDN' :: Maybe Socket.AddrInfo -> IO String
getFQDN' hints = do
>>>>>>> 94d7ecdd
  hostname <- getHostName
  addrInfos <- Socket.getAddrInfo hints (Just hostname) Nothing
  let address = listToMaybe addrInfos >>= (Just . Socket.addrAddress)
  case address of
    Just a -> do
      fqdn <- liftM fst $ Socket.getNameInfo [] True False a
      return (fromMaybe hostname fqdn)
    Nothing -> return hostname

<<<<<<< HEAD
-- | Return the full qualified host name, honoring the vcluster setup.
getFQDN :: IO String
getFQDN = do
=======
-- | Return the full qualified host name, honoring the vcluster setup
-- and hints on the preferred socket type or protocol.
getFQDNwithHints :: Maybe Socket.AddrInfo -> IO String
getFQDNwithHints hints = do
>>>>>>> 94d7ecdd
  let ioErrorToNothing :: IOError -> IO (Maybe String)
      ioErrorToNothing _ = return Nothing
  vcluster_node <- Control.Exception.catch
                     (liftM Just (getEnv vClusterHostNameEnvVar))
                     ioErrorToNothing
  case vcluster_node of
    Just node_name -> return node_name
<<<<<<< HEAD
    Nothing -> getFQDN'
=======
    Nothing -> getFQDN' hints

-- | Return the full qualified host name, honoring the vcluster setup.
getFQDN :: IO String
getFQDN = do
  familyresult <- Ssconf.getPrimaryIPFamily Nothing
  getFQDNwithHints
    $ genericResult (const Nothing)
        (\family -> Just $ Socket.defaultHints { Socket.addrFamily = family })
        familyresult
>>>>>>> 94d7ecdd

-- | Returns if the current node is the master node.
isMaster :: IO Bool
isMaster = do
  curNode <- getFQDN
  masterNode <- Ssconf.getMasterNode Nothing
  case masterNode of
    Ok n -> return (curNode == n)
    Bad _ -> return False

-- | Ensures that the daemon runs on the right node (and exits
-- gracefully if it doesnt)
ensureNode :: GanetiDaemon -> DaemonOptions -> IO ()
ensureNode daemon opts = do
  is_master <- isMaster
  when (daemonOnlyOnMaster daemon
        && not is_master
        && not (optForceNode opts)) $ do
    putStrLn "Not master, exiting."
    exitWith (ExitFailure C.exitNotmaster)

-- | Run an I\/O action that might throw an I\/O error, under a
-- handler that will simply annotate and re-throw the exception.
describeError :: String -> Maybe Handle -> Maybe FilePath -> IO a -> IO a
describeError descr hndl fpath =
  modifyIOError (\e -> annotateIOError e descr hndl fpath)

-- | Run an I\/O action as a daemon.
--
-- WARNING: this only works in single-threaded mode (either using the
-- single-threaded runtime, or using the multi-threaded one but with
-- only one OS thread, i.e. -N1).
daemonize :: FilePath -> (Maybe Fd -> IO ()) -> IO ()
daemonize logfile action = do
  (rpipe, wpipe) <- createPipe
  -- first fork
  _ <- forkProcess $ do
    -- in the child
    closeFd rpipe
    let wpipe' = Just wpipe
    setupDaemonEnv "/" (unionFileModes groupModes otherModes)
    setupDaemonFDs (Just logfile) `Control.Exception.catch`
      handlePrepErr False wpipe'
    -- second fork, launches the actual child code; standard
    -- double-fork technique
    _ <- forkProcess (action wpipe')
    exitImmediately ExitSuccess
  closeFd wpipe
  hndl <- fdToHandle rpipe
  errors <- hGetContents hndl
  ecode <- if null errors
             then return ExitSuccess
             else do
               hPutStrLn stderr $ daemonStartupErr errors
               return $ ExitFailure C.exitFailure
  exitImmediately ecode

-- | Generic daemon startup.
genericMain :: GanetiDaemon -- ^ The daemon we're running
            -> [OptType]    -- ^ The available options
            -> CheckFn a    -- ^ Check function
            -> PrepFn  a b  -- ^ Prepare function
            -> MainFn  a b  -- ^ Execution function
            -> IO ()
genericMain daemon options check_fn prep_fn exec_fn = do
  let progname = daemonName daemon

  (opts, args) <- parseArgs progname options

  -- Modify handleClient in Ganeti.UDSServer to remove this logging from luxid.
  when (optDebug opts && daemon == GanetiLuxid) .
    hPutStrLn stderr $
      printf C.debugModeConfidentialityWarning (daemonName daemon)

  ensureNode daemon opts

  exitUnless (null args) "This program doesn't take any arguments"

  unless (optNoUserChecks opts) $ do
    runtimeEnts <- runResultT getEnts
    ents <- exitIfBad "Can't find required user/groups" runtimeEnts
    verifyDaemonUser daemon ents

  syslog <- case optSyslogUsage opts of
              Nothing -> exitIfBad "Invalid cluster syslog setting" $
                         syslogUsageFromRaw C.syslogUsage
              Just v -> return v

  log_file <- daemonLogFile daemon
  -- run the check function and optionally exit if it returns an exit code
  check_result <- check_fn opts
  check_result' <- case check_result of
                     Left code -> exitWith code
                     Right v -> return v

  let processFn = if optDaemonize opts
                    then daemonize log_file
                    else \action -> action Nothing
  _ <- installHandler lostConnection (Catch (handleSigHup log_file)) Nothing
  processFn $ innerMain daemon opts syslog check_result' prep_fn exec_fn

-- | Full prepare function.
--
-- This is executed after daemonization, and sets up both the log
-- files (a generic functionality) and the custom prepare function of
-- the daemon.
fullPrep :: GanetiDaemon  -- ^ The daemon we're running
         -> DaemonOptions -- ^ The options structure, filled from the cmdline
         -> SyslogUsage   -- ^ Syslog mode
         -> a             -- ^ Check results
         -> PrepFn a b    -- ^ Prepare function
         -> IO (FilePath, b)
fullPrep daemon opts syslog check_result prep_fn = do
  logfile <- if optDaemonize opts
               then return Nothing
               else liftM Just $ daemonLogFile daemon
  pidfile <- daemonPidFile daemon
  let dname = daemonName daemon
  setupLogging logfile dname (optDebug opts) True False syslog
  _ <- describeError "writing PID file; already locked?"
         Nothing (Just pidfile) $ writePidFile pidfile
  logNotice $ dname ++ " daemon startup"
  prep_res <- prep_fn opts check_result
  tid <- myThreadId
  _ <- installHandler sigTERM (Catch $ handleSigTerm tid) Nothing
  return (pidfile, prep_res)

-- | Inner daemon function.
--
-- This is executed after daemonization.
innerMain :: GanetiDaemon  -- ^ The daemon we're running
          -> DaemonOptions -- ^ The options structure, filled from the cmdline
          -> SyslogUsage   -- ^ Syslog mode
          -> a             -- ^ Check results
          -> PrepFn a b    -- ^ Prepare function
          -> MainFn a b    -- ^ Execution function
          -> Maybe Fd      -- ^ Error reporting function
          -> IO ()
innerMain daemon opts syslog check_result prep_fn exec_fn fd = do
  (pidFile, prep_result) <- fullPrep daemon opts syslog check_result prep_fn
                 `Control.Exception.catch` handlePrepErr True fd
  -- no error reported, we should now close the fd
  maybeCloseFd fd
  finally (exec_fn opts check_result prep_result) (finalCleanup pidFile)

-- | Daemon prepare error handling function.
handlePrepErr :: Bool -> Maybe Fd -> IOError -> IO a
handlePrepErr logging_setup fd err = do
  let msg = show err
  case fd of
    -- explicitly writing to the fd directly, since when forking it's
    -- better (safer) than trying to convert this into a full handle
    Just fd' -> fdWrite fd' msg >> return ()
    Nothing  -> hPutStrLn stderr (daemonStartupErr msg)
  when logging_setup $ logError msg
  exitWith $ ExitFailure 1

-- | Close a file descriptor.
maybeCloseFd :: Maybe Fd -> IO ()
maybeCloseFd Nothing   = return ()
maybeCloseFd (Just fd) = closeFd fd<|MERGE_RESOLUTION|>--- conflicted
+++ resolved
@@ -340,13 +340,8 @@
 vClusterHostNameEnvVar = "GANETI_HOSTNAME"
 
 -- | Get the real full qualified host name.
-<<<<<<< HEAD
-getFQDN' :: IO String
-getFQDN' = do
-=======
 getFQDN' :: Maybe Socket.AddrInfo -> IO String
 getFQDN' hints = do
->>>>>>> 94d7ecdd
   hostname <- getHostName
   addrInfos <- Socket.getAddrInfo hints (Just hostname) Nothing
   let address = listToMaybe addrInfos >>= (Just . Socket.addrAddress)
@@ -356,16 +351,10 @@
       return (fromMaybe hostname fqdn)
     Nothing -> return hostname
 
-<<<<<<< HEAD
--- | Return the full qualified host name, honoring the vcluster setup.
-getFQDN :: IO String
-getFQDN = do
-=======
 -- | Return the full qualified host name, honoring the vcluster setup
 -- and hints on the preferred socket type or protocol.
 getFQDNwithHints :: Maybe Socket.AddrInfo -> IO String
 getFQDNwithHints hints = do
->>>>>>> 94d7ecdd
   let ioErrorToNothing :: IOError -> IO (Maybe String)
       ioErrorToNothing _ = return Nothing
   vcluster_node <- Control.Exception.catch
@@ -373,9 +362,6 @@
                      ioErrorToNothing
   case vcluster_node of
     Just node_name -> return node_name
-<<<<<<< HEAD
-    Nothing -> getFQDN'
-=======
     Nothing -> getFQDN' hints
 
 -- | Return the full qualified host name, honoring the vcluster setup.
@@ -386,7 +372,6 @@
     $ genericResult (const Nothing)
         (\family -> Just $ Socket.defaultHints { Socket.addrFamily = family })
         familyresult
->>>>>>> 94d7ecdd
 
 -- | Returns if the current node is the master node.
 isMaster :: IO Bool
