--- conflicted
+++ resolved
@@ -461,7 +461,6 @@
   ])
 
 $(buildObject "Instance" "inst" $
-<<<<<<< HEAD
   [ simpleField "name"             [t| String             |]
   , simpleField "primary_node"     [t| String             |]
   , simpleField "os"               [t| String             |]
@@ -471,25 +470,11 @@
   , simpleField "osparams"         [t| OsParams           |]
   , simpleField "osparams_private" [t| OsParamsPrivate    |]
   , simpleField "admin_state"      [t| AdminState         |]
+  , simpleField "admin_state_source" [t| AdminStateSource   |]
   , simpleField "nics"             [t| [PartialNic]       |]
   , simpleField "disks"            [t| [String]           |]
   , simpleField "disk_template"    [t| DiskTemplate       |]
   , simpleField "disks_active"     [t| Bool               |]
-=======
-  [ simpleField "name"               [t| String             |]
-  , simpleField "primary_node"       [t| String             |]
-  , simpleField "os"                 [t| String             |]
-  , simpleField "hypervisor"         [t| Hypervisor         |]
-  , simpleField "hvparams"           [t| HvParams           |]
-  , simpleField "beparams"           [t| PartialBeParams    |]
-  , simpleField "osparams"           [t| OsParams           |]
-  , simpleField "admin_state"        [t| AdminState         |]
-  , simpleField "admin_state_source" [t| AdminStateSource   |]
-  , simpleField "nics"               [t| [PartialNic]       |]
-  , simpleField "disks"              [t| [Disk]             |]
-  , simpleField "disk_template"      [t| DiskTemplate       |]
-  , simpleField "disks_active"       [t| Bool               |]
->>>>>>> 0c9204bd
   , optionalField $ simpleField "network_port" [t| Int  |]
   ]
   ++ timeStampFields
