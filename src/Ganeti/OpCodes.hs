--- conflicted
+++ resolved
@@ -833,11 +833,8 @@
      , pDelayOnNodes
      , pDelayOnNodeUuids
      , pDelayRepeat
-<<<<<<< HEAD
      , pDelayInterruptible
-=======
      , pDelayNoLocks
->>>>>>> 22b64963
      ],
      "duration")
   , ("OpTestAllocator",
