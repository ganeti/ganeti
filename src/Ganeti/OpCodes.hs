--- conflicted
+++ resolved
@@ -279,13 +279,10 @@
   , ("OpClusterRenewCrypto",
      [t| () |],
      OpDoc.opClusterRenewCrypto,
-<<<<<<< HEAD
      [ pNodeSslCerts
      , pSshKeys
-=======
-     [ pVerbose
+     , pVerbose
      , pDebug
->>>>>>> d2050bd1
      ],
      [])
   , ("OpQuery",
