{-| Implementation of the Ganeti Query2 node group queries.

 -}

{-

Copyright (C) 2012, 2013 Google Inc.
All rights reserved.

Redistribution and use in source and binary forms, with or without
modification, are permitted provided that the following conditions are
met:

1. Redistributions of source code must retain the above copyright notice,
this list of conditions and the following disclaimer.

2. Redistributions in binary form must reproduce the above copyright
notice, this list of conditions and the following disclaimer in the
documentation and/or other materials provided with the distribution.

THIS SOFTWARE IS PROVIDED BY THE COPYRIGHT HOLDERS AND CONTRIBUTORS "AS
IS" AND ANY EXPRESS OR IMPLIED WARRANTIES, INCLUDING, BUT NOT LIMITED
TO, THE IMPLIED WARRANTIES OF MERCHANTABILITY AND FITNESS FOR A PARTICULAR
PURPOSE ARE DISCLAIMED. IN NO EVENT SHALL THE COPYRIGHT HOLDER OR
CONTRIBUTORS BE LIABLE FOR ANY DIRECT, INDIRECT, INCIDENTAL, SPECIAL,
EXEMPLARY, OR CONSEQUENTIAL DAMAGES (INCLUDING, BUT NOT LIMITED TO,
PROCUREMENT OF SUBSTITUTE GOODS OR SERVICES; LOSS OF USE, DATA, OR
PROFITS; OR BUSINESS INTERRUPTION) HOWEVER CAUSED AND ON ANY THEORY OF
LIABILITY, WHETHER IN CONTRACT, STRICT LIABILITY, OR TORT (INCLUDING
NEGLIGENCE OR OTHERWISE) ARISING IN ANY WAY OUT OF THE USE OF THIS
SOFTWARE, EVEN IF ADVISED OF THE POSSIBILITY OF SUCH DAMAGE.

-}

module Ganeti.Query.Group
  (fieldsMap) where

import Data.Maybe (mapMaybe)

import Ganeti.Config
import Ganeti.Objects
import Ganeti.Query.Language
import Ganeti.Query.Common
import Ganeti.Query.Types
import Ganeti.Utils (niceSort)

groupFields :: FieldList NodeGroup NoDataRuntime
groupFields =
  [ (FieldDefinition "alloc_policy" "AllocPolicy" QFTText
       "Allocation policy for group",
     FieldSimple (rsNormal . groupAllocPolicy), QffNormal)
  , (FieldDefinition "custom_diskparams" "CustomDiskParameters" QFTOther
       "Custom disk parameters",
     FieldSimple (rsNormal . groupDiskparams), QffNormal)
  , (FieldDefinition "custom_ipolicy" "CustomInstancePolicy" QFTOther
       "Custom instance policy limitations",
     FieldSimple (rsNormal . groupIpolicy), QffNormal)
  , (FieldDefinition "custom_ndparams" "CustomNDParams" QFTOther
       "Custom node parameters",
     FieldSimple (rsNormal . groupNdparams), QffNormal)
  , (FieldDefinition "diskparams" "DiskParameters" QFTOther
       "Disk parameters (merged)",
     FieldConfig (\cfg -> rsNormal . getGroupDiskParams cfg), QffNormal)
  , (FieldDefinition "ipolicy" "InstancePolicy" QFTOther
       "Instance policy limitations (merged)",
     FieldConfig (\cfg ng -> rsNormal (getGroupIpolicy cfg ng)), QffNormal)
  , (FieldDefinition "name" "Group" QFTText "Group name",
     FieldSimple (rsNormal . groupName), QffNormal)
  , (FieldDefinition "ndparams" "NDParams" QFTOther "Node parameters",
     FieldConfig (\cfg ng -> rsNormal (getGroupNdParams cfg ng)), QffNormal)
  , (FieldDefinition "node_cnt" "Nodes" QFTNumber "Number of nodes",
     FieldConfig (\cfg -> rsNormal . length . getGroupNodes cfg . uuidOf),
     QffNormal)
  , (FieldDefinition "node_list" "NodeList" QFTOther "List of nodes",
     FieldConfig (\cfg -> rsNormal . map nodeName .
                          getGroupNodes cfg . uuidOf), QffNormal)
  , (FieldDefinition "pinst_cnt" "Instances" QFTNumber
       "Number of primary instances",
     FieldConfig
       (\cfg -> rsNormal . length . fst . getGroupInstances cfg . uuidOf),
     QffNormal)
  , (FieldDefinition "pinst_list" "InstanceList" QFTOther
       "List of primary instances",
     FieldConfig (\cfg -> rsNormal . niceSort . mapMaybe instName . fst .
<<<<<<< HEAD
                          getGroupInstances cfg . groupUuid), QffNormal)
  , (FieldDefinition "hv_state" "HypervisorState" QFTOther
       "Custom static hypervisor state",
     FieldSimple (rsNormal . groupHvStateStatic), QffNormal)
  , (FieldDefinition "disk_state" "DiskState" QFTOther "Disk state",
     FieldSimple (rsNormal . groupDiskStateStatic), QffNormal)
=======
                          getGroupInstances cfg . uuidOf), QffNormal)
>>>>>>> 713f1cfc
  ] ++
  map buildNdParamField allNDParamFields ++
  timeStampFields ++
  uuidFields "Group" ++
  serialFields "Group" ++
  tagsFields

-- | The group fields map.
fieldsMap :: FieldMap NodeGroup NoDataRuntime
fieldsMap = fieldListToFieldMap groupFields<|MERGE_RESOLUTION|>--- conflicted
+++ resolved
@@ -82,16 +82,12 @@
   , (FieldDefinition "pinst_list" "InstanceList" QFTOther
        "List of primary instances",
      FieldConfig (\cfg -> rsNormal . niceSort . mapMaybe instName . fst .
-<<<<<<< HEAD
-                          getGroupInstances cfg . groupUuid), QffNormal)
+                          getGroupInstances cfg . uuidOf), QffNormal)
   , (FieldDefinition "hv_state" "HypervisorState" QFTOther
        "Custom static hypervisor state",
      FieldSimple (rsNormal . groupHvStateStatic), QffNormal)
   , (FieldDefinition "disk_state" "DiskState" QFTOther "Disk state",
      FieldSimple (rsNormal . groupDiskStateStatic), QffNormal)
-=======
-                          getGroupInstances cfg . uuidOf), QffNormal)
->>>>>>> 713f1cfc
   ] ++
   map buildNdParamField allNDParamFields ++
   timeStampFields ++
