{-# LANGUAGE TemplateHaskell, CPP #-}

{-| Unittest helpers for TemplateHaskell components.

-}

{-

Copyright (C) 2011, 2012, 2013 Google Inc.
All rights reserved.

Redistribution and use in source and binary forms, with or without
modification, are permitted provided that the following conditions are
met:

1. Redistributions of source code must retain the above copyright notice,
this list of conditions and the following disclaimer.

2. Redistributions in binary form must reproduce the above copyright
notice, this list of conditions and the following disclaimer in the
documentation and/or other materials provided with the distribution.

THIS SOFTWARE IS PROVIDED BY THE COPYRIGHT HOLDERS AND CONTRIBUTORS "AS
IS" AND ANY EXPRESS OR IMPLIED WARRANTIES, INCLUDING, BUT NOT LIMITED
TO, THE IMPLIED WARRANTIES OF MERCHANTABILITY AND FITNESS FOR A PARTICULAR
PURPOSE ARE DISCLAIMED. IN NO EVENT SHALL THE COPYRIGHT HOLDER OR
CONTRIBUTORS BE LIABLE FOR ANY DIRECT, INDIRECT, INCIDENTAL, SPECIAL,
EXEMPLARY, OR CONSEQUENTIAL DAMAGES (INCLUDING, BUT NOT LIMITED TO,
PROCUREMENT OF SUBSTITUTE GOODS OR SERVICES; LOSS OF USE, DATA, OR
PROFITS; OR BUSINESS INTERRUPTION) HOWEVER CAUSED AND ON ANY THEORY OF
LIABILITY, WHETHER IN CONTRACT, STRICT LIABILITY, OR TORT (INCLUDING
NEGLIGENCE OR OTHERWISE) ARISING IN ANY WAY OUT OF THE USE OF THIS
SOFTWARE, EVEN IF ADVISED OF THE POSSIBILITY OF SUCH DAMAGE.

-}

module Test.Ganeti.TestHelper
  ( testSuite
  , genArbitrary
  ) where

import Data.List (stripPrefix, isPrefixOf)
import Data.Maybe (fromMaybe)
import Test.Framework
import Test.Framework.Providers.HUnit
import Test.Framework.Providers.QuickCheck2
import Test.HUnit (Assertion)
import Test.QuickCheck
import Language.Haskell.TH
import Ganeti.THH.Compat

-- | Test property prefix.
propPrefix :: String
propPrefix = "prop_"

-- | Test case prefix.
casePrefix :: String
casePrefix = "case_"

-- | Test case prefix without underscore.
case2Pfx :: String
case2Pfx = "case"

-- | Tries to drop a prefix from a string.
simplifyName :: String -> String -> String
simplifyName pfx string = fromMaybe string (stripPrefix pfx string)

-- | Builds a test from a QuickCheck property.
runProp :: Testable prop => String -> prop -> Test
runProp = testProperty . simplifyName propPrefix

-- | Builds a test for a HUnit test case.
runCase :: String -> Assertion -> Test
runCase = testCase . simplifyName casePrefix

-- | Runs the correct test provider for a given test, based on its
-- name (not very nice, but...).
run :: Name -> Q Exp
run name =
  let str = nameBase name
      nameE = varE name
      strE = litE (StringL str)
  in case () of
       _ | propPrefix `isPrefixOf` str -> [| runProp $strE $nameE |]
         | casePrefix `isPrefixOf` str -> [| runCase $strE $nameE |]
         | case2Pfx `isPrefixOf` str ->
           [| (testCase . simplifyName case2Pfx) $strE $nameE |]
         | otherwise -> fail $ "Unsupported test function name '" ++ str ++ "'"

-- | Convert slashes in a name to underscores.
mapSlashes :: String -> String
mapSlashes = map (\c -> if c == '/' then '_' else c)

-- | Builds a test suite.
testSuite :: String -> [Name] -> Q [Dec]
testSuite tsname tdef = do
  let fullname = mkName $ "test" ++ mapSlashes tsname
  tests <- mapM run tdef
  sigtype <- [t| Test |]
  body <- [| testGroup $(litE $ stringL tsname) $(return $ ListE tests) |]
  return [ SigD fullname sigtype
         , ValD (VarP fullname) (NormalB body) []
         ]

-- | Builds an arbitrary value for a given constructor. This doesn't
-- use the actual types of the fields, since we expect arbitrary
-- instances for all of the types anyway, we only care about the
-- number of fields.
mkConsArbitrary :: (Name, [a]) -> Exp
mkConsArbitrary (name, types) =
  let infix_arb a = InfixE (Just a) (VarE '(<*>)) (Just (VarE 'arbitrary))
      constr = AppE (VarE 'pure) (ConE name)
  in foldl (\a _ -> infix_arb a) constr types

-- | Extracts the name and the types from a constructor.
conInfo :: Con -> (Name, [Type])
conInfo (NormalC name t)     = (name, map snd t)
conInfo (RecC    name t)     = (name, map (\(_, _, x) -> x) t)
conInfo (InfixC t1 name t2)  = (name, [snd t1, snd t2])
conInfo (ForallC _ _ subcon) = conInfo subcon

-- | Builds an arbitrary instance for a regular data type (i.e. not Bounded).
mkRegularArbitrary :: Name -> [Con] -> Q [Dec]
mkRegularArbitrary name cons = do
  expr <- case cons of
            [] -> fail "Can't make Arbitrary instance for an empty data type"
            [x] -> return $ mkConsArbitrary (conInfo x)
            xs -> appE (varE 'oneof) $
                  listE (map (return . mkConsArbitrary . conInfo) xs)
<<<<<<< HEAD
  return [InstanceD Nothing [] (AppT (ConT ''Arbitrary) (ConT name))
=======
  return [gntInstanceD [] (AppT (ConT ''Arbitrary) (ConT name))
>>>>>>> 70126b91
          [ValD (VarP 'arbitrary) (NormalB expr) []]]

-- | Builds a default Arbitrary instance for a type. This requires
-- that all members are of types that already have Arbitrary
-- instances, and that the arbitrary instances are well behaved
-- (w.r.t. recursive data structures, or similar concerns). In that
-- sense, this is not appropriate for all data types, just those that
-- are simple but very repetitive or have many simple fields.
genArbitrary :: Name -> Q [Dec]
genArbitrary name = do
  r <- reify name
  case r of
<<<<<<< HEAD
    TyConI (DataD _ _ _ _ cons _) ->
=======
#if MIN_VERSION_template_haskell(2,11,0)
    TyConI (DataD _ _ _ _ cons _) ->
      mkRegularArbitrary name cons
    TyConI (NewtypeD _ _ _ _ con _) ->
      mkRegularArbitrary name [con]
#else
    TyConI (DataD _ _ _ cons _) ->
>>>>>>> 70126b91
      mkRegularArbitrary name cons
    TyConI (NewtypeD _ _ _ _ con _) ->
      mkRegularArbitrary name [con]
#endif
    TyConI (TySynD _ _ (ConT tn)) -> genArbitrary tn
    _ -> fail $ "Invalid type in call to genArbitrary for " ++ show name
         ++ ", type " ++ show r<|MERGE_RESOLUTION|>--- conflicted
+++ resolved
@@ -1,4 +1,4 @@
-{-# LANGUAGE TemplateHaskell, CPP #-}
+{-# LANGUAGE TemplateHaskell #-}
 
 {-| Unittest helpers for TemplateHaskell components.
 
@@ -127,11 +127,7 @@
             [x] -> return $ mkConsArbitrary (conInfo x)
             xs -> appE (varE 'oneof) $
                   listE (map (return . mkConsArbitrary . conInfo) xs)
-<<<<<<< HEAD
-  return [InstanceD Nothing [] (AppT (ConT ''Arbitrary) (ConT name))
-=======
   return [gntInstanceD [] (AppT (ConT ''Arbitrary) (ConT name))
->>>>>>> 70126b91
           [ValD (VarP 'arbitrary) (NormalB expr) []]]
 
 -- | Builds a default Arbitrary instance for a type. This requires
@@ -144,21 +140,10 @@
 genArbitrary name = do
   r <- reify name
   case r of
-<<<<<<< HEAD
-    TyConI (DataD _ _ _ _ cons _) ->
-=======
-#if MIN_VERSION_template_haskell(2,11,0)
     TyConI (DataD _ _ _ _ cons _) ->
       mkRegularArbitrary name cons
     TyConI (NewtypeD _ _ _ _ con _) ->
       mkRegularArbitrary name [con]
-#else
-    TyConI (DataD _ _ _ cons _) ->
->>>>>>> 70126b91
-      mkRegularArbitrary name cons
-    TyConI (NewtypeD _ _ _ _ con _) ->
-      mkRegularArbitrary name [con]
-#endif
     TyConI (TySynD _ _ (ConT tn)) -> genArbitrary tn
     _ -> fail $ "Invalid type in call to genArbitrary for " ++ show name
          ++ ", type " ++ show r