--- conflicted
+++ resolved
@@ -110,19 +110,6 @@
   QueryFieldsResult fdefs' <-
     resultProp $ queryFields (QueryFields (ItemTypeOpCode QRNode) [field])
   _ <- stop $ conjoin
-<<<<<<< HEAD
-              [ counterexample ("Got known fields via query (" ++ show fdefs ++ ")")
-                (not $ hasUnknownFields fdefs)
-              , counterexample ("Got /= ResultUnknown result status via query (" ++
-                                show fdata ++ ")")
-                (all (all ((== RSUnknown) . rentryStatus)) fdata)
-              , counterexample ("Got a Just in a result value (" ++
-                                show fdata ++ ")")
-                (all (all (isNothing . rentryValue)) fdata)
-              , counterexample ("Got known fields via query fields (" ++ show fdefs'
-                                ++ ")") (not $ hasUnknownFields fdefs')
-              ]
-=======
           [ counterexample ("Got known fields via query (" ++ show fdefs ++ ")")
             (not $ hasUnknownFields fdefs)
           , counterexample ("Got /= ResultUnknown result status via query (" ++
@@ -134,7 +121,6 @@
           , counterexample ("Got known fields via query fields (" ++ show fdefs'
                             ++ ")") (not $ hasUnknownFields fdefs')
           ]
->>>>>>> 70126b91
   return ()
 
 -- | Checks that a result type is conforming to a field definition.
@@ -171,17 +157,6 @@
     run (query cfg False (Query (ItemTypeOpCode QRNode)
                           [field] EmptyFilter)) >>= resultProp
   _ <- stop $ conjoin
-<<<<<<< HEAD
-              [ counterexample ("Inconsistent result entries (" ++ show fdata ++ ")")
-                (conjoin $ map (conjoin . zipWith checkResultType fdefs) fdata)
-              , counterexample "Wrong field definitions length"
-                (length fdefs ==? 1)
-              , counterexample "Wrong field result rows length"
-                (all ((== 1) . length) fdata)
-              , counterexample "Wrong number of result rows"
-                (length fdata ==? numnodes)
-              ]
-=======
          [ counterexample ("Inconsistent result entries (" ++ show fdata ++ ")")
            (conjoin $ map (conjoin . zipWith checkResultType fdefs) fdata)
          , counterexample "Wrong field definitions length"
@@ -191,7 +166,6 @@
          , counterexample "Wrong number of result rows"
            (length fdata ==? numnodes)
          ]
->>>>>>> 70126b91
   return ()
 
 -- | Test that queryFields with empty fields list returns all node fields.
@@ -230,15 +204,9 @@
       run (query cluster False (Query (ItemTypeOpCode QRNode)
                                 ["name"] flt)) >>= resultProp
     _ <- stop $ conjoin
-<<<<<<< HEAD
-           [ counterexample "Invalid node names" $
-             map (map rentryValue) fdata ==? map (\f -> [Just (showJSON f)]) fqdns
-           ]
-=======
          [ counterexample "Invalid node names" $
            map (map rentryValue) fdata ==? map (\f -> [Just (showJSON f)]) fqdns
          ]
->>>>>>> 70126b91
     return ()
 
 -- ** Group queries
