--- conflicted
+++ resolved
@@ -1,7 +1,4 @@
-<<<<<<< HEAD
-=======
 {-# LANGUAGE CPP #-}
->>>>>>> 9fa84388
 {-# OPTIONS_GHC -fno-warn-orphans #-}
 
 {-| Common helper functions and instances for all Ganeti tests.
@@ -91,11 +88,8 @@
   , genNonNegative
   , relativeError
   , getTempFileName
-<<<<<<< HEAD
   , listOfUniqueBy
-=======
   , counterexample
->>>>>>> 9fa84388
   ) where
 
 -- The following macro is just a temporary solution for 2.12 and 2.13.
@@ -566,7 +560,6 @@
   return fpath
 
 
-<<<<<<< HEAD
 -- | @listOfUniqueBy gen keyFun forbidden@: Generates a list of random length,
 -- where all generated elements will be unique by the keying function
 -- @keyFun@. They will also be distinct from all elements in @forbidden@ by
@@ -599,9 +592,8 @@
       else do
         x <- gen `suchThat` ((`Set.notMember` usedKeys) . keyFun)
         return $ Just (x, (i + 1, Set.insert (keyFun x) usedKeys))
-=======
+
 #if !MIN_VERSION_QuickCheck(2,7,0)
 counterexample :: Testable prop => String -> prop -> Property
 counterexample = QC.printTestCase
-#endif
->>>>>>> 9fa84388
+#endif