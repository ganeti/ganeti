{-# LANGUAGE CPP #-}
{-# OPTIONS_GHC -fno-warn-orphans #-}

{-| Common helper functions and instances for all Ganeti tests.

-}

{-

Copyright (C) 2009, 2010, 2011, 2012, 2013 Google Inc.
All rights reserved.

Redistribution and use in source and binary forms, with or without
modification, are permitted provided that the following conditions are
met:

1. Redistributions of source code must retain the above copyright notice,
this list of conditions and the following disclaimer.

2. Redistributions in binary form must reproduce the above copyright
notice, this list of conditions and the following disclaimer in the
documentation and/or other materials provided with the distribution.

THIS SOFTWARE IS PROVIDED BY THE COPYRIGHT HOLDERS AND CONTRIBUTORS "AS
IS" AND ANY EXPRESS OR IMPLIED WARRANTIES, INCLUDING, BUT NOT LIMITED
TO, THE IMPLIED WARRANTIES OF MERCHANTABILITY AND FITNESS FOR A PARTICULAR
PURPOSE ARE DISCLAIMED. IN NO EVENT SHALL THE COPYRIGHT HOLDER OR
CONTRIBUTORS BE LIABLE FOR ANY DIRECT, INDIRECT, INCIDENTAL, SPECIAL,
EXEMPLARY, OR CONSEQUENTIAL DAMAGES (INCLUDING, BUT NOT LIMITED TO,
PROCUREMENT OF SUBSTITUTE GOODS OR SERVICES; LOSS OF USE, DATA, OR
PROFITS; OR BUSINESS INTERRUPTION) HOWEVER CAUSED AND ON ANY THEORY OF
LIABILITY, WHETHER IN CONTRACT, STRICT LIABILITY, OR TORT (INCLUDING
NEGLIGENCE OR OTHERWISE) ARISING IN ANY WAY OUT OF THE USE OF THIS
SOFTWARE, EVEN IF ADVISED OF THE POSSIBILITY OF SUCH DAMAGE.

-}

module Test.Ganeti.TestCommon
  ( maxMem
  , maxDsk
  , maxCpu
  , maxSpindles
  , maxVcpuRatio
  , maxSpindleRatio
  , maxNodes
  , maxOpCodes
  , (==?)
  , (/=?)
  , failTest
  , passTest
  , stableCover
  , pythonCmd
  , runPython
  , checkPythonResult
  , DNSChar(..)
  , genPrintableAsciiChar
  , genPrintableAsciiString
  , genPrintableAsciiStringNE
  , genName
  , genFQDN
  , genUUID
  , genMaybe
  , genSublist
  , genMap
  , genTags
  , genFields
  , genUniquesList
  , SmallRatio(..)
  , genSetHelper
  , genSet
  , genListSet
  , genAndRestArguments
  , genIPv4Address
  , genIPv4Network
  , genIp6Addr
  , genIp6Net
  , genOpCodesTagName
  , genLuxiTagName
  , netmask2NumHosts
  , testSerialisation
  , testArraySerialisation
  , testDeserialisationFail
  , resultProp
  , readTestData
  , genSample
  , testParser
  , genPropParser
  , genNonNegative
  , relativeError
  , getTempFileName
  , listOfUniqueBy
  , counterexample
  ) where

import Control.Exception (catchJust)
import Control.Monad
import Data.Attoparsec.Text (Parser, parseOnly)
import Data.List
import qualified Data.Map as M
import Data.Text (pack)
import Data.Word
import qualified Data.Set as Set
import System.Directory (getTemporaryDirectory, removeFile)
import System.Environment (getEnv)
import System.Exit (ExitCode(..))
import System.IO (hClose, openTempFile)
import System.IO.Error (isDoesNotExistError)
import System.Process (readProcessWithExitCode)
import qualified Test.HUnit as HUnit
import Test.QuickCheck
import Test.QuickCheck.Monadic
import qualified Text.JSON as J
import Numeric

import qualified Ganeti.BasicTypes as BasicTypes
import Ganeti.JSON (ArrayObject(..))
import Ganeti.Objects (TagSet(..))
import Ganeti.Types
import Ganeti.Utils.Monad (unfoldrM)

<<<<<<< HEAD
=======
-- * Arbitrary orphan instances

instance Arbitrary TagSet where
  arbitrary = (TagSet . Set.fromList) <$> genTags

#if !MIN_VERSION_QuickCheck(2,8,0)
instance (Ord k, Arbitrary k, Arbitrary a) => Arbitrary (M.Map k a) where
  arbitrary = M.fromList <$> arbitrary
  shrink m = M.fromList <$> shrink (M.toList m)
#endif

>>>>>>> 70126b91
-- * Constants

-- | Maximum memory (1TiB, somewhat random value).
maxMem :: Int
maxMem = 1024 * 1024

-- | Maximum disk (8TiB, somewhat random value).
maxDsk :: Int
maxDsk = 1024 * 1024 * 8

-- | Max CPUs (1024, somewhat random value).
maxCpu :: Int
maxCpu = 1024

-- | Max spindles (1024, somewhat random value).
maxSpindles :: Int
maxSpindles = 1024

-- | Max vcpu ratio (random value).
maxVcpuRatio :: Double
maxVcpuRatio = 1024.0

-- | Max spindle ratio (random value).
maxSpindleRatio :: Double
maxSpindleRatio = 1024.0

-- | Max nodes, used just to limit arbitrary instances for smaller
-- opcode definitions (e.g. list of nodes in OpTestDelay).
maxNodes :: Int
maxNodes = 32

-- | Max opcodes or jobs in a submit job and submit many jobs.
maxOpCodes :: Int
maxOpCodes = 16

-- * Helper functions

-- | Checks for equality with proper annotation. The first argument is
-- the computed value, the second one the expected value.
(==?) :: (Show a, Eq a) => a -> a -> Property
(==?) x y = counterexample
            ("Expected equality, but got mismatch\nexpected: " ++
             show y ++ "\n but got: " ++ show x) (x == y)
infix 3 ==?

-- | Checks for inequality with proper annotation. The first argument
-- is the computed value, the second one the expected (not equal)
-- value.
(/=?) :: (Show a, Eq a) => a -> a -> Property
(/=?) x y = counterexample
            ("Expected inequality, but got equality: '" ++
             show x ++ "'.") (x /= y)
infix 3 /=?

-- | Show a message and fail the test.
failTest :: String -> Property
failTest msg = counterexample msg False

-- | A 'True' property.
passTest :: Property
passTest = property True

-- | A stable version of QuickCheck's `cover`. In its current implementation,
-- cover will not detect insufficient coverage if the actual coverage in the
-- sample is 0. Work around this by lifting the probability to at least
-- 10 percent.
-- The underlying issue is tracked at
-- https://github.com/nick8325/quickcheck/issues/26
stableCover :: Testable prop => Bool -> Int -> String -> prop -> Property
stableCover p percent s prop =
  let newlabel = "(stabilized to at least 10%) " ++ s
  in forAll (frequency [(1, return True), (9, return False)]) $ \ basechance ->
     cover (basechance || p) (10 + (percent * 9 `div` 10)) newlabel prop

-- | Return the python binary to use. If the PYTHON environment
-- variable is defined, use its value, otherwise use just \"python\".
pythonCmd :: IO String
pythonCmd = catchJust (guard . isDoesNotExistError)
            (getEnv "PYTHON") (const (return "python"))

-- | Run Python with an expression, returning the exit code, standard
-- output and error.
runPython :: String -> String -> IO (ExitCode, String, String)
runPython expr stdin = do
  py_binary <- pythonCmd
  readProcessWithExitCode py_binary ["-c", expr] stdin

-- | Check python exit code, and fail via HUnit assertions if
-- non-zero. Otherwise, return the standard output.
checkPythonResult :: (ExitCode, String, String) -> IO String
checkPythonResult (py_code, py_stdout, py_stderr) = do
  HUnit.assertEqual ("python exited with error: " ++ py_stderr)
       ExitSuccess py_code
  return py_stdout

-- * Arbitrary instances

-- | Defines a DNS name.
newtype DNSChar = DNSChar { dnsGetChar::Char }

instance Arbitrary DNSChar where
  arbitrary = liftM DNSChar $ elements (['a'..'z'] ++ ['0'..'9'] ++ "_-")

instance Show DNSChar where
  show = show . dnsGetChar

-- * Generators

-- | Generates printable ASCII characters (from ' ' to '~').
genPrintableAsciiChar :: Gen Char
genPrintableAsciiChar = choose ('\x20', '\x7e')

-- | Generates a short string (0 <= n <= 40 chars) from printable ASCII.
genPrintableAsciiString :: Gen String
genPrintableAsciiString = do
  n <- choose (0, 40)
  vectorOf n genPrintableAsciiChar

-- | Generates a short string (1 <= n <= 40 chars) from printable ASCII.
genPrintableAsciiStringNE :: Gen NonEmptyString
genPrintableAsciiStringNE = do
  n <- choose (1, 40)
  vectorOf n genPrintableAsciiChar >>= mkNonEmpty

-- | Generates a single name component.
genName :: Gen String
genName = do
  n <- choose (1, 16)
  dn <- vector n
  return (map dnsGetChar dn)

-- | Generates an entire FQDN.
genFQDN :: Gen String
genFQDN = do
  ncomps <- choose (1, 4)
  names <- vectorOf ncomps genName
  return $ intercalate "." names

-- | Generates a UUID-like string.
--
-- Only to be used for QuickCheck testing. For obtaining actual UUIDs use
-- the newUUID function in Ganeti.Utils
genUUID :: Gen String
genUUID = do
  c1 <- vector 6
  c2 <- vector 4
  c3 <- vector 4
  c4 <- vector 4
  c5 <- vector 4
  c6 <- vector 4
  c7 <- vector 6
  return $ map dnsGetChar c1 ++ "-" ++ map dnsGetChar c2 ++ "-" ++
    map dnsGetChar c3 ++ "-" ++ map dnsGetChar c4 ++ "-" ++
    map dnsGetChar c5 ++ "-" ++ map dnsGetChar c6 ++ "-" ++
    map dnsGetChar c7

-- | Combinator that generates a 'Maybe' using a sub-combinator.
genMaybe :: Gen a -> Gen (Maybe a)
genMaybe subgen = frequency [ (1, pure Nothing), (3, Just <$> subgen) ]

-- | Generates a sublist of a given list, keeping the ordering.
-- The generated elements are always a subset of the list.
--
-- In order to better support corner cases, the size of the sublist is
-- chosen to have the uniform distribution.
genSublist :: [a] -> Gen [a]
genSublist xs = choose (0, l) >>= g xs l
  where
    l = length xs
    g _      _ 0 = return []
    g []     _ _ = return []
    g ys     n k | k == n = return ys
    g (y:ys) n k = frequency [ (k,     liftM (y :) (g ys (n - 1) (k - 1)))
                             , (n - k, g ys (n - 1) k)
                             ]

-- | Generates a map given generators for keys and values.
genMap :: (Ord k, Ord v) => Gen k -> Gen v -> Gen (M.Map k v)
genMap kg vg = M.fromList <$> listOf ((,) <$> kg <*> vg)

-- | Defines a tag type.
newtype TagChar = TagChar { tagGetChar :: Char }

-- | All valid tag chars. This doesn't need to match _exactly_
-- Ganeti's own tag regex, just enough for it to be close.
tagChar :: String
tagChar = ['a'..'z'] ++ ['A'..'Z'] ++ ['0'..'9'] ++ ".+*/:@-"

instance Arbitrary TagChar where
  arbitrary = liftM TagChar $ elements tagChar

-- | Generates a tag
genTag :: Gen [TagChar]
genTag = do
  -- the correct value would be C.maxTagLen, but that's way too
  -- verbose in unittests, and at the moment I don't see any possible
  -- bugs with longer tags and the way we use tags in htools
  n <- choose (1, 10)
  vector n

-- | Generates a list of tags (correctly upper bounded).
genTags :: Gen [String]
genTags = do
  -- the correct value would be C.maxTagsPerObj, but per the comment
  -- in genTag, we don't use tags enough in htools to warrant testing
  -- such big values
  n <- choose (0, 10::Int)
  tags <- mapM (const genTag) [1..n]
  return $ map (map tagGetChar) tags

-- | Generates a fields list. This uses the same character set as a
-- DNS name (just for simplicity).
genFields :: Gen [String]
genFields = do
  n <- choose (1, 32)
  vectorOf n genName

-- | Generates a list of a given size with non-duplicate elements.
genUniquesList :: (Eq a, Arbitrary a, Ord a) => Int -> Gen a -> Gen [a]
genUniquesList cnt generator = do
  set <- foldM (\set _ -> do
                  newelem <- generator `suchThat` (`Set.notMember` set)
                  return (Set.insert newelem set)) Set.empty [1..cnt]
  return $ Set.toList set

newtype SmallRatio = SmallRatio Double deriving Show
instance Arbitrary SmallRatio where
  arbitrary = liftM SmallRatio $ choose (0, 1)

-- | Helper for 'genSet', declared separately due to type constraints.
genSetHelper :: (Ord a) => [a] -> Maybe Int -> Gen (Set.Set a)
genSetHelper candidates size = do
  size' <- case size of
             Nothing -> choose (0, length candidates)
             Just s | s > length candidates ->
                        error $ "Invalid size " ++ show s ++ ", maximum is " ++
                                show (length candidates)
                    | otherwise -> return s
  foldM (\set _ -> do
           newelem <- elements candidates `suchThat` (`Set.notMember` set)
           return (Set.insert newelem set)) Set.empty [1..size']

-- | Generates a 'Set' of arbitrary elements.
genSet :: (Ord a, Bounded a, Enum a) => Maybe Int -> Gen (Set.Set a)
genSet = genSetHelper [minBound..maxBound]

-- | Generates a 'Set' of arbitrary elements wrapped in a 'ListSet'
genListSet :: (Ord a, Bounded a, Enum a) => Maybe Int
              -> Gen (BasicTypes.ListSet a)
genListSet is = BasicTypes.ListSet <$> genSet is

-- | Generate an arbitrary element of and AndRestArguments field.
genAndRestArguments :: Gen (M.Map String J.JSValue)
genAndRestArguments = do
  n <- choose (0::Int, 10)
  let oneParam _ = do
                      name <- choose (15 ::Int, 25)
                                >>= flip vectorOf (elements tagChar)
                      intvalue <- arbitrary
                      value <- oneof [ J.JSString . J.toJSString <$> genName
                                     , return $ J.showJSON (intvalue :: Int)
                                     ]
                      return (name, value)
  M.fromList `liftM` mapM oneParam [1..n]

-- | Generate an arbitrary IPv4 address in textual form.
genIPv4 :: Gen String
genIPv4 = do
  a <- choose (1::Int, 255)
  b <- choose (0::Int, 255)
  c <- choose (0::Int, 255)
  d <- choose (0::Int, 255)
  return . intercalate "." $ map show [a, b, c, d]

genIPv4Address :: Gen IPv4Address
genIPv4Address = mkIPv4Address =<< genIPv4

-- | Generate an arbitrary IPv4 network in textual form.
genIPv4AddrRange :: Gen String
genIPv4AddrRange = do
  ip <- genIPv4
  netmask <- choose (8::Int, 30)
  return $ ip ++ "/" ++ show netmask

genIPv4Network :: Gen IPv4Network
genIPv4Network = mkIPv4Network =<< genIPv4AddrRange

-- | Helper function to compute the number of hosts in a network
-- given the netmask. (For IPv4 only.)
netmask2NumHosts :: Word8 -> Int
netmask2NumHosts n = 2^(32-n)

-- | Generates an arbitrary IPv6 network address in textual form.
-- The generated address is not simpflified, e. g. an address like
-- "2607:f0d0:1002:0051:0000:0000:0000:0004" does not become
-- "2607:f0d0:1002:51::4"
genIp6Addr :: Gen String
genIp6Addr = do
  rawIp <- vectorOf 8 $ choose (0::Integer, 65535)
  return $ intercalate ":" (map (`showHex` "") rawIp)

-- | Generates an arbitrary IPv6 network in textual form.
genIp6Net :: Gen String
genIp6Net = do
  netmask <- choose (8::Int, 126)
  ip <- genIp6Addr
  return $ ip ++ "/" ++ show netmask

-- | Generates a valid, arbitrary tag name with respect to the given
-- 'TagKind' for opcodes.
genOpCodesTagName :: TagKind -> Gen (Maybe String)
genOpCodesTagName TagKindCluster = return Nothing
genOpCodesTagName _ = Just <$> genFQDN

-- | Generates a valid, arbitrary tag name with respect to the given
-- 'TagKind' for Luxi.
genLuxiTagName :: TagKind -> Gen String
genLuxiTagName TagKindCluster = return ""
genLuxiTagName _ = genFQDN

-- * Helper functions

-- | Checks for serialisation idempotence.
testSerialisation :: (Eq a, Show a, J.JSON a) => a -> Property
testSerialisation a =
  case J.readJSON (J.showJSON a) of
    J.Error msg -> failTest $ "Failed to deserialise: " ++ msg
    J.Ok a' -> a ==? a'

-- | Checks for array serialisation idempotence.
testArraySerialisation :: (Eq a, Show a, ArrayObject a) => a -> Property
testArraySerialisation a =
  case fromJSArray (toJSArray a) of
    J.Error msg -> failTest $ "Failed to deserialise: " ++ msg
    J.Ok a' -> a ==? a'

-- | Checks if the deserializer doesn't accept forbidden values.
-- The first argument is ignored, it just enforces the correct type.
testDeserialisationFail :: (Eq a, Show a, J.JSON a)
                        => a -> J.JSValue -> Property
testDeserialisationFail a val =
  case liftM (`asTypeOf` a) $ J.readJSON val of
    J.Error _ -> passTest
    J.Ok x    -> failTest $ "Parsed invalid value " ++ show val ++
                            " to: " ++ show x

-- | Result to PropertyM IO.
resultProp :: (Show a) => BasicTypes.GenericResult a b -> PropertyM IO b
resultProp (BasicTypes.Bad err) = stop . failTest $ show err
resultProp (BasicTypes.Ok  val) = return val

-- | Return the source directory of Ganeti.
getSourceDir :: IO FilePath
getSourceDir = catchJust (guard . isDoesNotExistError)
            (getEnv "TOP_SRCDIR")
            (const (return "."))

-- | Returns the path of a file in the test data directory, given its name.
testDataFilename :: String -> String -> IO FilePath
testDataFilename datadir name = do
        src <- getSourceDir
        return $ src ++ datadir ++ name

-- | Returns the content of the specified haskell test data file.
readTestData :: String -> IO String
readTestData filename = do
    name <- testDataFilename "/test/data/" filename
    readFile name

-- | Generate arbitrary values in the IO monad. This is a simple
-- wrapper over 'sample''.
genSample :: Gen a -> IO a
genSample gen = do
  values <- sample' gen
  case values of
    [] -> error "sample' returned an empty list of values??"
    x:_ -> return x

-- | Function for testing whether a file is parsed correctly.
testParser :: (Show a, Eq a) => Parser a -> String -> a -> HUnit.Assertion
testParser parser fileName expectedContent = do
  fileContent <- readTestData fileName
  case parseOnly parser $ pack fileContent of
    Left msg -> HUnit.assertFailure $ "Parsing failed: " ++ msg
    Right obtained -> HUnit.assertEqual fileName expectedContent obtained

-- | Generate a property test for parsers.
genPropParser :: (Show a, Eq a) => Parser a -> String -> a -> Property
genPropParser parser s expected =
  case parseOnly parser $ pack s of
    Left msg -> failTest $ "Parsing failed: " ++ msg
    Right obtained -> expected ==? obtained

-- | Generate an arbitrary non negative integer number
genNonNegative :: Gen Int
genNonNegative =
  fmap fromEnum (arbitrary::Gen (Test.QuickCheck.NonNegative Int))

-- | Computes the relative error of two 'Double' numbers.
--
-- This is the \"relative error\" algorithm in
-- http:\/\/randomascii.wordpress.com\/2012\/02\/25\/
-- comparing-floating-point-numbers-2012-edition (URL split due to too
-- long line).
relativeError :: Double -> Double -> Double
relativeError d1 d2 =
  let delta = abs $ d1 - d2
      a1 = abs d1
      a2 = abs d2
      greatest = max a1 a2
  in if delta == 0
       then 0
       else delta / greatest

-- | Helper to a get a temporary file name.
getTempFileName :: String -> IO FilePath
getTempFileName filename = do
  tempdir <- getTemporaryDirectory
  (fpath, handle) <- openTempFile tempdir filename
  _ <- hClose handle
  removeFile fpath
  return fpath


-- | @listOfUniqueBy gen keyFun forbidden@: Generates a list of random length,
-- where all generated elements will be unique by the keying function
-- @keyFun@. They will also be distinct from all elements in @forbidden@ by
-- the keying function.
--
-- As for 'listOf', the maximum output length depends on the size parameter.
--
-- Example:
--
-- > listOfUniqueBy (arbitrary :: Gen String) (length) ["hey"]
-- > -- Generates a list of strings of different length, but not of length 3.
--
-- The passed @gen@ should not make key collisions too likely, since the
-- implementation uses `suchThat`, looping until enough unique elements
-- have been generated. If the @gen@ makes collisions likely, this function
-- will consequently be slow, or not terminate if it is not possible to
-- generate enough elements, like in:
--
-- > listOfUniqueBy (arbitrary :: Gen Int) (`mod` 2) []
-- > -- May not terminate depending on the size parameter of the Gen,
-- > -- since there are only 2 unique keys (0 and 1).
listOfUniqueBy :: (Ord b) => Gen a -> (a -> b) -> [a] -> Gen [a]
listOfUniqueBy gen keyFun forbidden = do
  let keysOf = Set.fromList . map keyFun

  k <- sized $ \n -> choose (0, n)
  flip unfoldrM (0, keysOf forbidden) $ \(i, usedKeys) ->
    if i == k
      then return Nothing
      else do
        x <- gen `suchThat` ((`Set.notMember` usedKeys) . keyFun)
        return $ Just (x, (i + 1, Set.insert (keyFun x) usedKeys))
<|MERGE_RESOLUTION|>--- conflicted
+++ resolved
@@ -118,20 +118,11 @@
 import Ganeti.Types
 import Ganeti.Utils.Monad (unfoldrM)
 
-<<<<<<< HEAD
-=======
 -- * Arbitrary orphan instances
 
 instance Arbitrary TagSet where
   arbitrary = (TagSet . Set.fromList) <$> genTags
 
-#if !MIN_VERSION_QuickCheck(2,8,0)
-instance (Ord k, Arbitrary k, Arbitrary a) => Arbitrary (M.Map k a) where
-  arbitrary = M.fromList <$> arbitrary
-  shrink m = M.fromList <$> shrink (M.toList m)
-#endif
-
->>>>>>> 70126b91
 -- * Constants
 
 -- | Maximum memory (1TiB, somewhat random value).
