#!/usr/bin/python3
#

# Copyright (C) 2013 Google Inc.
# All rights reserved.
#
# Redistribution and use in source and binary forms, with or without
# modification, are permitted provided that the following conditions are
# met:
#
# 1. Redistributions of source code must retain the above copyright notice,
# this list of conditions and the following disclaimer.
#
# 2. Redistributions in binary form must reproduce the above copyright
# notice, this list of conditions and the following disclaimer in the
# documentation and/or other materials provided with the distribution.
#
# THIS SOFTWARE IS PROVIDED BY THE COPYRIGHT HOLDERS AND CONTRIBUTORS "AS
# IS" AND ANY EXPRESS OR IMPLIED WARRANTIES, INCLUDING, BUT NOT LIMITED
# TO, THE IMPLIED WARRANTIES OF MERCHANTABILITY AND FITNESS FOR A PARTICULAR
# PURPOSE ARE DISCLAIMED. IN NO EVENT SHALL THE COPYRIGHT HOLDER OR
# CONTRIBUTORS BE LIABLE FOR ANY DIRECT, INDIRECT, INCIDENTAL, SPECIAL,
# EXEMPLARY, OR CONSEQUENTIAL DAMAGES (INCLUDING, BUT NOT LIMITED TO,
# PROCUREMENT OF SUBSTITUTE GOODS OR SERVICES; LOSS OF USE, DATA, OR
# PROFITS; OR BUSINESS INTERRUPTION) HOWEVER CAUSED AND ON ANY THEORY OF
# LIABILITY, WHETHER IN CONTRACT, STRICT LIABILITY, OR TORT (INCLUDING
# NEGLIGENCE OR OTHERWISE) ARISING IN ANY WAY OUT OF THE USE OF THIS
# SOFTWARE, EVEN IF ADVISED OF THE POSSIBILITY OF SUCH DAMAGE.


"""Script for unittesting the version utility functions"""

import unittest

from ganeti.utils import version

import testutils

class ParseVersionTest(unittest.TestCase):
    def testParseVersion(self):
        self.assertEqual(version.ParseVersion("2.10"), (2, 10, 0))
        self.assertEqual(version.ParseVersion("2.10.1"), (2, 10, 1))
        self.assertEqual(version.ParseVersion("2.10.1~beta2"), (2, 10, 1))
        self.assertEqual(version.ParseVersion("2.10.1-3"), (2, 10, 1))
        self.assertEqual(version.ParseVersion("2"), None)
        self.assertEqual(version.ParseVersion("pink bunny"), None)

class UpgradeRangeTest(unittest.TestCase):
    def testUpgradeRange(self):
        self.assertEqual(version.UpgradeRange((2,11,0), current=(2,10,0)),
                          None)
        self.assertEqual(version.UpgradeRange((2,10,0), current=(2,10,0)),
                          None)
        self.assertEqual(version.UpgradeRange((2,11,3), current=(2,12,0)),
                          None)
        self.assertEqual(version.UpgradeRange((2,11,3), current=(2,12,99)),
                          None)
        self.assertEqual(version.UpgradeRange((3,0,0), current=(2,12,0)),
<<<<<<< HEAD
                          "different major versions")
        self.assertEqual(version.UpgradeRange((2,12,0), current=(3,0,0)),
                          "different major versions")
=======
                          "major version up- or downgrades are only supported " \
                          "between 2.16 and 3.0")
        self.assertEqual(version.UpgradeRange((2,12,0), current=(3,0,0)),
                          "major version up- or downgrades are only supported " \
                          "between 2.16 and 3.0")
>>>>>>> fc5809c2
        self.assertEqual(version.UpgradeRange((2,10,0), current=(2,12,0)),
                          "can only downgrade one minor version at a time")
        self.assertEqual(version.UpgradeRange((2,9,0), current=(2,10,0)),
                          "automatic upgrades only supported from 2.10 onwards")
        self.assertEqual(version.UpgradeRange((2,10,0), current=(2,9,0)),
                          "automatic upgrades only supported from 2.10 onwards")
        self.assertEqual(version.UpgradeRange((3,0,0), current=(2,16,1)),
                          None)
        self.assertEqual(version.UpgradeRange((2,16,1), current=(3,0,0)),
                          None)

class ShouldCfgdowngradeTest(unittest.TestCase):
    def testShouldCfgDowngrade(self):
        self.assertTrue(version.ShouldCfgdowngrade((2,9,3), current=(2,10,0)))
        self.assertTrue(version.ShouldCfgdowngrade((2,9,0), current=(2,10,4)))
        self.assertFalse(version.ShouldCfgdowngrade((2,9,0), current=(2,11,0)))
        self.assertFalse(version.ShouldCfgdowngrade((2,9,0), current=(3,10,0)))
        self.assertFalse(version.ShouldCfgdowngrade((2,10,0), current=(3,10,0)))


class IsCorrectConfigVersionTest(unittest.TestCase):
    def testIsCorrectConfigVersion(self):
        self.assertTrue(version.IsCorrectConfigVersion((2,10,1), (2,10,0)))
        self.assertFalse(version.IsCorrectConfigVersion((2,11,0), (2,10,0)))
        self.assertFalse(version.IsCorrectConfigVersion((3,10,0), (2,10,0)))


class IsBeforeTest(unittest.TestCase):
    def testIsBefore(self):
        self.assertTrue(version.IsBefore(None, 2, 10, 0))
        self.assertFalse(version.IsBefore((2, 10, 0), 2, 10, 0))
        self.assertTrue(version.IsBefore((2, 10, 0), 2, 10, 1))
        self.assertFalse(version.IsBefore((2, 10, 1), 2, 10, 0))
        self.assertTrue(version.IsBefore((2, 10, 1), 2, 11, 0))
        self.assertFalse(version.IsBefore((2, 11, 0), 2, 10, 3))

class IsEqualTest(unittest.TestCase):
    def testIsEqual(self):
        self.assertTrue(version.IsEqual((2, 10, 0), 2, 10, 0))
        self.assertFalse(version.IsEqual((2, 10, 0), 2, 10, 2))
        self.assertFalse(version.IsEqual((2, 10, 0), 2, 12, 0))
        self.assertFalse(version.IsEqual((2, 10, 0), 3, 10, 0))
        self.assertTrue(version.IsEqual((2, 10, 0), 2, 10, None))
        self.assertTrue(version.IsEqual((2, 10, 5), 2, 10, None))
        self.assertFalse(version.IsEqual((2, 11, 5), 2, 10, None))
        self.assertFalse(version.IsEqual((3, 10, 5), 2, 10, None))

if __name__ == "__main__":
  testutils.GanetiTestProgram()<|MERGE_RESOLUTION|>--- conflicted
+++ resolved
@@ -56,17 +56,11 @@
         self.assertEqual(version.UpgradeRange((2,11,3), current=(2,12,99)),
                           None)
         self.assertEqual(version.UpgradeRange((3,0,0), current=(2,12,0)),
-<<<<<<< HEAD
-                          "different major versions")
-        self.assertEqual(version.UpgradeRange((2,12,0), current=(3,0,0)),
-                          "different major versions")
-=======
                           "major version up- or downgrades are only supported " \
                           "between 2.16 and 3.0")
         self.assertEqual(version.UpgradeRange((2,12,0), current=(3,0,0)),
                           "major version up- or downgrades are only supported " \
                           "between 2.16 and 3.0")
->>>>>>> fc5809c2
         self.assertEqual(version.UpgradeRange((2,10,0), current=(2,12,0)),
                           "can only downgrade one minor version at a time")
         self.assertEqual(version.UpgradeRange((2,9,0), current=(2,10,0)),
