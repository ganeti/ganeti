{-| Implementation of the generic daemon functionality.

-}

{-

Copyright (C) 2011, 2012 Google Inc.

This program is free software; you can redistribute it and/or modify
it under the terms of the GNU General Public License as published by
the Free Software Foundation; either version 2 of the License, or
(at your option) any later version.

This program is distributed in the hope that it will be useful, but
WITHOUT ANY WARRANTY; without even the implied warranty of
MERCHANTABILITY or FITNESS FOR A PARTICULAR PURPOSE.  See the GNU
General Public License for more details.

You should have received a copy of the GNU General Public License
along with this program; if not, write to the Free Software
Foundation, Inc., 51 Franklin Street, Fifth Floor, Boston, MA
02110-1301, USA.

-}

module Ganeti.Daemon
  ( DaemonOptions(..)
  , OptType
  , CheckFn
  , PrepFn
  , MainFn
  , defaultOptions
  , oShowHelp
  , oShowVer
  , oNoDaemonize
  , oNoUserChecks
  , oDebug
  , oPort
  , oBindAddress
  , oSyslogUsage
  , parseArgs
  , parseAddress
  , cleanupSocket
  , describeError
  , genericMain
  ) where

import Control.Exception
import Control.Monad
import Data.Maybe (fromMaybe)
import Data.Word
import GHC.IO.Handle (hDuplicateTo)
import qualified Network.Socket as Socket
import System.Console.GetOpt
import System.Exit
import System.Environment
import System.IO
import System.IO.Error (isDoesNotExistError, modifyIOError, annotateIOError)
import System.Posix.Directory
import System.Posix.Files
import System.Posix.IO
import System.Posix.Process
import System.Posix.Types
import System.Posix.Signals

import Ganeti.Common as Common
import Ganeti.Logging
import Ganeti.Runtime
import Ganeti.BasicTypes
import Ganeti.Utils
import qualified Ganeti.Constants as C
import qualified Ganeti.Ssconf as Ssconf

-- * Constants

-- | \/dev\/null path.
devNull :: FilePath
devNull = "/dev/null"

-- | Error message prefix, used in two separate paths (when forking
-- and when not).
daemonStartupErr :: String -> String
daemonStartupErr = ("Error when starting the daemon process: " ++)

-- * Data types

-- | Command line options structure.
data DaemonOptions = DaemonOptions
  { optShowHelp     :: Bool           -- ^ Just show the help
  , optShowVer      :: Bool           -- ^ Just show the program version
  , optShowComp     :: Bool           -- ^ Just show the completion info
  , optDaemonize    :: Bool           -- ^ Whether to daemonize or not
  , optPort         :: Maybe Word16   -- ^ Override for the network port
  , optDebug        :: Bool           -- ^ Enable debug messages
  , optNoUserChecks :: Bool           -- ^ Ignore user checks
  , optBindAddress  :: Maybe String   -- ^ Override for the bind address
  , optSyslogUsage  :: Maybe SyslogUsage -- ^ Override for Syslog usage
  }

-- | Default values for the command line options.
defaultOptions :: DaemonOptions
defaultOptions  = DaemonOptions
  { optShowHelp     = False
  , optShowVer      = False
  , optShowComp     = False
  , optDaemonize    = True
  , optPort         = Nothing
  , optDebug        = False
  , optNoUserChecks = False
  , optBindAddress  = Nothing
  , optSyslogUsage  = Nothing
  }

instance StandardOptions DaemonOptions where
  helpRequested = optShowHelp
  verRequested  = optShowVer
  compRequested = optShowComp
  requestHelp o = o { optShowHelp = True }
  requestVer  o = o { optShowVer  = True }
  requestComp o = o { optShowComp = True }

-- | Abrreviation for the option type.
type OptType = GenericOptType DaemonOptions

-- | Check function type.
type CheckFn a = DaemonOptions -> IO (Either ExitCode a)

-- | Prepare function type.
type PrepFn a b = DaemonOptions -> a -> IO b

-- | Main execution function type.
type MainFn a b = DaemonOptions -> a -> b -> IO ()

-- * Command line options

oNoDaemonize :: OptType
oNoDaemonize =
  (Option "f" ["foreground"]
   (NoArg (\ opts -> Ok opts { optDaemonize = False}))
   "Don't detach from the current terminal",
   OptComplNone)

oDebug :: OptType
oDebug =
  (Option "d" ["debug"]
   (NoArg (\ opts -> Ok opts { optDebug = True }))
   "Enable debug messages",
   OptComplNone)

oNoUserChecks :: OptType
oNoUserChecks =
  (Option "" ["no-user-checks"]
   (NoArg (\ opts -> Ok opts { optNoUserChecks = True }))
   "Ignore user checks",
   OptComplNone)

oPort :: Int -> OptType
oPort def =
  (Option "p" ["port"]
   (reqWithConversion (tryRead "reading port")
    (\port opts -> Ok opts { optPort = Just port }) "PORT")
   ("Network port (default: " ++ show def ++ ")"),
   OptComplInteger)

oBindAddress :: OptType
oBindAddress =
  (Option "b" ["bind"]
   (ReqArg (\addr opts -> Ok opts { optBindAddress = Just addr })
    "ADDR")
   "Bind address (default depends on cluster configuration)",
   OptComplInetAddr)

oSyslogUsage :: OptType
oSyslogUsage =
  (Option "" ["syslog"]
   (reqWithConversion syslogUsageFromRaw
    (\su opts -> Ok opts { optSyslogUsage = Just su })
    "SYSLOG")
   ("Enable logging to syslog (except debug \
    \messages); one of 'no', 'yes' or 'only' [" ++ C.syslogUsage ++
    "]"),
   OptComplChoices ["yes", "no", "only"])

-- | Generic options.
genericOpts :: [OptType]
genericOpts = [ oShowHelp
              , oShowVer
              , oShowComp
              ]

-- | Annotates and transforms IOErrors into a Result type. This can be
-- used in the error handler argument to 'catch', for example.
ioErrorToResult :: String -> IOError -> IO (Result a)
ioErrorToResult description exc =
  return . Bad $ description ++ ": " ++ show exc

-- | Small wrapper over getArgs and 'parseOpts'.
parseArgs :: String -> [OptType] -> IO (DaemonOptions, [String])
parseArgs cmd options = do
  cmd_args <- getArgs
  parseOpts defaultOptions cmd_args cmd (options ++ genericOpts) []

-- * Daemon-related functions

-- | PID file mode.
pidFileMode :: FileMode
pidFileMode = unionFileModes ownerReadMode ownerWriteMode

-- | PID file open flags.
pidFileFlags :: OpenFileFlags
pidFileFlags = defaultFileFlags { noctty = True, trunc = False }

-- | Writes a PID file and locks it.
<<<<<<< HEAD
writePidFile :: FilePath -> IO Fd
writePidFile path = do
  fd <- createFile path pidFileMode
=======
_writePidFile :: FilePath -> IO Fd
_writePidFile path = do
  fd <- openFd path ReadWrite (Just pidFileMode) pidFileFlags
>>>>>>> 112b6e89
  setLock fd (WriteLock, AbsoluteSeek, 0, 0)
  my_pid <- getProcessID
  _ <- fdWrite fd (show my_pid ++ "\n")
  return fd

-- | Helper function to ensure a socket doesn't exist. Should only be
-- called once we have locked the pid file successfully.
cleanupSocket :: FilePath -> IO ()
cleanupSocket socketPath =
  catchJust (guard . isDoesNotExistError) (removeLink socketPath)
            (const $ return ())

-- | Sets up a daemon's environment.
setupDaemonEnv :: FilePath -> FileMode -> IO ()
setupDaemonEnv cwd umask = do
  changeWorkingDirectory cwd
  _ <- setFileCreationMask umask
  _ <- createSession
  return ()

-- | Signal handler for reopening log files.
handleSigHup :: FilePath -> IO ()
handleSigHup path = do
  setupDaemonFDs (Just path)
  logInfo "Reopening log files after receiving SIGHUP"

-- | Sets up a daemon's standard file descriptors.
setupDaemonFDs :: Maybe FilePath -> IO ()
setupDaemonFDs logfile = do
  null_in_handle <- openFile devNull ReadMode
  null_out_handle <- openFile (fromMaybe devNull logfile) AppendMode
  hDuplicateTo null_in_handle stdin
  hDuplicateTo null_out_handle stdout
  hDuplicateTo null_out_handle stderr
  hClose null_in_handle
  hClose null_out_handle

-- | Computes the default bind address for a given family.
defaultBindAddr :: Int                  -- ^ The port we want
                -> Socket.Family        -- ^ The cluster IP family
                -> Result (Socket.Family, Socket.SockAddr)
defaultBindAddr port Socket.AF_INET =
  Ok (Socket.AF_INET,
      Socket.SockAddrInet (fromIntegral port) Socket.iNADDR_ANY)
defaultBindAddr port Socket.AF_INET6 =
  Ok (Socket.AF_INET6,
      Socket.SockAddrInet6 (fromIntegral port) 0 Socket.iN6ADDR_ANY 0)
defaultBindAddr _ fam = Bad $ "Unsupported address family: " ++ show fam

-- | Default hints for the resolver
resolveAddrHints :: Maybe Socket.AddrInfo
resolveAddrHints =
  Just Socket.defaultHints { Socket.addrFlags = [Socket.AI_NUMERICHOST,
                                                 Socket.AI_NUMERICSERV] }

-- | Resolves a numeric address.
resolveAddr :: Int -> String -> IO (Result (Socket.Family, Socket.SockAddr))
resolveAddr port str = do
  resolved <- Socket.getAddrInfo resolveAddrHints (Just str) (Just (show port))
  return $ case resolved of
             [] -> Bad "Invalid results from lookup?"
             best:_ -> Ok (Socket.addrFamily best, Socket.addrAddress best)

-- | Based on the options, compute the socket address to use for the
-- daemon.
parseAddress :: DaemonOptions      -- ^ Command line options
             -> Int                -- ^ Default port for this daemon
             -> IO (Result (Socket.Family, Socket.SockAddr))
parseAddress opts defport = do
  let port = maybe defport fromIntegral $ optPort opts
  def_family <- Ssconf.getPrimaryIPFamily Nothing
  case optBindAddress opts of
    Nothing -> return (def_family >>= defaultBindAddr port)
    Just saddr -> Control.Exception.catch
                    (resolveAddr port saddr)
                    (ioErrorToResult $ "Invalid address " ++ saddr)

-- | Run an I\/O action that might throw an I\/O error, under a
-- handler that will simply annotate and re-throw the exception.
describeError :: String -> Maybe Handle -> Maybe FilePath -> IO a -> IO a
describeError descr hndl fpath =
  modifyIOError (\e -> annotateIOError e descr hndl fpath)

-- | Run an I\/O action as a daemon.
--
-- WARNING: this only works in single-threaded mode (either using the
-- single-threaded runtime, or using the multi-threaded one but with
-- only one OS thread, i.e. -N1).
daemonize :: FilePath -> (Maybe Fd -> IO ()) -> IO ()
daemonize logfile action = do
  (rpipe, wpipe) <- createPipe
  -- first fork
  _ <- forkProcess $ do
    -- in the child
    closeFd rpipe
    setupDaemonEnv "/" (unionFileModes groupModes otherModes)
    setupDaemonFDs $ Just logfile
    _ <- installHandler lostConnection (Catch (handleSigHup logfile)) Nothing
    -- second fork, launches the actual child code; standard
    -- double-fork technique
    _ <- forkProcess (action (Just wpipe))
    exitImmediately ExitSuccess
  closeFd wpipe
  hndl <- fdToHandle rpipe
  errors <- hGetContents hndl
  ecode <- if null errors
             then return ExitSuccess
             else do
               hPutStrLn stderr $ daemonStartupErr errors
               return $ ExitFailure C.exitFailure
  exitImmediately ecode

-- | Generic daemon startup.
genericMain :: GanetiDaemon -- ^ The daemon we're running
            -> [OptType]    -- ^ The available options
            -> CheckFn a    -- ^ Check function
            -> PrepFn  a b  -- ^ Prepare function
            -> MainFn  a b  -- ^ Execution function
            -> IO ()
genericMain daemon options check_fn prep_fn exec_fn = do
  let progname = daemonName daemon
  (opts, args) <- parseArgs progname options

  exitUnless (null args) "This program doesn't take any arguments"

  unless (optNoUserChecks opts) $ do
    runtimeEnts <- getEnts
    ents <- exitIfBad "Can't find required user/groups" runtimeEnts
    verifyDaemonUser daemon ents

  syslog <- case optSyslogUsage opts of
              Nothing -> exitIfBad "Invalid cluster syslog setting" $
                         syslogUsageFromRaw C.syslogUsage
              Just v -> return v

  log_file <- daemonLogFile daemon
  -- run the check function and optionally exit if it returns an exit code
  check_result <- check_fn opts
  check_result' <- case check_result of
                     Left code -> exitWith code
                     Right v -> return v

  let processFn = if optDaemonize opts
                    then daemonize log_file
                    else \action -> action Nothing
  processFn $ innerMain daemon opts syslog check_result' prep_fn exec_fn

-- | Full prepare function.
--
-- This is executed after daemonization, and sets up both the log
-- files (a generic functionality) and the custom prepare function of
-- the daemon.
fullPrep :: GanetiDaemon  -- ^ The daemon we're running
         -> DaemonOptions -- ^ The options structure, filled from the cmdline
         -> SyslogUsage   -- ^ Syslog mode
         -> a             -- ^ Check results
         -> PrepFn a b    -- ^ Prepare function
         -> IO b
fullPrep daemon opts syslog check_result prep_fn = do
  logfile <- if optDaemonize opts
               then return Nothing
               else liftM Just $ daemonLogFile daemon
  pidfile <- daemonPidFile daemon
  let dname = daemonName daemon
  setupLogging logfile dname (optDebug opts) True False syslog
  _ <- describeError "writing PID file; already locked?"
         Nothing (Just pidfile) $ writePidFile pidfile
  logNotice $ dname ++ " daemon startup"
  prep_fn opts check_result

-- | Inner daemon function.
--
-- This is executed after daemonization.
innerMain :: GanetiDaemon  -- ^ The daemon we're running
          -> DaemonOptions -- ^ The options structure, filled from the cmdline
          -> SyslogUsage   -- ^ Syslog mode
          -> a             -- ^ Check results
          -> PrepFn a b    -- ^ Prepare function
          -> MainFn a b    -- ^ Execution function
          -> Maybe Fd      -- ^ Error reporting function
          -> IO ()
innerMain daemon opts syslog check_result prep_fn exec_fn fd = do
  prep_result <- fullPrep daemon opts syslog check_result prep_fn
                 `Control.Exception.catch` handlePrepErr fd
  -- no error reported, we should now close the fd
  maybeCloseFd fd
  exec_fn opts check_result prep_result

-- | Daemon prepare error handling function.
handlePrepErr :: Maybe Fd -> IOError -> IO a
handlePrepErr fd err = do
  let msg = show err
  case fd of
    -- explicitly writing to the fd directly, since when forking it's
    -- better (safer) than trying to convert this into a full handle
    Just fd' -> fdWrite fd' msg >> return ()
    Nothing  -> hPutStrLn stderr (daemonStartupErr msg)
  logError msg
  exitWith $ ExitFailure 1

-- | Close a file descriptor.
maybeCloseFd :: Maybe Fd -> IO ()
maybeCloseFd Nothing   = return ()
maybeCloseFd (Just fd) = closeFd fd<|MERGE_RESOLUTION|>--- conflicted
+++ resolved
@@ -211,15 +211,9 @@
 pidFileFlags = defaultFileFlags { noctty = True, trunc = False }
 
 -- | Writes a PID file and locks it.
-<<<<<<< HEAD
 writePidFile :: FilePath -> IO Fd
 writePidFile path = do
-  fd <- createFile path pidFileMode
-=======
-_writePidFile :: FilePath -> IO Fd
-_writePidFile path = do
   fd <- openFd path ReadWrite (Just pidFileMode) pidFileFlags
->>>>>>> 112b6e89
   setLock fd (WriteLock, AbsoluteSeek, 0, 0)
   my_pid <- getProcessID
   _ <- fdWrite fd (show my_pid ++ "\n")
