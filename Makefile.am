--- conflicted
+++ resolved
@@ -861,15 +861,7 @@
 # in base that wasn't fixed until 4.7.0.0 in GHC 7.8 causes random file lock
 # errors in the JQueue tests with the threaded runtime.
 # See https://ghc.haskell.org/trac/ghc/ticket/7646
-<<<<<<< HEAD
-HEXTRA_TEST = -threaded -with-rtsopts=-N
-=======
-if GHC_LE_76
-HEXTRA_TEST = -with-rtsopts="-A32m" -rtsopts
-else
 HEXTRA_TEST = -threaded -with-rtsopts="-N -A32m" -rtsopts
-endif
->>>>>>> 70126b91
 
 # exclude options for coverage reports
 HPCEXCL = --exclude Main \
